--- conflicted
+++ resolved
@@ -131,26 +131,20 @@
   boost::shared_ptr<IAlgorithm> getChildAlgorithm(const size_t index) const;
   /// Write this history object to a nexus file
   void saveNexus(::NeXus::File* file, int& algCount) const;
+  // Set the execution count 
+  void setExecCount(std::size_t execCount) { m_execCount = execCount; }
   // Allow Algorithm::execute to change the exec count & duration after the algorithm was executed
   friend class Algorithm;
   
-<<<<<<< HEAD
 private:
   //private constructor
   AlgorithmHistory();
-  // Set the execution count 
-  void setExecCount(std::size_t execCount) { m_execCount = execCount; }
   // Set data on history after it is created
   void fillAlgorithmHistory(const Algorithm* const alg, 
                        const Kernel::DateAndTime& start = Kernel::DateAndTime::defaultTime(),
                        const double& duration = -1.0,std::size_t uexeccount = 0);
   // Set properties of algorithm
   void setProperties(const Algorithm* const alg);
-=======
-  // Set the execution count 
-  void setExecCount(std::size_t execCount) { m_execCount = execCount; }
-private:
->>>>>>> 405e9c46
   /// The name of the Algorithm
   std::string m_name;
   /// The version of the algorithm
