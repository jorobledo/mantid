#ifndef MANTID_ALGORITHM_PHASEQUADMUON_H_
#define MANTID_ALGORITHM_PHASEQUADMUON_H_

//----------------------------------------------------------------------
// Includes
//----------------------------------------------------------------------
#include "MantidAPI/Algorithm.h"

namespace Mantid
{
  namespace Algorithms
  {
    /**Algorithm for calculating Muon spectra.

    @author Raquel Alvarez, ISIS, RAL
    @date 1/12/2014

<<<<<<< HEAD
    Copyright &copy; 2014-11 ISIS Rutherford Appleton Laboratory, NScD Oak Ridge National Laboratory & European Spallation Source
=======
    Copyright &copy; 2014-12 ISIS Rutherford Appleton Laboratory & NScD Oak Ridge National Laboratory
>>>>>>> f7b15502

    This file is part of Mantid.

    Mantid is free software; you can redistribute it and/or modify
    it under the terms of the GNU General Public License as published by
    the Free Software Foundation; either version 3 of the License, or
    (at your option) any later version.

    Mantid is distributed in the hope that it will be useful,
    but WITHOUT ANY WARRANTY; without even the implied warranty of
    MERCHANTABILITY or FITNESS FOR A PARTICULAR PURPOSE.  See the
    GNU General Public License for more details.

    You should have received a copy of the GNU General Public License
    along with this program.  If not, see <http://www.gnu.org/licenses/>.

    File change history is stored at: <https://github.com/mantidproject/mantid>
    Code Documentation is available at: <http://doxygen.mantidproject.org>
    */
    class DLLExport PhaseQuadMuon : public API::Algorithm
    {
    public:
      /// Default constructor
      PhaseQuadMuon() : API::Algorithm(), m_muLife(2.19703), m_bigNumber(1e10), m_tPulseOver(0), m_pulseTail(182), m_poissonLim(30), m_pulseTwo(0.325) {};
      /// Destructor
      virtual ~PhaseQuadMuon() {};
      /// Algorithm's name for identification overriding a virtual method
      virtual const std::string name() const { return "PhaseQuad";}
      ///Summary of algorithm's purpose
      virtual const std::string summary() const {return "Calculate Muon squashograms from InputWorkspace and PhaseTable.";}

      /// Algorithm's version for identification overriding a virtual method
      virtual int version() const { return 1;}
      /// Algorithm's category for identification overriding a virtual method
      virtual const std::string category() const { return "Muon";}

    private:

      class HistData {
      public:
        bool detOK;   // Detector is OK
        double n0;    // Detector n0
        double alpha; // Detector efficiency
        double phi;   // Detector phase
      };

      /// Initialise the properties
      void init();
      /// Run the algorithm
      void exec();
      /// Convert X units from micro-secs to nano-secs and shift to start at t=0
      void convertToNanoSecs(API::MatrixWorkspace_sptr inputWs);
      /// Convert X units from nano-secs to micro-secs and shift back
      void convertToMicroSecs (API::MatrixWorkspace_sptr inputWs);
      /// Load the Phase Table
      void loadPhaseTable(API::ITableWorkspace_sptr phaseTable, API::ITableWorkspace_sptr deadTimeTable);
      /// Load the Phase List
      void loadPhaseList(const std::string& filename, API::ITableWorkspace_sptr deadTimeTable);
      /// Apply dead time correction
      void deadTimeCorrection(API::MatrixWorkspace_sptr inputWs, API::ITableWorkspace_sptr deadTimeTable, API::MatrixWorkspace_sptr& tempWs);
      /// Rescale detector efficiency to maximum value
      void normaliseAlphas (std::vector<HistData>& m_histData);
      /// Remove exponential decay from input histograms
      void loseExponentialDecay (API::MatrixWorkspace_sptr tempWs);
      /// Create squashograms
      void squash(const API::MatrixWorkspace_sptr tempWs, API::MatrixWorkspace_sptr outputWs);
      /// Put back in exponential decay
      void regainExponential(API::MatrixWorkspace_sptr outputWs);
      /// Muon lifetime
      double m_muLife;
      /// Maximum counts expected
      double m_bigNumber;
      /// Pulse definitely finished by here (bin no)
      int m_tPulseOver;
      /// Number of bins to exclude after lag-time (ie pulse arrival time)
      double m_pulseTail;
      /// Poisson limit
      double m_poissonLim;
      /// Time (microsec) by which a well-def'd point in the first proton/pion pulse leads its counterpart in the second
      double m_pulseTwo;
      /// Number of input histograms
      int m_nHist;
      /// Number of datapoints per histogram
      int m_nData;
<<<<<<< HEAD
      /// Mean of time-shifts TODO: remove if not necessary
      double m_meanLag;
      /// Good muons from here on (bin no) TODO: remove if not necessary
      size_t m_tValid;
      /// Pulse definitely finished by here (bin no) TODO: remove if not necessary
      size_t m_tNoPulse;
      /// Muon lifetime
      double m_muLife;
      /// Poisson limit TODO: remove if not necessary
      double m_poissonLim;
      /// Maximum counts expected
      double m_bigNumber;
=======
      /// Time resolution
      double m_res;
      /// Mean of time-shifts
      double m_meanLag;
      /// Good muons from here on (bin no). Unused now but can be needed in the future
      int m_tValid;
      /// Double-pulse flag
      bool m_isDouble;
      /// Minimum value of t
      double m_tMin;
>>>>>>> f7b15502
      /// Vector of detector data
      std::vector<HistData> m_histData;
    };

  } // namespace Algorithms
} // namespace Mantid

#endif /*MANTID_ALGORITHM_PHASEQUAD_H_*/<|MERGE_RESOLUTION|>--- conflicted
+++ resolved
@@ -15,11 +15,7 @@
     @author Raquel Alvarez, ISIS, RAL
     @date 1/12/2014
 
-<<<<<<< HEAD
-    Copyright &copy; 2014-11 ISIS Rutherford Appleton Laboratory, NScD Oak Ridge National Laboratory & European Spallation Source
-=======
     Copyright &copy; 2014-12 ISIS Rutherford Appleton Laboratory & NScD Oak Ridge National Laboratory
->>>>>>> f7b15502
 
     This file is part of Mantid.
 
@@ -104,20 +100,6 @@
       int m_nHist;
       /// Number of datapoints per histogram
       int m_nData;
-<<<<<<< HEAD
-      /// Mean of time-shifts TODO: remove if not necessary
-      double m_meanLag;
-      /// Good muons from here on (bin no) TODO: remove if not necessary
-      size_t m_tValid;
-      /// Pulse definitely finished by here (bin no) TODO: remove if not necessary
-      size_t m_tNoPulse;
-      /// Muon lifetime
-      double m_muLife;
-      /// Poisson limit TODO: remove if not necessary
-      double m_poissonLim;
-      /// Maximum counts expected
-      double m_bigNumber;
-=======
       /// Time resolution
       double m_res;
       /// Mean of time-shifts
@@ -128,7 +110,6 @@
       bool m_isDouble;
       /// Minimum value of t
       double m_tMin;
->>>>>>> f7b15502
       /// Vector of detector data
       std::vector<HistData> m_histData;
     };
