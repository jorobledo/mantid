--- conflicted
+++ resolved
@@ -146,16 +146,10 @@
     return (m_matrix * operand) + m_vector;
   }
 
-<<<<<<< HEAD
-    SymmetryOperation operator ^(size_t exponent) const;
-
-    bool operator !=(const SymmetryOperation &other) const;
-    bool operator ==(const SymmetryOperation &other) const;
-    bool operator <(const SymmetryOperation &other) const;
-=======
   SymmetryOperation operator*(const SymmetryOperation &operand) const;
   SymmetryOperation inverse() const;
->>>>>>> 414264c9
+
+    SymmetryOperation operator ^(size_t exponent) const;
 
   bool operator!=(const SymmetryOperation &other) const;
   bool operator==(const SymmetryOperation &other) const;
