--- conflicted
+++ resolved
@@ -23,35 +23,13 @@
 
     void check_point_group(std::string name, V3D hkl, size_t numEquiv, V3D * equiv)
     {
-<<<<<<< HEAD
-      if (pgs[i]->getName().substr(0, name.size()) == name)
-      {
-        std::vector<V3D> equivalents = pgs[i]->getEquivalents(hkl);
-=======
         PointGroup_sptr testedPointGroup = PointGroupFactory::Instance().createPointGroup(name);
 
         std::vector<V3D> equivalents = testedPointGroup->getEquivalents(hkl);
->>>>>>> 011e474e
         // check that the number of equivalent reflections is as expected.
         TSM_ASSERT_EQUALS(name + ": Expected " + boost::lexical_cast<std::string>(numEquiv) + " equivalents, got " + boost::lexical_cast<std::string>(equivalents.size()) + " instead.", equivalents.size(), numEquiv);
 
         // get reflection family for this hkl
-<<<<<<< HEAD
-        V3D family = pgs[i]->getReflectionFamily(hkl);
-
-        for (size_t j=0; j<numEquiv; j++)
-        {
-          //std::cout << j << std::endl;
-          if (!pgs[i]->isEquivalent(hkl, equiv[j]))
-          {
-            TSM_ASSERT( name + " : " + hkl.toString() + " is not equivalent to " +  equiv[j].toString(), false);
-          }
-
-          // make sure family for equiv[j] is the same as the one for hkl
-          TS_ASSERT_EQUALS(pgs[i]->getReflectionFamily(equiv[j]), family);
-          // also make sure that current equivalent is in the collection of equivalents.
-          TS_ASSERT_DIFFERS(std::find(equivalents.begin(), equivalents.end(), equiv[j]), equivalents.end());
-=======
         V3D family = testedPointGroup->getReflectionFamily(hkl);
 
         for (size_t j=0; j<numEquiv; j++)
@@ -66,7 +44,6 @@
             TS_ASSERT_EQUALS(testedPointGroup->getReflectionFamily(equiv[j]), family);
             // also make sure that current equivalent is in the collection of equivalents.
             TS_ASSERT_DIFFERS(std::find(equivalents.begin(), equivalents.end(), equiv[j]), equivalents.end());
->>>>>>> 011e474e
         }
 
         return;
@@ -241,8 +218,6 @@
       TS_ASSERT_EQUALS(pgMap.count(PointGroup::Cubic), 2);
   }
 
-<<<<<<< HEAD
-=======
   void testInit()
   {
       PointGroupLaue13 pg;
@@ -254,22 +229,12 @@
       TS_ASSERT_EQUALS(pg.getEquivalents(V3D(1, 2, 3)).size(), 48);
   }
 
->>>>>>> 011e474e
 private:
   class TestablePointGroup : public PointGroup
   {
       friend class PointGroupTest;
 
   public:
-<<<<<<< HEAD
-      TestablePointGroup() : PointGroup()
-      { }
-      ~TestablePointGroup() {}
-
-      MOCK_METHOD0(getName, std::string());
-      MOCK_METHOD2(isEquivalent, bool(V3D hkl, V3D hkl2));
-      MOCK_CONST_METHOD0(crystalSystem, PointGroup::CrystalSystem());
-=======
       TestablePointGroup() : PointGroup("")
       { }
       ~TestablePointGroup() {}
@@ -279,7 +244,6 @@
       MOCK_CONST_METHOD0(crystalSystem, PointGroup::CrystalSystem());
 
       void init() { }
->>>>>>> 011e474e
   };
 
 };
