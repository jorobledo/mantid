#include "MantidAPI/IEventWorkspace.h"
#include "MantidAPI/IEventList.h"
#include "MantidPythonInterface/kernel/Registry/RegisterWorkspacePtrToPython.h"

#include <boost/python/class.hpp>
#include <boost/python/object.hpp>

using namespace Mantid::API;
using Mantid::PythonInterface::Registry::RegisterWorkspacePtrToPython;
using namespace boost::python;

/**
 * Python exports of the Mantid::API::IEventWorkspace class.
 */
void export_IEventWorkspace() {
  class_<IEventWorkspace, bases<Mantid::API::MatrixWorkspace>,
         boost::noncopyable>("IEventWorkspace", no_init)
      .def("getNumberEvents", &IEventWorkspace::getNumberEvents, args("self"),
           "Returns the number of events in the workspace")
      .def("getTofMin", &IEventWorkspace::getTofMin, args("self"),
           "Returns the minimum TOF value (in microseconds) held by the "
           "workspace")
      .def("getTofMax", &IEventWorkspace::getTofMax, args("self"),
           "Returns the maximum TOF value (in microseconds) held by the "
           "workspace")
      .def("getEventList", (IEventList * (IEventWorkspace::*)(const int)) &
                               IEventWorkspace::getEventListPtr,
           return_internal_reference<>(), args("self", "workspace_index"),
           "Return the event list managing the events at the given workspace "
           "index")
      .def("clearMRU", &IEventWorkspace::clearMRU, args("self"),
           "Clear the most-recently-used lists");

<<<<<<< HEAD
  RegisterWorkspacePtrToPython<IEventWorkspace>();
}
=======
  DataItemInterface<IEventWorkspace>()
      // map IDs to this interface
      .castFromID("EventWorkspace");
}
>>>>>>> cc19d806
<|MERGE_RESOLUTION|>--- conflicted
+++ resolved
@@ -31,12 +31,5 @@
       .def("clearMRU", &IEventWorkspace::clearMRU, args("self"),
            "Clear the most-recently-used lists");
 
-<<<<<<< HEAD
   RegisterWorkspacePtrToPython<IEventWorkspace>();
-}
-=======
-  DataItemInterface<IEventWorkspace>()
-      // map IDs to this interface
-      .castFromID("EventWorkspace");
-}
->>>>>>> cc19d806
+}