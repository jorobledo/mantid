##
## Tests for PythonAlgorithms
##

set ( TEST_PY_FILES
  CheckForSampleLogsTest.py
  ConjoinSpectraTest.py
  CorrectLogTimesTest.py
  CreateLeBailFitInputTest.py
  CreateWorkspaceTest.py
  DakotaChiSquaredTest.py
  DensityOfStatesTest.py
  DSFinterpTest.py
  FilterLogByTimeTest.py
  FindReflectometryLinesTest.py
  GetEiT0atSNSTest.py
  IndirectILLReductionTest.py
<<<<<<< HEAD
  InelasticIndirectReductionTest.py
=======
  IndirectTransmissionTest.py
>>>>>>> f99c1c96
  LoadFullprofFileTest.py
  LoadLiveDataTest.py
  LoadLogPropertyTableTest.py
  LoadMultipleGSSTest.py
  MaskAngleTest.py
  MaskBTPTest.py
  MaskWorkspaceToCalFileTest.py
  MeanTest.py
  MergeCalFilesTest.py
  PDDetermineCharacterizationsTest.py
  RetrieveRunInfoTest.py
  SANSWideAngleCorrectionTest.py
  SavePlot1DTest.py
  SaveVulcanGSSTest.py
  SortByQVectorsTest.py
  SofQWMomentsTest.py
  SortDetectorsTest.py
  SortXAxisTest.py
  Stitch1DManyTest.py
  SuggestTibCNCSTest.py
  SuggestTibHYSPECTest.py
  UpdatePeakParameterTableValueTest.py
  SANSSubtractTest.py
  ExportSampleLogsToCSVFileTest.py
  ExportExperimentLogTest.py
  PoldiMergeTest.py
)

check_tests_valid ( ${CMAKE_CURRENT_SOURCE_DIR} ${TEST_PY_FILES} )

# Prefix for test name=PythonAlgorithms
pyunittest_add_test ( ${CMAKE_CURRENT_SOURCE_DIR} PythonAlgorithms ${TEST_PY_FILES} )<|MERGE_RESOLUTION|>--- conflicted
+++ resolved
@@ -15,11 +15,8 @@
   FindReflectometryLinesTest.py
   GetEiT0atSNSTest.py
   IndirectILLReductionTest.py
-<<<<<<< HEAD
   InelasticIndirectReductionTest.py
-=======
   IndirectTransmissionTest.py
->>>>>>> f99c1c96
   LoadFullprofFileTest.py
   LoadLiveDataTest.py
   LoadLogPropertyTableTest.py
