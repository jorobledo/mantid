#include "MantidQtCustomInterfaces/ConvFit.h"

#include "MantidQtCustomInterfaces/UserInputValidator.h"
#include "MantidQtMantidWidgets/RangeSelector.h"

#include "MantidAPI/AlgorithmManager.h"
#include "MantidAPI/FunctionFactory.h"
#include "MantidAPI/FunctionDomain1D.h"

#include <QDoubleValidator>
#include <QFileInfo>
#include <QMenu>

#include <qwt_plot.h>
#include <qwt_plot_curve.h>

using namespace Mantid::API;

namespace
{
  Mantid::Kernel::Logger g_log("ConvFit");
}

namespace MantidQt
{
namespace CustomInterfaces
{
namespace IDA
{
  ConvFit::ConvFit(QWidget * parent) :
    IDATab(parent),
    m_stringManager(NULL), m_cfTree(NULL),
    m_fixedProps(),
    m_cfInputWS(), m_cfInputWSName(),
    m_confitResFileType()
  {
  }

  void ConvFit::setup()
  {
    // Create Property Managers
    m_stringManager = new QtStringPropertyManager();

    // Create TreeProperty Widget
    m_cfTree = new QtTreePropertyBrowser();
    uiForm().confit_properties->addWidget(m_cfTree);

    // add factories to managers
    m_cfTree->setFactoryForManager(m_blnManager, qtCheckBoxFactory());
    m_cfTree->setFactoryForManager(m_dblManager, doubleEditorFactory());

    // Create Plot Widget
    m_plots["ConvFitPlot"] = new QwtPlot(m_parentWidget);
    m_plots["ConvFitPlot"]->setAxisFont(QwtPlot::xBottom, m_parentWidget->font());
    m_plots["ConvFitPlot"]->setAxisFont(QwtPlot::yLeft, m_parentWidget->font());
    m_plots["ConvFitPlot"]->setCanvasBackground(Qt::white);
    uiForm().confit_plot->addWidget(m_plots["ConvFitPlot"]);

    // Create Range Selectors
    m_rangeSelectors["ConvFitRange"] = new MantidQt::MantidWidgets::RangeSelector(m_plots["ConvFitPlot"]);
    m_rangeSelectors["ConvFitBackRange"] = new MantidQt::MantidWidgets::RangeSelector(m_plots["ConvFitPlot"],
      MantidQt::MantidWidgets::RangeSelector::YSINGLE);
    m_rangeSelectors["ConvFitBackRange"]->setColour(Qt::darkGreen);
    m_rangeSelectors["ConvFitBackRange"]->setRange(0.0, 1.0);
    m_rangeSelectors["ConvFitHWHM"] = new MantidQt::MantidWidgets::RangeSelector(m_plots["ConvFitPlot"]);
    m_rangeSelectors["ConvFitHWHM"]->setColour(Qt::red);

    // Populate Property Widget

    // Option to convolve members
    m_properties["Convolve"] = m_blnManager->addProperty("Convolve");
    m_cfTree->addProperty(m_properties["Convolve"]);
    m_blnManager->setValue(m_properties["Convolve"], true);

    m_properties["FitRange"] = m_grpManager->addProperty("Fitting Range");
    m_properties["StartX"] = m_dblManager->addProperty("StartX");
    m_dblManager->setDecimals(m_properties["StartX"], NUM_DECIMALS);
    m_properties["EndX"] = m_dblManager->addProperty("EndX");
    m_dblManager->setDecimals(m_properties["EndX"], NUM_DECIMALS);
    m_properties["FitRange"]->addSubProperty(m_properties["StartX"]);
    m_properties["FitRange"]->addSubProperty(m_properties["EndX"]);
    m_cfTree->addProperty(m_properties["FitRange"]);

    m_properties["LinearBackground"] = m_grpManager->addProperty("Background");
    m_properties["BGA0"] = m_dblManager->addProperty("A0");
    m_dblManager->setDecimals(m_properties["BGA0"], NUM_DECIMALS);
    m_properties["BGA1"] = m_dblManager->addProperty("A1");
    m_dblManager->setDecimals(m_properties["BGA1"], NUM_DECIMALS);
    m_properties["LinearBackground"]->addSubProperty(m_properties["BGA0"]);
    m_properties["LinearBackground"]->addSubProperty(m_properties["BGA1"]);
    m_cfTree->addProperty(m_properties["LinearBackground"]);

    // Delta Function
    m_properties["DeltaFunction"] = m_grpManager->addProperty("Delta Function");
    m_properties["UseDeltaFunc"] = m_blnManager->addProperty("Use");
    m_properties["DeltaHeight"] = m_dblManager->addProperty("Height");
    m_dblManager->setDecimals(m_properties["DeltaHeight"], NUM_DECIMALS);
    m_properties["DeltaFunction"]->addSubProperty(m_properties["UseDeltaFunc"]);
    m_cfTree->addProperty(m_properties["DeltaFunction"]);

    m_properties["Lorentzian1"] = createLorentzian("Lorentzian 1");
    m_properties["Lorentzian2"] = createLorentzian("Lorentzian 2");

    uiForm().confit_leTempCorrection->setValidator(new QDoubleValidator(m_parentWidget));

    // Connections
    connect(m_rangeSelectors["ConvFitRange"], SIGNAL(minValueChanged(double)), this, SLOT(minChanged(double)));
    connect(m_rangeSelectors["ConvFitRange"], SIGNAL(maxValueChanged(double)), this, SLOT(maxChanged(double)));
    connect(m_rangeSelectors["ConvFitBackRange"], SIGNAL(minValueChanged(double)), this, SLOT(backgLevel(double)));
    connect(m_rangeSelectors["ConvFitHWHM"], SIGNAL(minValueChanged(double)), this, SLOT(hwhmChanged(double)));
    connect(m_rangeSelectors["ConvFitHWHM"], SIGNAL(maxValueChanged(double)), this, SLOT(hwhmChanged(double)));
    connect(m_dblManager, SIGNAL(valueChanged(QtProperty*, double)), this, SLOT(updateRS(QtProperty*, double)));
    connect(m_blnManager, SIGNAL(valueChanged(QtProperty*, bool)), this, SLOT(checkBoxUpdate(QtProperty*, bool)));
    connect(m_dblManager, SIGNAL(propertyChanged(QtProperty*)), this, SLOT(plotGuess(QtProperty*)));
    connect(uiForm().confit_ckTempCorrection, SIGNAL(toggled(bool)), uiForm().confit_leTempCorrection, SLOT(setEnabled(bool)));

    // Have FWHM Range linked to Fit Start/End Range
    connect(m_rangeSelectors["ConvFitRange"], SIGNAL(rangeChanged(double, double)), m_rangeSelectors["ConvFitHWHM"], SLOT(setRange(double, double)));
    m_rangeSelectors["ConvFitHWHM"]->setRange(-1.0,1.0);
    hwhmUpdateRS(0.02);

    typeSelection(uiForm().confit_cbFitType->currentIndex());
    bgTypeSelection(uiForm().confit_cbBackground->currentIndex());

    // Replot input automatically when file / spec no changes
    connect(uiForm().confit_spPlotSpectrum, SIGNAL(valueChanged(int)), this, SLOT(plotInput()));
    connect(uiForm().confit_dsSampleInput, SIGNAL(dataReady(const QString&)), this, SLOT(newDataLoaded(const QString&)));

    connect(uiForm().confit_spSpectraMin, SIGNAL(valueChanged(int)), this, SLOT(specMinChanged(int)));
    connect(uiForm().confit_spSpectraMax, SIGNAL(valueChanged(int)), this, SLOT(specMaxChanged(int)));

    connect(uiForm().confit_cbFitType, SIGNAL(currentIndexChanged(int)), this, SLOT(typeSelection(int)));
    connect(uiForm().confit_cbBackground, SIGNAL(currentIndexChanged(int)), this, SLOT(bgTypeSelection(int)));
    connect(uiForm().confit_pbSingle, SIGNAL(clicked()), this, SLOT(singleFit()));

    // Context menu
    m_cfTree->setContextMenuPolicy(Qt::CustomContextMenu);
    connect(m_cfTree, SIGNAL(customContextMenuRequested(const QPoint &)), this, SLOT(fitContextMenu(const QPoint &)));

    // Tie
    connect(uiForm().confit_cbFitType,SIGNAL(currentIndexChanged(QString)),SLOT(showTieCheckbox(QString)));
    showTieCheckbox( uiForm().confit_cbFitType->currentText() );
  }

  void ConvFit::run()
  {
    if ( m_cfInputWS == NULL )
    {
      g_log.error("No workspace loaded");
      return;
    }

    QString fitType = fitTypeString();
    QString bgType = backgroundString();

    if(fitType == "")
    {
      g_log.error("No fit type defined");
    }

    bool useTies = uiForm().confit_ckTieCentres->isChecked();
    QString ties = (useTies ? "True" : "False");

    Mantid::API::CompositeFunction_sptr func = createFunction(useTies);
    std::string function = std::string(func->asString());
    QString stX = m_properties["StartX"]->valueText();
    QString enX = m_properties["EndX"]->valueText();
    QString specMin = uiForm().confit_leSpectraMin->text();
    QString specMax = uiForm().confit_leSpectraMax->text();

    QString pyInput =
      "from IndirectDataAnalysis import confitSeq\n"
      "input = '" + m_cfInputWSName + "'\n"
      "func = r'" + QString::fromStdString(function) + "'\n"
      "startx = " + stX + "\n"
      "endx = " + enX + "\n"
      "plot = '" + uiForm().confit_cbPlotOutput->currentText() + "'\n"
      "ties = " + ties + "\n"
<<<<<<< HEAD
      "specMin = " + uiForm().confit_spSpectraMin->text() + "\n"
      "specMax = " + uiForm().confit_spSpectraMax->text() + "\n"
      "save = " + (uiForm().confit_ckSaveSeq->isChecked() ? "True\n" : "False\n");
=======
      "save = ";
  
    if(specMin != "")
      pyInput += "specMin = " + specMin + "\n";

    if(specMax != "")
      pyInput += "specMax = " + specMax + "\n";

    pyInput += uiForm().confit_ckSaveSeq->isChecked() ? "True\n" : "False\n";
>>>>>>> 4427370d

    if ( m_blnManager->value(m_properties["Convolve"]) ) pyInput += "convolve = True\n";
    else pyInput += "convolve = False\n";

    if ( uiForm().confit_ckVerbose->isChecked() ) pyInput += "verbose = True\n";
    else pyInput += "verbose = False\n";

    QString temperature = uiForm().confit_leTempCorrection->text();
    bool useTempCorrection = (!temperature.isEmpty() && uiForm().confit_ckTempCorrection->isChecked());
    if ( useTempCorrection )
    {
      pyInput += "temp=" + temperature + "\n";
    }
    else
    {
      pyInput += "temp=None\n";
    }
<<<<<<< HEAD

    pyInput +=
      "bg = '" + bg + "'\n"
      "ftype = '" + ftype + "'\n"
=======
  
    pyInput +=    
      "bg = '" + bgType + "'\n"
      "ftype = '" + fitType + "'\n"
>>>>>>> 4427370d
      "confitSeq(input, func, startx, endx, ftype, bg, temp, specMin, specMax, convolve, Verbose=verbose, Plot=plot, Save=save)\n";

    QString pyOutput = runPythonCode(pyInput);

    // Set the result workspace for Python script export
    QString inputWsName = QString::fromStdString(m_cfInputWS->getName());
    QString resultWsName = inputWsName.left(inputWsName.lastIndexOf("_")) + "_conv_" + fitType + bgType + specMin + "_to_" + specMax + "_Workspaces";
    m_pythonExportWsName = resultWsName.toStdString();
  }

  /**
   * Validates the user's inputs in the ConvFit tab.
   */
  bool ConvFit::validate()
  {
    using Mantid::API::AnalysisDataService;

    UserInputValidator uiv;

    uiv.checkDataSelectorIsValid("Sample", uiForm().confit_dsSampleInput);
    uiv.checkDataSelectorIsValid("Resolution", uiForm().confit_dsResInput);

    auto range = std::make_pair(m_dblManager->value(m_properties["StartX"]), m_dblManager->value(m_properties["EndX"]));
    uiv.checkValidRange("Fitting Range", range);

    // Enforce the rule that at least one fit is needed; either a delta function, one or two lorentzian functions,
    // or both.  (The resolution function must be convolved with a model.)
    if ( uiForm().confit_cbFitType->currentIndex() == 0 && ! m_blnManager->value(m_properties["UseDeltaFunc"]) )
      uiv.addErrorMessage("No fit function has been selected.");

    QString error = uiv.generateErrorMessage();
    showMessageBox(error);

    return error.isEmpty();
  }

  void ConvFit::loadSettings(const QSettings & settings)
  {
    uiForm().confit_dsSampleInput->readSettings(settings.group());
    uiForm().confit_dsResInput->readSettings(settings.group());
  }

  /**
   * Called when new data has been loaded by the data selector.
   *
   * Configures ranges for spin boxes before raw plot is done.
   *
   * @param wsName Name of new workspace loaded
   */
  void ConvFit::newDataLoaded(const QString wsName)
  {
    m_cfInputWSName = wsName;
    m_cfInputWS = AnalysisDataService::Instance().retrieveWS<const MatrixWorkspace>(m_cfInputWSName.toStdString());

    int maxSpecIndex = static_cast<int>(m_cfInputWS->getNumberHistograms()) - 1;

    uiForm().confit_spPlotSpectrum->setMaximum(maxSpecIndex);
    uiForm().confit_spPlotSpectrum->setMinimum(0);
    uiForm().confit_spPlotSpectrum->setValue(0);

    uiForm().confit_spSpectraMin->setMaximum(maxSpecIndex);
    uiForm().confit_spSpectraMin->setMinimum(0);

    uiForm().confit_spSpectraMax->setMaximum(maxSpecIndex);
    uiForm().confit_spSpectraMax->setMinimum(0);
    uiForm().confit_spSpectraMax->setValue(maxSpecIndex);

    plotInput();
  }

  namespace
  {
    ////////////////////////////
    // Anon Helper functions. //
    ////////////////////////////

    /**
     * Takes an index and a name, and constructs a single level parameter name
     * for use with function ties, etc.
     *
     * @param index :: the index of the function in the first level.
     * @param name  :: the name of the parameter inside the function.
     *
     * @returns the constructed function parameter name.
     */
    std::string createParName(size_t index, const std::string & name = "")
    {
      std::stringstream prefix;
      prefix << "f" << index << "." << name;
      return prefix.str();
    }

    /**
     * Takes an index, a sub index and a name, and constructs a double level
     * (nested) parameter name for use with function ties, etc.
     *
     * @param index    :: the index of the function in the first level.
     * @param subIndex :: the index of the function in the second level.
     * @param name     :: the name of the parameter inside the function.
     *
     * @returns the constructed function parameter name.
     */
    std::string createParName(size_t index, size_t subIndex, const std::string & name = "")
    {
      std::stringstream prefix;
      prefix << "f" << index << ".f" << subIndex << "." << name;
      return prefix.str();
    }
  }

  /**
   * Creates a function to carry out the fitting in the "ConvFit" tab.  The function consists
   * of various sub functions, with the following structure:
   *
   * Composite
   *  |
   *  +-- LinearBackground
   *  +-- Convolution
   *      |
   *      +-- Resolution
   *      +-- Model (AT LEAST one delta function or one/two lorentzians.)
   *          |
   *          +-- DeltaFunction (yes/no)
	 *					+-- ProductFunction
	 *							|
   *							+-- Lorentzian 1 (yes/no)
	 *							+-- Temperature Correction (yes/no)
	 *					+-- ProductFunction
	 *							|
   *							+-- Lorentzian 2 (yes/no)
	 *							+-- Temperature Correction (yes/no)
   *
   * @param tieCentres :: whether to tie centres of the two lorentzians.
   *
   * @returns the composite fitting function.
   */
  Mantid::API::CompositeFunction_sptr ConvFit::createFunction(bool tieCentres)
  {
    auto conv = boost::dynamic_pointer_cast<Mantid::API::CompositeFunction>(Mantid::API::FunctionFactory::Instance().createFunction("Convolution"));
    Mantid::API::CompositeFunction_sptr comp( new Mantid::API::CompositeFunction );

    Mantid::API::IFunction_sptr func;
    size_t index = 0;

    // -------------------------------------
    // --- Composite / Linear Background ---
    // -------------------------------------
    func = Mantid::API::FunctionFactory::Instance().createFunction("LinearBackground");
    comp->addFunction(func);

    const int bgType = uiForm().confit_cbBackground->currentIndex(); // 0 = Fixed Flat, 1 = Fit Flat, 2 = Fit all

    if ( bgType == 0 || ! m_properties["BGA0"]->subProperties().isEmpty() )
    {
      comp->tie("f0.A0", m_properties["BGA0"]->valueText().toStdString() );
    }
    else
    {
      func->setParameter("A0", m_properties["BGA0"]->valueText().toDouble());
    }

    if ( bgType != 2 )
    {
      comp->tie("f0.A1", "0.0");
    }
    else
    {
      if ( ! m_properties["BGA1"]->subProperties().isEmpty() )
      {
        comp->tie("f0.A1", m_properties["BGA1"]->valueText().toStdString() );
      }
      else { func->setParameter("A1", m_properties["BGA1"]->valueText().toDouble()); }
    }

    // --------------------------------------------
    // --- Composite / Convolution / Resolution ---
    // --------------------------------------------
    func = Mantid::API::FunctionFactory::Instance().createFunction("Resolution");
    conv->addFunction(func);

    //add resolution file
    if (uiForm().confit_dsResInput->isFileSelectorVisible())
    {
      std::string resfilename = uiForm().confit_dsResInput->getFullFilePath().toStdString();
      Mantid::API::IFunction::Attribute attr(resfilename);
      func->setAttribute("FileName", attr);
    }
    else
    {
      std::string resWorkspace = uiForm().confit_dsResInput->getCurrentDataName().toStdString();
      Mantid::API::IFunction::Attribute attr(resWorkspace);
      func->setAttribute("Workspace", attr);
    }

    // --------------------------------------------------------
    // --- Composite / Convolution / Model / Delta Function ---
    // --------------------------------------------------------
    Mantid::API::CompositeFunction_sptr model( new Mantid::API::CompositeFunction );

    bool useDeltaFunc = m_blnManager->value(m_properties["UseDeltaFunc"]);

    size_t subIndex = 0;

    if ( useDeltaFunc )
    {
      func = Mantid::API::FunctionFactory::Instance().createFunction("DeltaFunction");
			index = model->addFunction(func);
			std::string parName = createParName(index);
			populateFunction(func, model, m_properties["DeltaFunction"], parName, false);
    }

    // ------------------------------------------------------------
    // --- Composite / Convolution / Model / Temperature Factor ---
    // ------------------------------------------------------------

    //create temperature correction function to multiply with the lorentzians
    Mantid::API::IFunction_sptr tempFunc;
    QString temperature = uiForm().confit_leTempCorrection->text();
    bool useTempCorrection = (!temperature.isEmpty() && uiForm().confit_ckTempCorrection->isChecked());

    // -----------------------------------------------------
    // --- Composite / Convolution / Model / Lorentzians ---
    // -----------------------------------------------------
    std::string prefix1;
    std::string prefix2;

    int fitTypeIndex = uiForm().confit_cbFitType->currentIndex();

    // Add 1st Lorentzian
    if(fitTypeIndex > 0)
    {
      //if temperature not included then product is lorentzian * 1
      //create product function for temp * lorentzian
      auto product = boost::dynamic_pointer_cast<Mantid::API::CompositeFunction>(Mantid::API::FunctionFactory::Instance().createFunction("ProductFunction"));

      if(useTempCorrection)
      {
        createTemperatureCorrection(product);
      }

      func = Mantid::API::FunctionFactory::Instance().createFunction("Lorentzian");
      subIndex = product->addFunction(func);
      index = model->addFunction(product);
      prefix1 = createParName(index, subIndex);

      populateFunction(func, model, m_properties["Lorentzian1"], prefix1, false);
    }

    // Add 2nd Lorentzian
    if(fitTypeIndex == 2)
    {
      //if temperature not included then product is lorentzian * 1
      //create product function for temp * lorentzian
      auto product = boost::dynamic_pointer_cast<Mantid::API::CompositeFunction>(Mantid::API::FunctionFactory::Instance().createFunction("ProductFunction"));

      if(useTempCorrection)
      {
        createTemperatureCorrection(product);
      }

      func = Mantid::API::FunctionFactory::Instance().createFunction("Lorentzian");
      subIndex = product->addFunction(func);
      index = model->addFunction(product);
      prefix2 = createParName(index, subIndex);

      populateFunction(func, model, m_properties["Lorentzian2"], prefix2, false);
    }

    conv->addFunction(model);
    comp->addFunction(conv);

    // Tie PeakCentres together
    if ( tieCentres )
    {
      std::string tieL = prefix1 + "PeakCentre";
      std::string tieR = prefix2 + "PeakCentre";
      model->tie(tieL, tieR);
    }

    comp->applyTies();
    return comp;
  }

  void ConvFit::createTemperatureCorrection(Mantid::API::CompositeFunction_sptr product)
  {
    //create temperature correction function to multiply with the lorentzians
    Mantid::API::IFunction_sptr tempFunc;
    QString temperature = uiForm().confit_leTempCorrection->text();

    //create user function for the exponential correction
    // (x*temp) / 1-exp(-(x*temp))
    tempFunc = Mantid::API::FunctionFactory::Instance().createFunction("UserFunction");
    //11.606 is the conversion factor from meV to K
    std::string formula = "((x*11.606)/Temp) / (1 - exp(-((x*11.606)/Temp)))";
    Mantid::API::IFunction::Attribute att(formula);
    tempFunc->setAttribute("Formula", att);
    tempFunc->setParameter("Temp", temperature.toDouble());

    product->addFunction(tempFunc);
    product->tie("f0.Temp", temperature.toStdString());
    product->applyTies();
  }

  double ConvFit::getInstrumentResolution(std::string workspaceName)
  {
    using namespace Mantid::API;

    double resolution = 0.0;
    try
    {
      Mantid::Geometry::Instrument_const_sptr inst =
        AnalysisDataService::Instance().retrieveWS<MatrixWorkspace>(workspaceName)->getInstrument();
      std::string analyser = inst->getStringParameter("analyser")[0];

      // If the analyser component is not already in the data file the laod it from the parameter file
      if(inst->getComponentByName(analyser)->getNumberParameter("resolution").size() == 0)
      {
        std::string reflection = inst->getStringParameter("reflection")[0];

        IAlgorithm_sptr loadParamFile = AlgorithmManager::Instance().create("LoadParameterFile");
        loadParamFile->initialize();
        loadParamFile->setProperty("Workspace", workspaceName);
        loadParamFile->setProperty("Filename", inst->getName() + "_" + analyser + "_" + reflection + "_Parameters.xml");
        loadParamFile->execute();

        if(!loadParamFile->isExecuted())
        {
          g_log.error("Could not load parameter file, ensure instrument directory is in data search paths.");
          return 0.0;
        }

        inst = AnalysisDataService::Instance().retrieveWS<MatrixWorkspace>(workspaceName)->getInstrument();
      }

      resolution = inst->getComponentByName(analyser)->getNumberParameter("resolution")[0];
    }
    catch(Mantid::Kernel::Exception::NotFoundError &e)
    {
      UNUSED_ARG(e);

      g_log.error("Could not load instrument resolution from parameter file");
      resolution = 0.0;
    }

    return resolution;
  }

  QtProperty* ConvFit::createLorentzian(const QString & name)
  {
    QtProperty* lorentzGroup = m_grpManager->addProperty(name);
    m_properties[name+".Amplitude"] = m_dblManager->addProperty("Amplitude");
    // m_dblManager->setRange(m_properties[name+".Amplitude"], 0.0, 1.0); // 0 < Amplitude < 1
    m_properties[name+".PeakCentre"] = m_dblManager->addProperty("PeakCentre");
    m_properties[name+".FWHM"] = m_dblManager->addProperty("FWHM");
    m_dblManager->setDecimals(m_properties[name+".Amplitude"], NUM_DECIMALS);
    m_dblManager->setDecimals(m_properties[name+".PeakCentre"], NUM_DECIMALS);
    m_dblManager->setDecimals(m_properties[name+".FWHM"], NUM_DECIMALS);
    m_dblManager->setValue(m_properties[name+".FWHM"], 0.02);
    lorentzGroup->addSubProperty(m_properties[name+".Amplitude"]);
    lorentzGroup->addSubProperty(m_properties[name+".PeakCentre"]);
    lorentzGroup->addSubProperty(m_properties[name+".FWHM"]);
    return lorentzGroup;
  }

  void ConvFit::populateFunction(Mantid::API::IFunction_sptr func, Mantid::API::IFunction_sptr comp, QtProperty* group, const std::string & pref, bool tie)
  {
    // Get subproperties of group and apply them as parameters on the function object
    QList<QtProperty*> props = group->subProperties();

    for ( int i = 0; i < props.size(); i++ )
    {
      if ( tie || ! props[i]->subProperties().isEmpty() )
      {
        std::string name = pref + props[i]->propertyName().toStdString();
        std::string value = props[i]->valueText().toStdString();
        comp->tie(name, value);
      }
      else
      {
        std::string propName = props[i]->propertyName().toStdString();
        double propValue = props[i]->valueText().toDouble();
				if ( propValue )
				{
					func->setParameter(propName, propValue);
				}
      }
    }
  }

  /**
   * Generate a string to describe the fit type selected by the user.
   * Used when naming the resultant workspaces.
   *
   * Assertions used to guard against any future changes that dont take
   * workspace naming into account.
   *
   * @returns the generated QString.
   */
  QString ConvFit::fitTypeString() const
  {
    QString fitType("");

    if( m_blnManager->value(m_properties["UseDeltaFunc"]) )
      fitType += "Delta";

    switch ( uiForm().confit_cbFitType->currentIndex() )
    {
    case 0:
      break;
    case 1:
      fitType += "1L"; break;
    case 2:
      fitType += "2L"; break;
    }

    return fitType;
  }

  /**
   * Generate a string to describe the background selected by the user.
   * Used when naming the resultant workspaces.
   *
   * Assertions used to guard against any future changes that dont take
   * workspace naming into account.
   *
   * @returns the generated QString.
   */
  QString ConvFit::backgroundString() const
  {
    switch ( uiForm().confit_cbBackground->currentIndex() )
    {
    case 0:
      return "FixF_s";
    case 1:
      return "FitF_s";
    case 2:
      return "FitL_s";
    default:
      return "";
    }
  }

  void ConvFit::typeSelection(int index)
  {
    m_cfTree->removeProperty(m_properties["Lorentzian1"]);
    m_cfTree->removeProperty(m_properties["Lorentzian2"]);

    switch ( index )
    {
    case 0:
      m_rangeSelectors["ConvFitHWHM"]->setVisible(false);
      break;
    case 1:
      m_cfTree->addProperty(m_properties["Lorentzian1"]);
      m_rangeSelectors["ConvFitHWHM"]->setVisible(true);
      break;
    case 2:
      m_cfTree->addProperty(m_properties["Lorentzian1"]);
      m_cfTree->addProperty(m_properties["Lorentzian2"]);
      m_rangeSelectors["ConvFitHWHM"]->setVisible(true);
      break;
    }
  }

  void ConvFit::bgTypeSelection(int index)
  {
    if ( index == 2 )
    {
      m_properties["LinearBackground"]->addSubProperty(m_properties["BGA1"]);
    }
    else
    {
      m_properties["LinearBackground"]->removeSubProperty(m_properties["BGA1"]);
    }
  }

  void ConvFit::plotInput()
  {
    using Mantid::Kernel::Exception::NotFoundError;

    if(!m_cfInputWS)
    {
      g_log.error("No workspace loaded, cannot create preview plot.");
      return;
    }

    const bool plotGuess = uiForm().confit_ckPlotGuess->isChecked();
    uiForm().confit_ckPlotGuess->setChecked(false);

    int specNo = uiForm().confit_spPlotSpectrum->text().toInt();
    // Set spectra max value
    int specMin = 0;
    int specMax = static_cast<int>(m_cfInputWS->getNumberHistograms()) - 1;

    m_valInt->setRange(specMin, specMax);
    /* uiForm().confit_spSpectraMin->setText(QString::number(specMin)); */
    /* uiForm().confit_spSpectraMax->setText(QString::number(specMax)); */

    if ( specNo < 0 || specNo > specMax )
    {
      /* uiForm().confit_spPlotSpectrum->setText("0"); */
      specNo = 0;
    }

    int smCurrent = uiForm().confit_spSpectraMax->text().toInt();
    if ( smCurrent < 0 || smCurrent > specMax )
    {
      /* uiForm().confit_spSpectraMax->setText(QString::number(specMax)); */
    }

    plotMiniPlot(m_cfInputWS, specNo, "ConvFitPlot", "CFDataCurve");
    try
    {
      const std::pair<double, double> range = getCurveRange("CFDataCurve");
      m_rangeSelectors["ConvFitRange"]->setRange(range.first, range.second);
      uiForm().confit_ckPlotGuess->setChecked(plotGuess);
    }
    catch(std::invalid_argument & exc)
    {
      showMessageBox(exc.what());
    }

    // Default FWHM to resolution of instrument
    double resolution = getInstrumentResolution(m_cfInputWSName.toStdString());
    if(resolution > 0)
    {
      m_dblManager->setValue(m_properties["Lorentzian 1.FWHM"], resolution);
      m_dblManager->setValue(m_properties["Lorentzian 2.FWHM"], resolution);
    }

    // Remove the old fit curve
    removeCurve("CFCalcCurve");
    replot("ConvFitPlot");
  }

  void ConvFit::plotGuess(QtProperty*)
  {
    if ( ! uiForm().confit_ckPlotGuess->isChecked() || m_curves["CFDataCurve"] == NULL )
    {
      return;
    }

    bool tieCentres = (uiForm().confit_cbFitType->currentIndex() > 1);
    Mantid::API::CompositeFunction_sptr function = createFunction(tieCentres);

    if ( m_cfInputWS == NULL )
    {
      plotInput();
    }

    const size_t binIndexLow = m_cfInputWS->binIndexOf(m_dblManager->value(m_properties["StartX"]));
    const size_t binIndexHigh = m_cfInputWS->binIndexOf(m_dblManager->value(m_properties["EndX"]));
    const size_t nData = binIndexHigh - binIndexLow;

    std::vector<double> inputXData(nData);
    const Mantid::MantidVec& XValues = m_cfInputWS->readX(0);
    const bool isHistogram = m_cfInputWS->isHistogramData();

    for ( size_t i = 0; i < nData; i++ )
    {
      if ( isHistogram )
      {
        inputXData[i] = 0.5 * ( XValues[binIndexLow+i] + XValues[binIndexLow+i+1] );
      }
      else
      {
        inputXData[i] = XValues[binIndexLow+i];
      }
    }

    Mantid::API::FunctionDomain1DVector domain(inputXData);
    Mantid::API::FunctionValues outputData(domain);
    function->function(domain, outputData);

    QVector<double> dataX, dataY;

    for ( size_t i = 0; i < nData; i++ )
    {
      dataX.append(inputXData[i]);
      dataY.append(outputData.getCalculated(i));
    }

    removeCurve("CFCalcCurve");
    m_curves["CFCalcCurve"] = new QwtPlotCurve();
    m_curves["CFCalcCurve"]->setData(dataX, dataY);
    QPen fitPen(Qt::red, Qt::SolidLine);
    m_curves["CFCalcCurve"]->setPen(fitPen);
    m_curves["CFCalcCurve"]->attach(m_plots["ConvFitPlot"]);
    m_plots["ConvFitPlot"]->replot();
  }

  void ConvFit::singleFit()
  {
    if(!validate())
      return;

    plotInput();

    if ( m_curves["CFDataCurve"] == NULL )
    {
      showMessageBox("There was an error reading the data file.");
      return;
    }

    uiForm().confit_ckPlotGuess->setChecked(false);

    Mantid::API::CompositeFunction_sptr function = createFunction(uiForm().confit_ckTieCentres->isChecked());

    // get output name
    QString fitType = fitTypeString();
    QString bgType = backgroundString();

    if(fitType == "")
    {
      g_log.error("No fit type defined!");
    }

    QString outputNm = runPythonCode(QString("from IndirectCommon import getWSprefix\nprint getWSprefix('") + m_cfInputWSName + QString("')\n")).trimmed();
<<<<<<< HEAD
    outputNm += QString("conv_") + ftype + bg + uiForm().confit_spPlotSpectrum->text();
=======
    outputNm += QString("conv_") + fitType + bgType + uiForm().confit_lePlotSpectrum->text();  
>>>>>>> 4427370d
    std::string output = outputNm.toStdString();

    Mantid::API::IAlgorithm_sptr alg = Mantid::API::AlgorithmManager::Instance().create("Fit");
    alg->initialize();
    alg->setPropertyValue("Function", function->asString());
    alg->setPropertyValue("InputWorkspace", m_cfInputWSName.toStdString());
    alg->setProperty<int>("WorkspaceIndex", uiForm().confit_spPlotSpectrum->text().toInt());
    alg->setProperty<double>("StartX", m_dblManager->value(m_properties["StartX"]));
    alg->setProperty<double>("EndX", m_dblManager->value(m_properties["EndX"]));
    alg->setProperty("Output", output);
    alg->setProperty("CreateOutput", true);
    alg->setProperty("OutputCompositeMembers", true);
    alg->setProperty("ConvolveMembers", true);
    alg->execute();

    if ( ! alg->isExecuted() )
    {
      showMessageBox("Fit algorithm failed.");
      return;
    }

    // Plot the line on the mini plot
    plotMiniPlot(outputNm+"_Workspace", 1, "ConvFitPlot", "CFCalcCurve");
    QPen fitPen(Qt::red, Qt::SolidLine);
    m_curves["CFCalcCurve"]->setPen(fitPen);
    replot("ConvFitPlot");

    Mantid::API::IFunction_sptr outputFunc = alg->getProperty("Function");

    // Get params.
    QMap<QString,double> parameters;
    std::vector<std::string> parNames = outputFunc->getParameterNames();
    std::vector<double> parVals;

    for( size_t i = 0; i < parNames.size(); ++i )
      parVals.push_back(outputFunc->getParameter(parNames[i]));

    for ( size_t i = 0; i < parNames.size(); ++i )
      parameters[QString(parNames[i].c_str())] = parVals[i];

    // Populate Tree widget with values
    // Background should always be f0
    m_dblManager->setValue(m_properties["BGA0"], parameters["f0.A0"]);
    m_dblManager->setValue(m_properties["BGA1"], parameters["f0.A1"]);

    int noLorentz = uiForm().confit_cbFitType->currentIndex();

    int funcIndex = 0;
		int subIndex = 0;

		//check if we're using a temperature correction
		if (uiForm().confit_ckTempCorrection->isChecked() &&
				!uiForm().confit_leTempCorrection->text().isEmpty())
		{
				subIndex++;
		}

		bool usingDeltaFunc = m_blnManager->value(m_properties["UseDeltaFunc"]);
		bool usingCompositeFunc = ((usingDeltaFunc && noLorentz > 0) || noLorentz > 1);
    QString prefBase = "f1.f1.";

		if ( usingDeltaFunc )
    {
      QString key = prefBase;
			if (usingCompositeFunc)
			{
				key += "f0.";
			}

			key += "Height";

      m_dblManager->setValue(m_properties["DeltaHeight"], parameters[key]);
      funcIndex++;
    }

    if ( noLorentz > 0 )
    {
      // One Lorentz
			QString pref = prefBase;

			if ( usingCompositeFunc )
			{
				pref += "f" + QString::number(funcIndex) + ".f" + QString::number(subIndex) + ".";
			}
			else
			{
				pref += "f" + QString::number(subIndex) + ".";
			}

      m_dblManager->setValue(m_properties["Lorentzian 1.Amplitude"], parameters[pref+"Amplitude"]);
      m_dblManager->setValue(m_properties["Lorentzian 1.PeakCentre"], parameters[pref+"PeakCentre"]);
      m_dblManager->setValue(m_properties["Lorentzian 1.FWHM"], parameters[pref+"FWHM"]);
      funcIndex++;
    }

    if ( noLorentz > 1 )
    {
      // Two Lorentz
			QString pref = prefBase;
	   	pref += "f" + QString::number(funcIndex) + ".f" + QString::number(subIndex) + ".";

      m_dblManager->setValue(m_properties["Lorentzian 2.Amplitude"], parameters[pref+"Amplitude"]);
      m_dblManager->setValue(m_properties["Lorentzian 2.PeakCentre"], parameters[pref+"PeakCentre"]);
      m_dblManager->setValue(m_properties["Lorentzian 2.FWHM"], parameters[pref+"FWHM"]);
    }
  }

  /**
   * Handles the user entering a new minimum spectrum index.
   *
   * Prevents the user entering an overlapping spectra range.
   *
   * @param value Minimum spectrum index
   */
  void ConvFit::specMinChanged(int value)
  {
    uiForm().confit_spSpectraMax->setMinimum(value);
  }

  /**
   * Handles the user entering a new maximum spectrum index.
   *
   * Prevents the user entering an overlapping spectra range.
   *
   * @param value Maximum spectrum index
   */
  void ConvFit::specMaxChanged(int value)
  {
    uiForm().confit_spSpectraMin->setMaximum(value);
  }

  void ConvFit::minChanged(double val)
  {
    m_dblManager->setValue(m_properties["StartX"], val);
  }

  void ConvFit::maxChanged(double val)
  {
    m_dblManager->setValue(m_properties["EndX"], val);
  }

  void ConvFit::hwhmChanged(double val)
  {
    const double peakCentre = m_dblManager->value(m_properties["Lorentzian 1.PeakCentre"]);
    // Always want FWHM to display as positive.
    const double hwhm = std::fabs(val-peakCentre);
    // Update the property
    m_rangeSelectors["ConvFitHWHM"]->blockSignals(true);
    m_dblManager->setValue(m_properties["Lorentzian 1.FWHM"], hwhm*2);
    m_rangeSelectors["ConvFitHWHM"]->blockSignals(false);
  }

  void ConvFit::backgLevel(double val)
  {
    m_dblManager->setValue(m_properties["BGA0"], val);
  }

  void ConvFit::updateRS(QtProperty* prop, double val)
  {
    if ( prop == m_properties["StartX"] ) { m_rangeSelectors["ConvFitRange"]->setMinimum(val); }
    else if ( prop == m_properties["EndX"] ) { m_rangeSelectors["ConvFitRange"]->setMaximum(val); }
    else if ( prop == m_properties["BGA0"] ) { m_rangeSelectors["ConvFitBackRange"]->setMinimum(val); }
    else if ( prop == m_properties["Lorentzian 1.FWHM"] ) { hwhmUpdateRS(val); }
    else if ( prop == m_properties["Lorentzian 1.PeakCentre"] )
    {
        hwhmUpdateRS(m_dblManager->value(m_properties["Lorentzian 1.FWHM"]));
    }
  }

  void ConvFit::hwhmUpdateRS(double val)
  {
    const double peakCentre = m_dblManager->value(m_properties["Lorentzian 1.PeakCentre"]);
    m_rangeSelectors["ConvFitHWHM"]->setMinimum(peakCentre-val/2);
    m_rangeSelectors["ConvFitHWHM"]->setMaximum(peakCentre+val/2);
  }

  void ConvFit::checkBoxUpdate(QtProperty* prop, bool checked)
  {
    // Add/remove some properties to display only relevant options
    if ( prop == m_properties["UseDeltaFunc"] )
    {
      if ( checked )
      {
        m_properties["DeltaFunction"]->addSubProperty(m_properties["DeltaHeight"]);
        uiForm().confit_cbPlotOutput->addItem("Height");
        uiForm().confit_cbPlotOutput->addItem("EISF");
      }
      else
      {
        m_properties["DeltaFunction"]->removeSubProperty(m_properties["DeltaHeight"]);
        uiForm().confit_cbPlotOutput->removeItem(uiForm().confit_cbPlotOutput->count()-1);
        uiForm().confit_cbPlotOutput->removeItem(uiForm().confit_cbPlotOutput->count()-1);
      }
    }
  }

  void ConvFit::fitContextMenu(const QPoint &)
  {
    QtBrowserItem* item(NULL);

    item = m_cfTree->currentItem();

    if ( ! item )
      return;

    // is it a fit property ?
    QtProperty* prop = item->property();

    if ( prop == m_properties["StartX"] || prop == m_properties["EndX"] )
      return;

    // is it already fixed?
    bool fixed = prop->propertyManager() != m_dblManager;

    if ( fixed && prop->propertyManager() != m_stringManager )
      return;

    // Create the menu
    QMenu* menu = new QMenu("ConvFit", m_cfTree);
    QAction* action;

    if ( ! fixed )
    {
      action = new QAction("Fix", m_parentWidget);
      connect(action, SIGNAL(triggered()), this, SLOT(fixItem()));
    }
    else
    {
      action = new QAction("Remove Fix", m_parentWidget);
      connect(action, SIGNAL(triggered()), this, SLOT(unFixItem()));
    }

    menu->addAction(action);

    // Show the menu
    menu->popup(QCursor::pos());
  }

  void ConvFit::fixItem()
  {
    QtBrowserItem* item = m_cfTree->currentItem();

    // Determine what the property is.
    QtProperty* prop = item->property();
		QtProperty* fixedProp = m_stringManager->addProperty( prop->propertyName() );
    QtProperty* fprlbl = m_stringManager->addProperty("Fixed");
    fixedProp->addSubProperty(fprlbl);
    m_stringManager->setValue(fixedProp, prop->valueText());

    item->parent()->property()->addSubProperty(fixedProp);

    m_fixedProps[fixedProp] = prop;

    item->parent()->property()->removeSubProperty(prop);
  }

  void ConvFit::unFixItem()
  {
    QtBrowserItem* item = m_cfTree->currentItem();

    QtProperty* prop = item->property();
    if ( prop->subProperties().empty() )
    {
      item = item->parent();
      prop = item->property();
    }

    item->parent()->property()->addSubProperty(m_fixedProps[prop]);
    item->parent()->property()->removeSubProperty(prop);
    m_fixedProps.remove(prop);
    QtProperty* proplbl = prop->subProperties()[0];
    delete proplbl;
    delete prop;
  }

  void ConvFit::showTieCheckbox(QString fitType)
  {
      uiForm().confit_ckTieCentres->setVisible( fitType == "Two Lorentzians" );
  }

} // namespace IDA
} // namespace CustomInterfaces
} // namespace MantidQt<|MERGE_RESOLUTION|>--- conflicted
+++ resolved
@@ -165,8 +165,8 @@
     std::string function = std::string(func->asString());
     QString stX = m_properties["StartX"]->valueText();
     QString enX = m_properties["EndX"]->valueText();
-    QString specMin = uiForm().confit_leSpectraMin->text();
-    QString specMax = uiForm().confit_leSpectraMax->text();
+    QString specMin = uiForm().confit_spSpectraMin->text();
+    QString specMax = uiForm().confit_spSpectraMax->text();
 
     QString pyInput =
       "from IndirectDataAnalysis import confitSeq\n"
@@ -176,21 +176,9 @@
       "endx = " + enX + "\n"
       "plot = '" + uiForm().confit_cbPlotOutput->currentText() + "'\n"
       "ties = " + ties + "\n"
-<<<<<<< HEAD
-      "specMin = " + uiForm().confit_spSpectraMin->text() + "\n"
-      "specMax = " + uiForm().confit_spSpectraMax->text() + "\n"
+      "specMin = " + specMin + "\n"
+      "specMax = " + specMax + "\n"
       "save = " + (uiForm().confit_ckSaveSeq->isChecked() ? "True\n" : "False\n");
-=======
-      "save = ";
-  
-    if(specMin != "")
-      pyInput += "specMin = " + specMin + "\n";
-
-    if(specMax != "")
-      pyInput += "specMax = " + specMax + "\n";
-
-    pyInput += uiForm().confit_ckSaveSeq->isChecked() ? "True\n" : "False\n";
->>>>>>> 4427370d
 
     if ( m_blnManager->value(m_properties["Convolve"]) ) pyInput += "convolve = True\n";
     else pyInput += "convolve = False\n";
@@ -208,17 +196,10 @@
     {
       pyInput += "temp=None\n";
     }
-<<<<<<< HEAD
 
     pyInput +=
-      "bg = '" + bg + "'\n"
-      "ftype = '" + ftype + "'\n"
-=======
-  
-    pyInput +=    
       "bg = '" + bgType + "'\n"
       "ftype = '" + fitType + "'\n"
->>>>>>> 4427370d
       "confitSeq(input, func, startx, endx, ftype, bg, temp, specMin, specMax, convolve, Verbose=verbose, Plot=plot, Save=save)\n";
 
     QString pyOutput = runPythonCode(pyInput);
@@ -837,11 +818,7 @@
     }
 
     QString outputNm = runPythonCode(QString("from IndirectCommon import getWSprefix\nprint getWSprefix('") + m_cfInputWSName + QString("')\n")).trimmed();
-<<<<<<< HEAD
-    outputNm += QString("conv_") + ftype + bg + uiForm().confit_spPlotSpectrum->text();
-=======
-    outputNm += QString("conv_") + fitType + bgType + uiForm().confit_lePlotSpectrum->text();  
->>>>>>> 4427370d
+    outputNm += QString("conv_") + fitType + bgType + uiForm().confit_spPlotSpectrum->text();  
     std::string output = outputNm.toStdString();
 
     Mantid::API::IAlgorithm_sptr alg = Mantid::API::AlgorithmManager::Instance().create("Fit");
