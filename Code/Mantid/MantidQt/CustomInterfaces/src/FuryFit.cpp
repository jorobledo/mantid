#include "MantidQtCustomInterfaces/FuryFit.h"

#include "MantidQtCustomInterfaces/UserInputValidator.h"
#include "MantidQtMantidWidgets/RangeSelector.h"

#include "MantidAPI/AlgorithmManager.h"
#include "MantidAPI/AnalysisDataService.h"
#include "MantidAPI/FunctionFactory.h"
#include "MantidAPI/FunctionDomain1D.h"

#include <math.h>
#include <QFileInfo>
#include <QMenu>

#include <qwt_plot.h>
#include <qwt_plot_curve.h>

using namespace Mantid::API;

namespace
{
  Mantid::Kernel::Logger g_log("FuryFit");
}

namespace MantidQt
{
namespace CustomInterfaces
{
namespace IDA
{
  FuryFit::FuryFit(QWidget * parent) :
    IDATab(parent),
    m_stringManager(NULL), m_ffTree(NULL),
    m_ffRangeManager(NULL),
    m_fixedProps(),
    m_ffInputWS(), m_ffOutputWS(),
    m_ffInputWSName(),
    m_ties()
  {
  }

  void FuryFit::setup()
  {
    m_stringManager = new QtStringPropertyManager(m_parentWidget);

    m_ffTree = new QtTreePropertyBrowser(m_parentWidget);
    uiForm().furyfit_properties->addWidget(m_ffTree);

    // Setup FuryFit Plot Window
    m_plots["FuryFitPlot"] = new QwtPlot(m_parentWidget);
    m_plots["FuryFitPlot"]->setAxisFont(QwtPlot::xBottom, m_parentWidget->font());
    m_plots["FuryFitPlot"]->setAxisFont(QwtPlot::yLeft, m_parentWidget->font());
    uiForm().furyfit_vlPlot->addWidget(m_plots["FuryFitPlot"]);
    m_plots["FuryFitPlot"]->setCanvasBackground(QColor(255,255,255));

    m_rangeSelectors["FuryFitRange"] = new MantidQt::MantidWidgets::RangeSelector(m_plots["FuryFitPlot"]);
    connect(m_rangeSelectors["FuryFitRange"], SIGNAL(minValueChanged(double)), this, SLOT(xMinSelected(double)));
    connect(m_rangeSelectors["FuryFitRange"], SIGNAL(maxValueChanged(double)), this, SLOT(xMaxSelected(double)));

    m_rangeSelectors["FuryFitBackground"] = new MantidQt::MantidWidgets::RangeSelector(m_plots["FuryFitPlot"],
      MantidQt::MantidWidgets::RangeSelector::YSINGLE);
    m_rangeSelectors["FuryFitBackground"]->setRange(0.0,1.0);
    m_rangeSelectors["FuryFitBackground"]->setColour(Qt::darkGreen);
    connect(m_rangeSelectors["FuryFitBackground"], SIGNAL(minValueChanged(double)), this, SLOT(backgroundSelected(double)));

    // setupTreePropertyBrowser
    m_ffRangeManager = new QtDoublePropertyManager(m_parentWidget);

    m_ffTree->setFactoryForManager(m_dblManager, doubleEditorFactory());
    m_ffTree->setFactoryForManager(m_ffRangeManager, doubleEditorFactory());

    m_properties["StartX"] = m_ffRangeManager->addProperty("StartX");
    m_ffRangeManager->setDecimals(m_properties["StartX"], NUM_DECIMALS);
    m_properties["EndX"] = m_ffRangeManager->addProperty("EndX");
    m_ffRangeManager->setDecimals(m_properties["EndX"], NUM_DECIMALS);

    connect(m_ffRangeManager, SIGNAL(valueChanged(QtProperty*, double)), this, SLOT(propertyChanged(QtProperty*, double)));
    connect(m_dblManager, SIGNAL(valueChanged(QtProperty*, double)), this, SLOT(propertyChanged(QtProperty*, double)));

    m_properties["LinearBackground"] = m_grpManager->addProperty("LinearBackground");
    m_properties["BackgroundA0"] = m_ffRangeManager->addProperty("A0");
    m_ffRangeManager->setDecimals(m_properties["BackgroundA0"], NUM_DECIMALS);
    m_properties["LinearBackground"]->addSubProperty(m_properties["BackgroundA0"]);

    m_properties["Exponential1"] = createExponential("Exponential1");
    m_properties["Exponential2"] = createExponential("Exponential2");

    m_properties["StretchedExp"] = createStretchedExp("StretchedExp");

    m_ffRangeManager->setMinimum(m_properties["BackgroundA0"], 0);
    m_ffRangeManager->setMaximum(m_properties["BackgroundA0"], 1);

    m_dblManager->setMinimum(m_properties["Exponential1.Intensity"], 0);
    m_dblManager->setMaximum(m_properties["Exponential1.Intensity"], 1);

    m_dblManager->setMinimum(m_properties["Exponential2.Intensity"], 0);
    m_dblManager->setMaximum(m_properties["Exponential2.Intensity"], 1);

    m_dblManager->setMinimum(m_properties["StretchedExp.Intensity"], 0);
    m_dblManager->setMaximum(m_properties["StretchedExp.Intensity"], 1);

    typeSelection(uiForm().furyfit_cbFitType->currentIndex());

    // Connect to PlotGuess checkbox
    connect(m_dblManager, SIGNAL(propertyChanged(QtProperty*)), this, SLOT(plotGuess(QtProperty*)));

    // Signal/slot ui connections
    connect(uiForm().furyfit_dsSampleInput, SIGNAL(dataReady(const QString&)), this, SLOT(newDataLoaded(const QString&)));
    connect(uiForm().furyfit_cbFitType, SIGNAL(currentIndexChanged(int)), this, SLOT(typeSelection(int)));
    connect(uiForm().furyfit_pbSingle, SIGNAL(clicked()), this, SLOT(singleFit()));

    connect(uiForm().furyfit_dsSampleInput, SIGNAL(filesFound()), this, SLOT(plotInput()));

    connect(uiForm().furyfit_spPlotSpectrum, SIGNAL(valueChanged(int)), this, SLOT(plotInput()));

    connect(uiForm().furyfit_spSpectraMin, SIGNAL(valueChanged(int)), this, SLOT(specMinChanged(int)));
    connect(uiForm().furyfit_spSpectraMax, SIGNAL(valueChanged(int)), this, SLOT(specMaxChanged(int)));

    // Set a custom handler for the QTreePropertyBrowser's ContextMenu event
    m_ffTree->setContextMenuPolicy(Qt::CustomContextMenu);
    connect(m_ffTree, SIGNAL(customContextMenuRequested(const QPoint &)), this, SLOT(fitContextMenu(const QPoint &)));
  }

  void FuryFit::run()
  {
    if ( m_ffInputWS == NULL )
    {
      return;
    }

    const bool constrainBeta = uiForm().furyfit_ckConstrainBeta->isChecked();
    const bool constrainIntens = uiForm().furyfit_ckConstrainIntensities->isChecked();
    CompositeFunction_sptr func = createFunction();
    func->tie("f0.A1", "0");

    if ( constrainIntens )
    {
      constrainIntensities(func);
    }

    func->applyTies();

    std::string function = std::string(func->asString());
    QString fitType = fitTypeString();
    QString specMin = uiForm().furyfit_leSpectraMin->text();
    QString specMax = uiForm().furyfit_leSpectraMax->text();

    QString pyInput = "from IndirectDataAnalysis import furyfitSeq, furyfitMult\n"
      "input = '" + m_ffInputWSName + "'\n"
      "func = r'" + QString::fromStdString(function) + "'\n"
      "ftype = '"   + fitTypeString() + "'\n"
      "startx = " + m_properties["StartX"]->valueText() + "\n"
      "endx = " + m_properties["EndX"]->valueText() + "\n"
      "plot = '" + uiForm().furyfit_cbPlotOutput->currentText() + "'\n"
<<<<<<< HEAD
      "spec_min = " + uiForm().furyfit_spSpectraMin->text() + "\n"
      "spec_max = " + uiForm().furyfit_spSpectraMax->text() + "\n"
      "spec_max = None\n";
=======
      "spec_min = " + specMin + "\n"
      "spec_max = None\n";
    
    if(specMax != "")
        pyInput += "spec_max = " + specMax + "\n";
>>>>>>> 4427370d

    if (constrainIntens) pyInput += "constrain_intens = True \n";
    else pyInput += "constrain_intens = False \n";

    if ( uiForm().furyfit_ckVerbose->isChecked() ) pyInput += "verbose = True\n";
    else pyInput += "verbose = False\n";

    if ( uiForm().furyfit_ckSaveSeq->isChecked() ) pyInput += "save = True\n";
    else pyInput += "save = False\n";

    if( !constrainBeta )
    {
      pyInput += "furyfitSeq(input, func, ftype, startx, endx, spec_min=spec_min, spec_max=spec_max, intensities_constrained=constrain_intens, Save=save, Plot=plot, Verbose=verbose)\n";
    }
    else
    {
      pyInput += "furyfitMult(input, func, ftype, startx, endx, spec_min=spec_min, spec_max=spec_max, intensities_constrained=constrain_intens, Save=save, Plot=plot, Verbose=verbose)\n";
    }

    QString pyOutput = runPythonCode(pyInput);

    // Set the result workspace for Python script export
    QString inputWsName = QString::fromStdString(m_ffInputWS->getName());
    QString resultWsName = inputWsName.left(inputWsName.lastIndexOf("_")) + "_fury_" + fitType + specMin + "_to_" + specMax + "_Workspaces";
    m_pythonExportWsName = resultWsName.toStdString();
  }

  bool FuryFit::validate()
  {
    UserInputValidator uiv;

    uiv.checkDataSelectorIsValid("Sample", uiForm().furyfit_dsSampleInput);

    auto range = std::make_pair(m_ffRangeManager->value(m_properties["StartX"]), m_ffRangeManager->value(m_properties["EndX"]));
    uiv.checkValidRange("Ranges", range);

    QString error = uiv.generateErrorMessage();
    showMessageBox(error);

    return error.isEmpty();
  }

  void FuryFit::loadSettings(const QSettings & settings)
  {
    uiForm().furyfit_dsSampleInput->readSettings(settings.group());
  }

  /**
   * Called when new data has been loaded by the data selector.
   *
   * Configures ranges for spin boxes before raw plot is done.
   *
   * @param wsName Name of new workspace loaded
   */
  void FuryFit::newDataLoaded(const QString wsName)
  {
    m_ffInputWSName = wsName;
    m_ffInputWS = AnalysisDataService::Instance().retrieveWS<const MatrixWorkspace>(m_ffInputWSName.toStdString());

    int maxSpecIndex = static_cast<int>(m_ffInputWS->getNumberHistograms()) - 1;

    uiForm().furyfit_spPlotSpectrum->setMaximum(maxSpecIndex);
    uiForm().furyfit_spPlotSpectrum->setMinimum(0);
    uiForm().furyfit_spPlotSpectrum->setValue(0);

    uiForm().furyfit_spSpectraMin->setMaximum(maxSpecIndex);
    uiForm().furyfit_spSpectraMin->setMinimum(0);

    uiForm().furyfit_spSpectraMax->setMaximum(maxSpecIndex);
    uiForm().furyfit_spSpectraMax->setMinimum(0);
    uiForm().furyfit_spSpectraMax->setValue(maxSpecIndex);

    plotInput();
  }

  CompositeFunction_sptr FuryFit::createFunction(bool tie)
  {
    CompositeFunction_sptr result( new CompositeFunction );
    QString fname;
    const int fitType = uiForm().furyfit_cbFitType->currentIndex();

    IFunction_sptr func = FunctionFactory::Instance().createFunction("LinearBackground");
    func->setParameter("A0", m_ffRangeManager->value(m_properties["BackgroundA0"]));
    result->addFunction(func);
    result->tie("f0.A1", "0");
    if ( tie ) { result->tie("f0.A0", m_properties["BackgroundA0"]->valueText().toStdString()); }

    if ( fitType == 2 ) { fname = "StretchedExp"; }
    else { fname = "Exponential1"; }

    result->addFunction(createUserFunction(fname, tie));

    if ( fitType == 1 || fitType == 3 )
    {
      if ( fitType == 1 ) { fname = "Exponential2"; }
      else { fname = "StretchedExp"; }
      result->addFunction(createUserFunction(fname, tie));
    }

    // Return CompositeFunction object to caller.
    result->applyTies();
    return result;
  }

  IFunction_sptr FuryFit::createUserFunction(const QString & name, bool tie)
  {
    IFunction_sptr result = FunctionFactory::Instance().createFunction("UserFunction");
    std::string formula;

    if ( name.startsWith("Exp") ) { formula = "Intensity*exp(-(x/Tau))"; }
    else { formula = "Intensity*exp(-(x/Tau)^Beta)"; }

    IFunction::Attribute att(formula);
    result->setAttribute("Formula", att);

    QList<QtProperty*> props = m_properties[name]->subProperties();
    for ( int i = 0; i < props.size(); i++ )
    {
      std::string name = props[i]->propertyName().toStdString();
      result->setParameter(name, m_dblManager->value(props[i]));

      //add tie if parameter is fixed
      if ( tie || ! props[i]->subProperties().isEmpty() )
      {
        std::string value = props[i]->valueText().toStdString();
        result->tie(name, value);
      }
    }

    result->applyTies();
    return result;
  }

  QtProperty* FuryFit::createExponential(const QString & name)
  {
    QtProperty* expGroup = m_grpManager->addProperty(name);
    m_properties[name+".Intensity"] = m_dblManager->addProperty("Intensity");
    m_dblManager->setDecimals(m_properties[name+".Intensity"], NUM_DECIMALS);
    m_properties[name+".Tau"] = m_dblManager->addProperty("Tau");
    m_dblManager->setDecimals(m_properties[name+".Tau"], NUM_DECIMALS);
    expGroup->addSubProperty(m_properties[name+".Intensity"]);
    expGroup->addSubProperty(m_properties[name+".Tau"]);
    return expGroup;
  }

  QtProperty* FuryFit::createStretchedExp(const QString & name)
  {
    QtProperty* prop = m_grpManager->addProperty(name);
    m_properties[name+".Intensity"] = m_dblManager->addProperty("Intensity");
    m_properties[name+".Tau"] = m_dblManager->addProperty("Tau");
    m_properties[name+".Beta"] = m_dblManager->addProperty("Beta");
    m_dblManager->setRange(m_properties[name+".Beta"], 0, 1);
    m_dblManager->setDecimals(m_properties[name+".Intensity"], NUM_DECIMALS);
    m_dblManager->setDecimals(m_properties[name+".Tau"], NUM_DECIMALS);
    m_dblManager->setDecimals(m_properties[name+".Beta"], NUM_DECIMALS);
    prop->addSubProperty(m_properties[name+".Intensity"]);
    prop->addSubProperty(m_properties[name+".Tau"]);
    prop->addSubProperty(m_properties[name+".Beta"]);
    return prop;
  }

  QString FuryFit::fitTypeString() const
  {
    switch ( uiForm().furyfit_cbFitType->currentIndex() )
    {
    case 0:
      return "1E_s";
    case 1:
      return "2E_s";
    case 2:
      return "1S_s";
    case 3:
      return "1E1S_s";
    default:
      return "s";
    };
  }

  void FuryFit::typeSelection(int index)
  {
    m_ffTree->clear();

    m_ffTree->addProperty(m_properties["StartX"]);
    m_ffTree->addProperty(m_properties["EndX"]);
    m_ffTree->addProperty(m_properties["LinearBackground"]);

    //option should only be available with a single stretched exponential
    uiForm().furyfit_ckConstrainBeta->setEnabled((index == 2));
    if (!uiForm().furyfit_ckConstrainBeta->isEnabled())
    {
      uiForm().furyfit_ckConstrainBeta->setChecked(false);
    }

    switch ( index )
    {
    case 0:
      m_ffTree->addProperty(m_properties["Exponential1"]);

      //remove option to plot beta
      uiForm().furyfit_cbPlotOutput->removeItem(4);
      break;
    case 1:
      m_ffTree->addProperty(m_properties["Exponential1"]);
      m_ffTree->addProperty(m_properties["Exponential2"]);

      //remove option to plot beta
      uiForm().furyfit_cbPlotOutput->removeItem(4);
      break;
    case 2:
      m_ffTree->addProperty(m_properties["StretchedExp"]);

      //add option to plot beta
      if(uiForm().furyfit_cbPlotOutput->count() == 4)
      {
        uiForm().furyfit_cbPlotOutput->addItem("Beta");
      }

      break;
    case 3:
      m_ffTree->addProperty(m_properties["Exponential1"]);
      m_ffTree->addProperty(m_properties["StretchedExp"]);

      //add option to plot beta
      if(uiForm().furyfit_cbPlotOutput->count() == 4)
      {
        uiForm().furyfit_cbPlotOutput->addItem("Beta");
      }

      break;
    }

    plotGuess(NULL);
  }

  void FuryFit::plotInput()
  {
    if(!m_ffInputWS)
    {
      g_log.error("No workspace loaded, cannot create preview plot.");
      return;
    }

    int specNo = uiForm().furyfit_spPlotSpectrum->value();
    plotMiniPlot(m_ffInputWS, specNo, "FuryFitPlot", "FF_DataCurve");

    try
    {
      const std::pair<double, double> range = getCurveRange("FF_DataCurve");
      m_rangeSelectors["FuryFitRange"]->setRange(range.first, range.second);
      m_ffRangeManager->setRange(m_properties["StartX"], range.first, range.second);
      m_ffRangeManager->setRange(m_properties["EndX"], range.first, range.second);

      setDefaultParameters("Exponential1");
      setDefaultParameters("Exponential2");
      setDefaultParameters("StretchedExp");

      m_plots["FuryFitPlot"]->setAxisScale(QwtPlot::xBottom, range.first, range.second);
      m_plots["FuryFitPlot"]->setAxisScale(QwtPlot::yLeft, 0.0, 1.0);
      replot("FuryFitPlot");
    }
    catch(std::invalid_argument & exc)
    {
      showMessageBox(exc.what());
    }
  }

  void FuryFit::setDefaultParameters(const QString& name)
  {
    double background = m_dblManager->value(m_properties["BackgroundA0"]);
    //intensity is always 1-background
    m_dblManager->setValue(m_properties[name+".Intensity"], 1.0-background);
    auto x = m_ffInputWS->readX(0);
    auto y = m_ffInputWS->readY(0);
    double tau = 0;

    if (x.size() > 4)
    {
      tau = -x[4] / log(y[4]);
    }

    m_dblManager->setValue(m_properties[name+".Tau"], tau);
    m_dblManager->setValue(m_properties[name+".Beta"], 1.0);
  }

  /**
   * Handles the user entering a new minimum spectrum index.
   *
   * Prevents the user entering an overlapping spectra range.
   *
   * @param value Minimum spectrum index
   */
  void FuryFit::specMinChanged(int value)
  {
    uiForm().furyfit_spSpectraMax->setMinimum(value);
  }

  /**
   * Handles the user entering a new maximum spectrum index.
   *
   * Prevents the user entering an overlapping spectra range.
   *
   * @param value Maximum spectrum index
   */
  void FuryFit::specMaxChanged(int value)
  {
    uiForm().furyfit_spSpectraMin->setMaximum(value);
  }

  void FuryFit::xMinSelected(double val)
  {
    m_ffRangeManager->setValue(m_properties["StartX"], val);
  }

  void FuryFit::xMaxSelected(double val)
  {
    m_ffRangeManager->setValue(m_properties["EndX"], val);
  }

  void FuryFit::backgroundSelected(double val)
  {
    m_ffRangeManager->setValue(m_properties["BackgroundA0"], val);
    m_dblManager->setValue(m_properties["Exponential1.Intensity"], 1.0-val);
    m_dblManager->setValue(m_properties["Exponential2.Intensity"], 1.0-val);
    m_dblManager->setValue(m_properties["StretchedExp.Intensity"], 1.0-val);
  }

  void FuryFit::propertyChanged(QtProperty* prop, double val)
  {
    if ( prop == m_properties["StartX"] )
    {
      m_rangeSelectors["FuryFitRange"]->setMinimum(val);
    }
    else if ( prop == m_properties["EndX"] )
    {
      m_rangeSelectors["FuryFitRange"]->setMaximum(val);
    }
    else if ( prop == m_properties["BackgroundA0"])
    {
      m_rangeSelectors["FuryFitBackground"]->setMinimum(val);
      m_dblManager->setValue(m_properties["Exponential1.Intensity"], 1.0-val);
      m_dblManager->setValue(m_properties["Exponential2.Intensity"], 1.0-val);
      m_dblManager->setValue(m_properties["StretchedExp.Intensity"], 1.0-val);
    }
    else if( prop == m_properties["Exponential1.Intensity"]
      || prop == m_properties["Exponential2.Intensity"]
      || prop == m_properties["StretchedExp.Intensity"])
    {
      m_rangeSelectors["FuryFitBackground"]->setMinimum(1.0-val);
      m_dblManager->setValue(m_properties["Exponential1.Intensity"], val);
      m_dblManager->setValue(m_properties["Exponential2.Intensity"], val);
      m_dblManager->setValue(m_properties["StretchedExp.Intensity"], val);
    }
  }

  void FuryFit::constrainIntensities(CompositeFunction_sptr func)
  {
    std::string paramName = "f1.Intensity";
    size_t index = func->parameterIndex(paramName);

    switch ( uiForm().furyfit_cbFitType->currentIndex() )
    {
    case 0: // 1 Exp
    case 2: // 1 Str
      if(!func->isFixed(index))
      {
        func->tie(paramName, "1-f0.A0");
      }
      else
      {
        std::string paramValue = boost::lexical_cast<std::string>(func->getParameter(paramName));
        func->tie(paramName, paramValue);
        func->tie("f0.A0", "1-"+paramName);
      }
      break;
    case 1: // 2 Exp
    case 3: // 1 Exp & 1 Str
      if(!func->isFixed(index))
      {
        func->tie(paramName,"1-f2.Intensity-f0.A0");
      }
      else
      {
        std::string paramValue = boost::lexical_cast<std::string>(func->getParameter(paramName));
        func->tie(paramName,"1-f2.Intensity-f0.A0");
        func->tie(paramName, paramValue);
      }
      break;
    }
  }

  void FuryFit::singleFit()
  {
    if(!validate())
      return;

    // First create the function
    auto function = createFunction();

    const int fitType = uiForm().furyfit_cbFitType->currentIndex();
    if ( uiForm().furyfit_ckConstrainIntensities->isChecked() )
    {
      switch ( fitType )
      {
      case 0: // 1 Exp
      case 2: // 1 Str
        m_ties = "f1.Intensity = 1-f0.A0";
        break;
      case 1: // 2 Exp
      case 3: // 1 Exp & 1 Str
        m_ties = "f1.Intensity=1-f2.Intensity-f0.A0";
        break;
      default:
        break;
      }
    }
    QString ftype = fitTypeString();

    plotInput();
    if ( m_ffInputWS == NULL )
    {
      return;
    }

    QString pyInput = "from IndirectCommon import getWSprefix\nprint getWSprefix('%1')\n";
    pyInput = pyInput.arg(m_ffInputWSName);
    QString outputNm = runPythonCode(pyInput).trimmed();
    outputNm += QString("fury_") + ftype + uiForm().furyfit_spPlotSpectrum->text();
    std::string output = outputNm.toStdString();

    // Create the Fit Algorithm
    IAlgorithm_sptr alg = AlgorithmManager::Instance().create("Fit");
    alg->initialize();
    alg->setPropertyValue("Function", function->asString());
    alg->setPropertyValue("InputWorkspace", m_ffInputWSName.toStdString());
    alg->setProperty("WorkspaceIndex", uiForm().furyfit_spPlotSpectrum->text().toInt());
    alg->setProperty("StartX", m_ffRangeManager->value(m_properties["StartX"]));
    alg->setProperty("EndX", m_ffRangeManager->value(m_properties["EndX"]));
    alg->setProperty("Ties", m_ties.toStdString());
    alg->setPropertyValue("Output", output);
    alg->execute();

    if ( ! alg->isExecuted() )
    {
      QString msg = "There was an error executing the fitting algorithm. Please see the "
        "Results Log pane for more details.";
      showMessageBox(msg);
      return;
    }

    // Now show the fitted curve of the mini plot
    plotMiniPlot(outputNm+"_Workspace", 1, "FuryFitPlot", "FF_FitCurve");
    QPen fitPen(Qt::red, Qt::SolidLine);
    m_curves["FF_FitCurve"]->setPen(fitPen);
    replot("FuryFitPlot");

    IFunction_sptr outputFunc = alg->getProperty("Function");

    // Get params.
    QMap<QString,double> parameters;
    std::vector<std::string> parNames = outputFunc->getParameterNames();
    std::vector<double> parVals;

    for( size_t i = 0; i < parNames.size(); ++i )
      parVals.push_back(outputFunc->getParameter(parNames[i]));

    for ( size_t i = 0; i < parNames.size(); ++i )
      parameters[QString(parNames[i].c_str())] = parVals[i];

    m_ffRangeManager->setValue(m_properties["BackgroundA0"], parameters["f0.A0"]);

    if ( fitType != 2 )
    {
      // Exp 1
      m_dblManager->setValue(m_properties["Exponential1.Intensity"], parameters["f1.Intensity"]);
      m_dblManager->setValue(m_properties["Exponential1.Tau"], parameters["f1.Tau"]);

      if ( fitType == 1 )
      {
        // Exp 2
        m_dblManager->setValue(m_properties["Exponential2.Intensity"], parameters["f2.Intensity"]);
        m_dblManager->setValue(m_properties["Exponential2.Tau"], parameters["f2.Tau"]);
      }
    }

    if ( fitType > 1 )
    {
      // Str
      QString fval;
      if ( fitType == 2 ) { fval = "f1."; }
      else { fval = "f2."; }

      m_dblManager->setValue(m_properties["StretchedExp.Intensity"], parameters[fval+"Intensity"]);
      m_dblManager->setValue(m_properties["StretchedExp.Tau"], parameters[fval+"Tau"]);
      m_dblManager->setValue(m_properties["StretchedExp.Beta"], parameters[fval+"Beta"]);
    }
  }

  void FuryFit::plotGuess(QtProperty*)
  {
    if ( m_curves["FF_DataCurve"] == NULL )
    {
      return;
    }

    CompositeFunction_sptr function = createFunction(true);

    // Create the double* array from the input workspace
    const size_t binIndxLow = m_ffInputWS->binIndexOf(m_ffRangeManager->value(m_properties["StartX"]));
    const size_t binIndxHigh = m_ffInputWS->binIndexOf(m_ffRangeManager->value(m_properties["EndX"]));
    const size_t nData = binIndxHigh - binIndxLow;

    std::vector<double> inputXData(nData);

    const Mantid::MantidVec& XValues = m_ffInputWS->readX(0);

    const bool isHistogram = m_ffInputWS->isHistogramData();

    for ( size_t i = 0; i < nData ; i++ )
    {
      if ( isHistogram )
        inputXData[i] = 0.5*(XValues[binIndxLow+i]+XValues[binIndxLow+i+1]);
      else
        inputXData[i] = XValues[binIndxLow+i];
    }

    FunctionDomain1DVector domain(inputXData);
    FunctionValues outputData(domain);
    function->function(domain, outputData);

    QVector<double> dataX;
    QVector<double> dataY;

    for ( size_t i = 0; i < nData; i++ )
    {
      dataX.append(inputXData[i]);
      dataY.append(outputData.getCalculated(i));
    }

    // Create the curve
    removeCurve("FF_FitCurve");
    m_curves["FF_FitCurve"] = new QwtPlotCurve();
    m_curves["FF_FitCurve"]->setData(dataX, dataY);
    m_curves["FF_FitCurve"]->attach(m_plots["FuryFitPlot"]);
    QPen fitPen(Qt::red, Qt::SolidLine);
    m_curves["FF_FitCurve"]->setPen(fitPen);
    replot("FuryFitPlot");
  }

  void FuryFit::fitContextMenu(const QPoint &)
  {
    QtBrowserItem* item(NULL);

    item = m_ffTree->currentItem();

    if ( ! item )
      return;

    // is it a fit property ?
    QtProperty* prop = item->property();

    // is it already fixed?
    bool fixed = prop->propertyManager() != m_dblManager;

    if ( fixed && prop->propertyManager() != m_stringManager )
      return;

    // Create the menu
    QMenu* menu = new QMenu("FuryFit", m_ffTree);
    QAction* action;

    if ( ! fixed )
    {
      action = new QAction("Fix", m_parentWidget);
      connect(action, SIGNAL(triggered()), this, SLOT(fixItem()));
    }
    else
    {
      action = new QAction("Remove Fix", m_parentWidget);
      connect(action, SIGNAL(triggered()), this, SLOT(unFixItem()));
    }

    menu->addAction(action);

    // Show the menu
    menu->popup(QCursor::pos());
  }

  void FuryFit::fixItem()
  {
    QtBrowserItem* item = m_ffTree->currentItem();

    // Determine what the property is.
    QtProperty* prop = item->property();

    QtProperty* fixedProp = m_stringManager->addProperty( prop->propertyName() );
    QtProperty* fprlbl = m_stringManager->addProperty("Fixed");
    fixedProp->addSubProperty(fprlbl);
    m_stringManager->setValue(fixedProp, prop->valueText());

    item->parent()->property()->addSubProperty(fixedProp);
    m_fixedProps[fixedProp] = prop;
    item->parent()->property()->removeSubProperty(prop);
  }

  void FuryFit::unFixItem()
  {
    QtBrowserItem* item = m_ffTree->currentItem();

    QtProperty* prop = item->property();
    if ( prop->subProperties().empty() )
    {
      item = item->parent();
      prop = item->property();
    }

    item->parent()->property()->addSubProperty(m_fixedProps[prop]);
    item->parent()->property()->removeSubProperty(prop);
    m_fixedProps.remove(prop);
    QtProperty* proplbl = prop->subProperties()[0];
    delete proplbl;
    delete prop;
  }
} // namespace IDA
} // namespace CustomInterfaces
} // namespace MantidQt<|MERGE_RESOLUTION|>--- conflicted
+++ resolved
@@ -142,8 +142,8 @@
 
     std::string function = std::string(func->asString());
     QString fitType = fitTypeString();
-    QString specMin = uiForm().furyfit_leSpectraMin->text();
-    QString specMax = uiForm().furyfit_leSpectraMax->text();
+    QString specMin = uiForm().furyfit_spSpectraMin->text();
+    QString specMax = uiForm().furyfit_spSpectraMax->text();
 
     QString pyInput = "from IndirectDataAnalysis import furyfitSeq, furyfitMult\n"
       "input = '" + m_ffInputWSName + "'\n"
@@ -152,17 +152,9 @@
       "startx = " + m_properties["StartX"]->valueText() + "\n"
       "endx = " + m_properties["EndX"]->valueText() + "\n"
       "plot = '" + uiForm().furyfit_cbPlotOutput->currentText() + "'\n"
-<<<<<<< HEAD
-      "spec_min = " + uiForm().furyfit_spSpectraMin->text() + "\n"
-      "spec_max = " + uiForm().furyfit_spSpectraMax->text() + "\n"
+      "spec_min = " + specMin + "\n"
+      "spec_max = " + specMax + "\n"
       "spec_max = None\n";
-=======
-      "spec_min = " + specMin + "\n"
-      "spec_max = None\n";
-    
-    if(specMax != "")
-        pyInput += "spec_max = " + specMax + "\n";
->>>>>>> 4427370d
 
     if (constrainIntens) pyInput += "constrain_intens = True \n";
     else pyInput += "constrain_intens = False \n";
