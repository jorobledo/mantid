#ifndef BACKGROUNDRGB_PROVIDER_H_
#define BACKGROUNDRGB_PROVIDER_H_

#include "MantidVatesSimpleGuiViewWidgets/WidgetDllOption.h"
#include "MantidQtAPI/MdSettings.h"
#include <vector>
#include <map>
#include <string>

#if defined(__INTEL_COMPILER)
  #pragma warning disable 1170
#endif

#include <pqRenderView.h>

#if defined(__INTEL_COMPILER)
  #pragma warning enable 1170
#endif

class vtkObject;

namespace Mantid
{
  namespace Vates
  {
    namespace SimpleGui
    {
      /**
       *
        This class gets the default color values for the background of the view.

        @date 10/12/2014

        Copyright &copy; 2014 ISIS Rutherford Appleton Laboratory & NScD Oak Ridge National Laboratory

        This file is part of Mantid.

        Mantid is free software; you can redistribute it and/or modify
        it under the terms of the GNU General Public License as published by
        the Free Software Foundation; either version 3 of the License, or
        (at your option) any later version.

        Mantid is distributed in the hope that it will be useful,
        but WITHOUT ANY WARRANTY; without even the implied warranty of
        MERCHANTABILITY or FITNESS FOR A PARTICULAR PURPOSE.  See the
        GNU General Public License for more details.

        You should have received a copy of the GNU General Public License
        along with this program.  If not, see <http://www.gnu.org/licenses/>.

        File change history is stored at: <https://github.com/mantidproject/mantid>
        Code Documentation is available at: <http://doxygen.mantidproject.org>
      */

      class EXPORT_OPT_MANTIDVATES_SIMPLEGUI_VIEWWIDGETS BackgroundRgbProvider
      {
        public:
          BackgroundRgbProvider();
          
          ~BackgroundRgbProvider();

          /**
           * Set the Rgb values for the color of the view's background.
           * @param viewSwitched Is this the initial loading or were the views switched?
           * @param view The view which has its background color set.
           */
          void setBackgroundColor(pqRenderView* view, bool viewSwitched);

          /**
           * Listen to a change in the background color
           *@param view The view which we want to listen to.
           */
          void observe(pqRenderView* view);

          /**
           * Update the last session background color.
           */
          void update();

       private:
          /**
          * Get the Rgb values for the color of the view's background from the user setting.
          * @param viewSwitched Is this the initial loading or were the views switched?
          * @returns A vector with the RGB values
          */
          std::vector<double> getRgbFromSetting(bool viewSwitched);

          /**
           * Get the Rgb values for the color of the view's background
           * @param viewSwitched Is this the initial loading or were the views switched?
           * @returns A vector with the RGB values
           */
          std::vector<double> getRgb(bool viewSwitched);

          /**
           * Callback function for background color changing events
           *@param caller Calling object.
<<<<<<< HEAD
           *@param eventId Not used.
           *@param clientData Not used.
           *@param callData Not used.
=======
>>>>>>> 00f8e43c
           */
          static void backgroundColorChangeCallbackFunction(vtkObject* caller, long unsigned int, void*, void*);

          static QColor currentBackgroundColor;

          MantidQt::API::MdSettings m_mdSettings;
      };
    }
  }
}
#endif <|MERGE_RESOLUTION|>--- conflicted
+++ resolved
@@ -95,12 +95,6 @@
           /**
            * Callback function for background color changing events
            *@param caller Calling object.
-<<<<<<< HEAD
-           *@param eventId Not used.
-           *@param clientData Not used.
-           *@param callData Not used.
-=======
->>>>>>> 00f8e43c
            */
           static void backgroundColorChangeCallbackFunction(vtkObject* caller, long unsigned int, void*, void*);
 
