#include "MantidVatesSimpleGuiViewWidgets/MdViewerWidget.h"

#include "MantidVatesSimpleGuiQtWidgets/ModeControlWidget.h"
#include "MantidVatesSimpleGuiQtWidgets/RotationPointDialog.h"
#include "MantidVatesSimpleGuiViewWidgets/BackgroundRgbProvider.h"
#include "MantidVatesSimpleGuiViewWidgets/ColorSelectionWidget.h"
#include "MantidVatesSimpleGuiViewWidgets/MultisliceView.h"
#include "MantidVatesSimpleGuiViewWidgets/SaveScreenshotReaction.h"
#include "MantidVatesSimpleGuiViewWidgets/SplatterPlotView.h"
#include "MantidVatesSimpleGuiViewWidgets/StandardView.h"
#include "MantidVatesSimpleGuiViewWidgets/ThreesliceView.h"
#include "MantidVatesSimpleGuiViewWidgets/TimeControlWidget.h"

#include "MantidQtAPI/InterfaceManager.h"
#include "MantidKernel/DynamicFactory.h"
#include "MantidKernel/Logger.h"
#include "MantidKernel/ConfigService.h"
#include "MantidKernel/InstrumentInfo.h"

#include "boost/shared_ptr.hpp"
#include "boost/scoped_ptr.hpp"
#include "MantidQtAPI/MdConstants.h"
#include "MantidQtAPI/MdSettings.h"

// Have to deal with ParaView warnings and Intel compiler the hard way.
#if defined(__INTEL_COMPILER)
  #pragma warning disable 1170
#endif

#include <pqActiveObjects.h>
#include <pqAnimationManager.h>
#include <pqAnimationScene.h>
#include <pqApplicationCore.h>
#include <pqLoadDataReaction.h>
#include <pqObjectBuilder.h>
#include <pqObjectInspectorWidget.h>
#include <pqParaViewBehaviors.h>
#include <pqPipelineSource.h>
#include <pqPVApplicationCore.h>
#include <pqRenderView.h>
#include <pqSettings.h>
#include <pqStatusBar.h>
#include <pqViewSettingsReaction.h>
#include <vtkSMDoubleVectorProperty.h>
#include <vtkSMPropertyHelper.h>
#include <vtkSMProxyManager.h>
#include <vtkSMProxy.h>
#include <vtkSMViewProxy.h>
#include <vtkSMSourceProxy.h>
#include <vtkSMReaderFactory.h>
#include <vtksys/SystemTools.hxx>

#include <pqPipelineRepresentation.h>

// Used for plugin mode
#include <pqAlwaysConnectedBehavior.h>
#include <pqAutoLoadPluginXMLBehavior.h>
#include <pqCollaborationBehavior.h>
#include <pqCommandLineOptionsBehavior.h>
#include <pqCrashRecoveryBehavior.h>
#include <pqDataTimeStepBehavior.h>
#include <pqDataRepresentation.h>
#include <pqDefaultViewBehavior.h>
#include <pqDeleteBehavior.h>
#include <pqFixPathsInStateFilesBehavior.h>
#include <pqInterfaceTracker.h>
#include <pqMultiServerBehavior.h>
#include <pqObjectPickingBehavior.h>
//#include <pqPersistentMainWindowStateBehavior.h>
#include <pqPipelineContextMenuBehavior.h>
#include <pqPipelineSource.h>
//#include <pqPluginActionGroupBehavior.h>
//#include <pqPluginDockWidgetsBehavior.h>
#include <pqPluginManager.h>
#include <pqPVNewSourceBehavior.h>
#include <pqQtMessageHandlerBehavior.h>
#include <pqServer.h>
#include <pqServerManagerModel.h>
#include <pqSpreadSheetVisibilityBehavior.h>
#include <pqStandardPropertyWidgetInterface.h>
#include <pqStandardViewModules.h>
#include <pqUndoRedoBehavior.h>
#include <pqView.h>
#include <pqViewFrameActionsBehavior.h>
#include <pqViewStreamingBehavior.h>
#include <pqVerifyRequiredPluginBehavior.h>

#if defined(__INTEL_COMPILER)
  #pragma warning enable 1170
#endif

#include <QAction>
#include <QDesktopServices>
#include <QHBoxLayout>
#include <QMainWindow>
#include <QMenuBar>
#include <QModelIndex>
#include <QUrl>
#include <QWidget>

#include <iostream>
#include <vector>
#include <set>
#include <string>
#include <boost/regex.hpp>

namespace Mantid
{
namespace Vates
{
namespace SimpleGui
{
using namespace Mantid::API;
using namespace MantidQt::API;

namespace
{
  Mantid::Kernel::Logger g_log("MdViewerWidget");
}

REGISTER_VATESGUI(MdViewerWidget)

/**
 * This constructor is used in the plugin mode operation of the VSI.
 */
MdViewerWidget::MdViewerWidget() : VatesViewerInterface(), currentView(NULL),
  dataLoader(NULL), hiddenView(NULL), lodAction(NULL), screenShot(NULL), viewLayout(NULL),
  viewSettings(NULL)
{
  // Calling workspace observer functions.
  observeAfterReplace();
  observePreDelete();
  observeADSClear();

  this->internalSetup(true);

  // Create the mapping from the measurement technique to the view

}

/**
 * This constructor is used in the standalone mode operation of the VSI.
 * @param parent the parent widget for the main window
 */
MdViewerWidget::MdViewerWidget(QWidget *parent) : VatesViewerInterface(parent)
{
  this->checkEnvSetup();
  // We're in the standalone application mode
  this->internalSetup(false);
  this->setupUiAndConnections();
  // FIXME: This doesn't allow a clean split of the classes. I will need
  //        to investigate creating the individual behaviors to see if that
  //        eliminates the dependence on the QMainWindow.
  if (parent->inherits("QMainWindow"))
  {
    QMainWindow *mw = qobject_cast<QMainWindow *>(parent);
    new pqParaViewBehaviors(mw, mw);
  }

  this->setupMainView();
}

MdViewerWidget::~MdViewerWidget()
{
}

/**
 * This function consolidates setting up some of the internal members between
 * the standalone and plugin modes.
 * @param pMode flag to set the plugin mode
 */
void MdViewerWidget::internalSetup(bool pMode)
{
  this->isPluginInitialized = false;
  this->pluginMode = pMode;
  this->rotPointDialog = NULL;
  this->lodThreshold = 5.0;
  this->viewSwitched = false;
}

/**
 * This function uses VTK's system tools to check the environmental variables
 * to make sure PV_PLUGIN_PATH is available.
 */
void MdViewerWidget::checkEnvSetup()
{
  QString pv_plugin_path = vtksys::SystemTools::GetEnv("PV_PLUGIN_PATH");
  if (pv_plugin_path.isEmpty())
  {
    throw std::runtime_error("PV_PLUGIN_PATH not setup.\nVates plugins will not be available.\n"
                             "Further use will cause the program to crash.\nPlease exit and "
                             "set this variable.");
  }
}

/**
 * This function sets up the UI components and connects some of the main
 * window's control buttons.
 */
void MdViewerWidget::setupUiAndConnections()
{
  this->ui.setupUi(this);
  this->ui.splitter_2->setStretchFactor(1, 1);
  this->ui.statusBar->setSizeGripEnabled(false);

  // Unset the connections since the views aren't up yet.
  this->removeProxyTabWidgetConnections();

  QObject::connect(this->ui.modeControlWidget,
                   SIGNAL(executeSwitchViews(ModeControlWidget::Views)),
                   this, SLOT(switchViews(ModeControlWidget::Views)));

  // Setup rotation point button
  QObject::connect(this->ui.resetCenterToPointButton,
                   SIGNAL(clicked()),
                   this,
                   SLOT(onRotationPoint()));
}

/**
 * This function places the standard view to the main window, installs an
 * event filter, tweaks the UI layout for the view and calls the routine that
 * sets up connections between ParaView and the main window widgets.
 */
void MdViewerWidget::setupMainView()
{
  // Commented this out to only use Mantid supplied readers
  // Initialize all readers available to ParaView. Now our application can load
  // all types of datasets supported by ParaView.
  //vtkSMProxyManager::GetProxyManager()->GetReaderFactory()->RegisterPrototypes("sources");

  // Set the view at startup to STANDARD, the view will be changed, depending on the workspace
  this->currentView = this->setMainViewWidget(this->ui.viewWidget, ModeControlWidget::STANDARD);
  this->initialView = ModeControlWidget::STANDARD;
  this->currentView->installEventFilter(this);

  // Create a layout to manage the view properly
  this->viewLayout = new QHBoxLayout(this->ui.viewWidget);
  this->viewLayout->setMargin(0);
  this->viewLayout->setStretch(0, 1);
  this->viewLayout->addWidget(this->currentView);

  this->setParaViewComponentsForView();
}



/**
 * This function ensures that the main ParaView instance is only initialized
 * once. On the second call, it checks to make sure one doesn't exist. This is
 * only important for plugin mode operation of the VSI.
 */
void MdViewerWidget::createAppCoreForPlugin()
{
  if (!pqApplicationCore::instance())
  {
    // Provide ParaView's application core with a path to ParaView
    std::string paraviewPath = Mantid::Kernel::ConfigService::Instance().getParaViewPath();
    if(paraviewPath.empty())
    {
      // ParaView crashes with an empty string but on Linux/OSX we dont set this property
      paraviewPath = "/tmp/MantidPlot";
    }
    std::vector<char> argvConversion(paraviewPath.begin(), paraviewPath.end());
    argvConversion.push_back('\0');

    int argc = 1;
    char *argv[] = {&argvConversion[0]};
    g_log.debug() << "Intialize pqApplicationCore with " << argv << "\n";
    new pqPVApplicationCore(argc, argv);
  }
  else
  {
    this->isPluginInitialized = true;
  }
}

/**
 * This function duplicates the nearly identical call in ParaView for their
 * main program setup. This is necessary for the plugin mode since it does
 * not have access to the QMainWindow of MantidPlot.
 */
void MdViewerWidget::setupParaViewBehaviors()
{
  // Register ParaView interfaces.
  pqInterfaceTracker* pgm = pqApplicationCore::instance()->interfaceTracker();

  // * adds support for standard paraview views.
  pgm->addInterface(new pqStandardViewModules(pgm));

  pgm->addInterface(new pqStandardPropertyWidgetInterface(pgm));

  // Load plugins distributed with application.
  pqApplicationCore::instance()->loadDistributedPlugins();

  // Define application behaviors.
  new pqQtMessageHandlerBehavior(this);
  new pqDataTimeStepBehavior(this);
  new pqViewFrameActionsBehavior(this);
  new pqSpreadSheetVisibilityBehavior(this);
  new pqPipelineContextMenuBehavior(this);
  new pqDefaultViewBehavior(this);
  new pqAlwaysConnectedBehavior(this);
  new pqPVNewSourceBehavior(this);
  new pqDeleteBehavior(this);
  new pqUndoRedoBehavior(this);
  new pqCrashRecoveryBehavior(this);
  new pqAutoLoadPluginXMLBehavior(this);
  //new pqPluginDockWidgetsBehavior(mainWindow);
  new pqVerifyRequiredPluginBehavior(this);
  //new pqPluginActionGroupBehavior(mainWindow);
  new pqFixPathsInStateFilesBehavior(this);
  new pqCommandLineOptionsBehavior(this);
  //new pqPersistentMainWindowStateBehavior(mainWindow);
  new pqObjectPickingBehavior(this);
  new pqCollaborationBehavior(this);
  new pqMultiServerBehavior(this);
  new pqViewStreamingBehavior(this);
}

/**
 * This function connects ParaView's data loader the given action.
 * @param action the action to connect data loading to
 */
void MdViewerWidget::connectLoadDataReaction(QAction *action)
{
  // We want the actionLoad to result in the showing up the ParaView's OpenData
  // dialog letting the user pick from one of the supported file formats.
  this->dataLoader = new pqLoadDataReaction(action);
  QObject::connect(this->dataLoader, SIGNAL(loadedData(pqPipelineSource*)),
                   this, SLOT(onDataLoaded(pqPipelineSource*)));
}

/**
 * This function disconnects ParaView connections between pqActiveObjects
 * and the pqProxyTabWidget. This is necessary for clean view switching.
 */
void MdViewerWidget::removeProxyTabWidgetConnections()
{
  QObject::disconnect(&pqActiveObjects::instance(), 0,
                      this->ui.propertiesPanel, 0);
  this->ui.propertiesPanel->setRepresentation(NULL);
  this->ui.propertiesPanel->setView(NULL);
  this->ui.propertiesPanel->setOutputPort(NULL);
}

/**
 * This function creates the requested view on the main window.
 * @param container the UI widget to associate the view mode with
 * @param v the view mode to set on the main window
 * @return the requested view
 */
ViewBase* MdViewerWidget::setMainViewWidget(QWidget *container,
                                            ModeControlWidget::Views v)
{
  ViewBase *view;
  switch(v)
  {
  case ModeControlWidget::STANDARD:
  {
    view = new StandardView(container);
  }
  break;
  case ModeControlWidget::THREESLICE:
  {
    view = new ThreeSliceView(container);
  }
  break;
  case ModeControlWidget::MULTISLICE:
  {
    view = new MultiSliceView(container);
  }
  break;
  case ModeControlWidget::SPLATTERPLOT:
  {
    view = new SplatterPlotView(container);
  }
  break;
  default:
    view = NULL;
    break;
  }
  return view;
}

/**
 * This function is responsible for setting up all the connections between
 * ParaView's pqPipelineBrowser and pqProxyTabWidget and cetatin main window
 * widgets.
 */
void MdViewerWidget::setParaViewComponentsForView()
{
  // Extra setup stuff to hook up view to other items
  this->ui.propertiesPanel->setView(this->currentView->getView());
  this->ui.pipelineBrowser->setActiveView(this->currentView->getView());

  pqActiveObjects *activeObjects = &pqActiveObjects::instance();
  QObject::connect(activeObjects, SIGNAL(portChanged(pqOutputPort*)),
                   this->ui.propertiesPanel, SLOT(setOutputPort(pqOutputPort*)));

  QObject::connect(activeObjects, SIGNAL(representationChanged(pqRepresentation*)),
                   this->ui.propertiesPanel, SLOT(setRepresentation(pqRepresentation*)));
 
  QObject::connect(activeObjects, SIGNAL(viewChanged(pqView*)),
                   this->ui.propertiesPanel, SLOT(setView(pqView*)));

  this->ui.propertiesPanel->setOutputPort(activeObjects->activePort());
  this->ui.propertiesPanel->setView(this->currentView->getView());
  this->ui.propertiesPanel->setRepresentation(activeObjects->activeRepresentation());

  QObject::connect(this->currentView,
                   SIGNAL(triggerAccept()),
                   this->ui.propertiesPanel,
                   SLOT(apply()));
  QObject::connect(this->ui.propertiesPanel,
                   SIGNAL(applied()),
                   this, SLOT(checkForUpdates()));

  QObject::connect(this->currentView,
                   SIGNAL(renderingDone()),
                   this,
                   SLOT(renderingDone()));

  SplatterPlotView *spv = dynamic_cast<SplatterPlotView *>(this->currentView);
  if (spv)
  {
    QObject::connect(this->ui.propertiesPanel,
                     SIGNAL(applied()),
                     spv,
                     SLOT(checkPeaksCoordinates()));
    QObject::connect(spv,
                     SIGNAL(toggleOrthographicProjection(bool)),
                     this->ui.parallelProjButton,
                     SLOT(setChecked(bool)));
    QObject::connect(spv,
                     SIGNAL(resetToStandardView()),
                     this->ui.modeControlWidget,
                     SLOT(setToStandardView()));
  }

  QObject::connect(this->currentView, SIGNAL(setViewsStatus(ModeControlWidget::Views, bool)),
                   this->ui.modeControlWidget, SLOT(enableViewButtons(ModeControlWidget::Views, bool)));
  QObject::connect(this->currentView,
                   SIGNAL(setViewStatus(ModeControlWidget::Views, bool)),
                   this->ui.modeControlWidget,
                   SLOT(enableViewButton(ModeControlWidget::Views, bool)));

  this->connectColorSelectionWidget();

  // Set animation (time) control widget <-> view signals/slots.
  QObject::connect(this->currentView,
                   SIGNAL(setAnimationControlState(bool)),
                   this->ui.timeControlWidget,
                   SLOT(enableAnimationControls(bool)));
  QObject::connect(this->currentView,
                   SIGNAL(setAnimationControlInfo(double, double, int)),
                   this->ui.timeControlWidget,
                   SLOT(updateAnimationControls(double, double, int)));

  // Set the connection for the parallel projection button
  QObject::connect(this->ui.parallelProjButton,
                   SIGNAL(toggled(bool)),
                   this->currentView,
                   SLOT(onParallelProjection(bool)));
}

/**
 * This function loads and renders data from the given source for the
 * standalone mode.
 * @param source a ParaView compatible source
 */
void MdViewerWidget::onDataLoaded(pqPipelineSource* source)
{
  source->updatePipeline();
  this->renderAndFinalSetup();
}

/**
 * This function is responsible for carrying out actions when ParaView
 * says the rendering is completed. It currently handles making sure the
 * color selection widget state is passed between views.
 */
void MdViewerWidget::renderingDone()
{
  if (this->viewSwitched)
  {
<<<<<<< HEAD
    this->currentView->setColorsForView();
    this->ui.colorSelectionWidget->loadColorMap(this->viewSwitched); // Load the default color map
    this->viewSwitched = false;
=======
    this->viewSwitched = false;
    this->currentView->setColorsForView(this->ui.colorSelectionWidget);
>>>>>>> 223af41c
  }
}

/**
 * This function determines the type of source plugin and sets the workspace
 * name so that the data can be retrieved and rendered.
 * @param workspaceName The workspace name for the data.
 * @param workspaceType A numeric indicator of the workspace type.
 * @param instrumentName The name of the instrument which measured the workspace data.
 */
void MdViewerWidget::renderWorkspace(QString workspaceName, int workspaceType, std::string instrumentName)
{
<<<<<<< HEAD
  // Workaround: Note that setting to the standard view was part of the eventFilter. This causes the 
  //             VSI window to not close properly. Moving it here ensures that we have the switch, but
  //             after the window is started again.
  if (this->currentView->getNumSources() == 0)
  {
    this->setColorForBackground();
    this->ui.colorSelectionWidget->loadColorMap(this->viewSwitched);

    this->ui.modeControlWidget->setToStandardView();
    this->currentView->hide();
=======
  if (this->currentView->getNumSources() == 0)
  {
    this->ui.modeControlWidget->setToStandardView();
  }

  // If there are no other sources, then set the required 
  if (this->currentView->getNumSources() == 0)
  {
    // Set the auto log scale state
    this->currentView->initializeColorScale();
>>>>>>> 223af41c
  }

  QString sourcePlugin = "";
  if (VatesViewerInterface::PEAKS == workspaceType)
  {
    sourcePlugin = "Peaks Source";
  }
  else if (VatesViewerInterface::MDHW == workspaceType)
  {
    sourcePlugin = "MDHW Source";
  }
  else
  {
    sourcePlugin = "MDEW Source";
  }

  // Load a new source plugin
  this->currentView->setPluginSource(sourcePlugin, workspaceName);

  this->renderAndFinalSetup();

  // Reset the current view to the correct initial view
  // Note that we can only reset if a source plugin exists.
  // Also note that we can only reset the current view to the 
  // correct initial after calling renderAndFinalSetup. We first 
  // need to load in the current view and then switch to be inline
  // with the current architecture.
  if (VatesViewerInterface::PEAKS != workspaceType)
  {
     resetCurrentView(workspaceType, instrumentName);
  }
}

/**
 * Reset the current view if this is required
 * @param workspaceType The type of workspace.
 * @param instrumentName The name of the instrument.
 */
void MdViewerWidget::resetCurrentView(int workspaceType, const std::string& instrumentName)
{
  // Check if the current view is the correct initial view for the workspace type and the instrument 
  ModeControlWidget::Views initialView = getInitialView(workspaceType, instrumentName);

  bool isSetToCorrectInitialView = false;

  switch(initialView)
  {
    case ModeControlWidget::STANDARD:
    {
      isSetToCorrectInitialView = dynamic_cast<StandardView *>(this->currentView) != 0;
    }
    break;
    
    case ModeControlWidget::MULTISLICE:
    {
      isSetToCorrectInitialView = dynamic_cast<MultiSliceView *>(this->currentView) != 0;
    }
    break;

    case ModeControlWidget::THREESLICE:
    {
      isSetToCorrectInitialView = dynamic_cast<ThreeSliceView *>(this->currentView) != 0;
    }
    break;

    case ModeControlWidget::SPLATTERPLOT:
    {
      isSetToCorrectInitialView = dynamic_cast<SplatterPlotView *>(this->currentView) != 0;
    }
    break;

    default:
      isSetToCorrectInitialView = false;
    break;
  }

  if (isSetToCorrectInitialView == false)
  {
    this->ui.modeControlWidget->setToSelectedView(initialView);
  }
  else
  {
    this->currentView->show();
  }

  this->initialView = initialView;
}

/*
 * Provides an initial view. This view is specified either in the 
 * Mantid.user.properties file or by the most common technique of the
 * instrument which is associated with the workspace data.
 * @param workspaceType The work space type.
 * @param instrumentName The name of the instrument with which the workspace
 *                       data was measured.
 * @returns An initial view.
*/
ModeControlWidget::Views MdViewerWidget::getInitialView(int workspaceType, std::string instrumentName)
{
  // Get the possible initial views
  QString initialViewFromUserProperties = mdSettings.getUserSettingInitialView();
  QString initialViewFromTechnique = getViewForInstrument(instrumentName);

  // The user-properties-defined default view takes precedence over the technique-defined default view
  QString initialView;
  if (initialViewFromUserProperties == mdConstants.getTechniqueDependence())
  {
   initialView = initialViewFromTechnique;
  }
  else
  {
   initialView = initialViewFromUserProperties;
  }

  ModeControlWidget::Views view =  this->ui.modeControlWidget->getViewFromString(initialView);

  // Make sure that the default view is compatible with the current workspace, e.g. a a histo workspace cannot have a splatter plot
  return checkViewAgainstWorkspace(view, workspaceType);
}

/**
 * Get the view which is adequat for a specified machine
 * @param instrumentName The name of the instrument with which the workspace
 *                       data was measured.
 * @returns A view.
 */
QString MdViewerWidget::getViewForInstrument(const std::string& instrumentName) const
{
  // If nothing is specified the standard view is chosen
  if (instrumentName.empty())
  {
    return mdConstants.getStandardView();
  }

  // Check for techniques
  // Precedence is 1. Single Crystal Diffraction -->SPLATTERPLOT
  //               2. Neutron Diffraction --> SPLATTERPLOT
  //               3. *Spectroscopy* --> MULTISLICE
  //               4. Other --> STANDARD
  const std::set<std::string> techniques = Mantid::Kernel::ConfigService::Instance().getInstrument(instrumentName).techniques();

  QString associatedView;

  if (techniques.count("Single Crystal Diffraction") > 0 )
  {
    associatedView = mdConstants.getSplatterPlotView();
  }
  else if (techniques.count("Neutron Diffraction") > 0 )
  {
    associatedView = mdConstants.getSplatterPlotView();
  } else if (checkIfTechniqueContainsKeyword(techniques, "Spectroscopy"))
  {
    associatedView = mdConstants.getMultiSliceView();
  }
  else
  {
    associatedView = mdConstants.getStandardView();
  }

  return associatedView;
}

/**
 * Check if a set of techniques contains a technique which matches specified keyword
 * @param techniques A set of techniques
 * @param keyword A keyword 
 * @returns True if the keyword is contained in at least one technique else false.
 */
bool MdViewerWidget::checkIfTechniqueContainsKeyword(const std::set<std::string>& techniques, const std::string& keyword) const
{
  boost::regex pattern( "(.*)" + keyword + "(.*)");

  for (std::set<std::string>::iterator it = techniques.begin(); it != techniques.end(); ++it)
  {
    if (boost::regex_match(*it, pattern))
    {
      return true;
    }
  }

  return false;
}

/*
  * Check that the selected default view is compatible with the workspace type
  *
  * @param view An initial view.
  * @param workspaceType The type of workspace.
  * @returns A user-specified inital view or the standard view. 
*/
ModeControlWidget::Views MdViewerWidget::checkViewAgainstWorkspace(ModeControlWidget::Views view, int workspaceType)
{
  ModeControlWidget::Views selectedView;

  if (VatesViewerInterface::MDHW == workspaceType)
  {
    // Histo workspaces cannot have a splatter plot, 
    if (view == ModeControlWidget::SPLATTERPLOT)
    {
      g_log.warning() << "Selected a splatter plot for a histo workspace. Defaulted to standard view. \n";  

      selectedView =  ModeControlWidget::STANDARD;
    } 
    else 
    {
      selectedView = view;
    }
  }
  else
  {
    selectedView = view;
  }

  return selectedView;
}

/**
 * This function performs setup for the plugin mode of the Vates Simple
 * Interface. It calls a number of defined functions to complete the process.
 */
void MdViewerWidget::setupPluginMode()
{
  this->createAppCoreForPlugin();
  this->checkEnvSetup();
  this->setupUiAndConnections();
  if (!this->isPluginInitialized)
  {
    this->setupParaViewBehaviors();
    this->createMenus();
  }
  this->setupMainView();
}


/**
 * This function tells the current view to render the data, perform any
 * necessary checks on the view given the workspace type and update the
 * animation controls if necessary.
 */
void MdViewerWidget::renderAndFinalSetup()
{
  this->setColorForBackground();
  this->currentView->render();
<<<<<<< HEAD
  this->ui.colorSelectionWidget->loadColorMap(this->viewSwitched);
  this->currentView->setColorsForView();
=======
  this->currentView->setColorsForView(this->ui.colorSelectionWidget);
>>>>>>> 223af41c
  this->currentView->checkView(this->initialView);
  this->currentView->updateAnimationControls();
  this->setVisibilityListener();
  this->currentView->onAutoScale(this->ui.colorSelectionWidget);
}

/**
 * Set the background color for this view. 
 */
void MdViewerWidget::setColorForBackground()
{
  this->currentView->setColorForBackground(this->viewSwitched);
}

/**
 * This function is used during the post-apply process of particular pipeline
 * filters to check for updates to anything that relies on information from the
 * rendered data.
 */
void MdViewerWidget::checkForUpdates()
{
  pqPipelineSource *src = pqActiveObjects::instance().activeSource();
  if (NULL == src)
  {
    return;
  }
  vtkSMProxy *proxy = src->getProxy();

  if (strcmp(proxy->GetXMLName(), "MDEWRebinningCutter") == 0)
  {
    this->currentView->onAutoScale(this->ui.colorSelectionWidget);
    this->currentView->updateAnimationControls();
    this->currentView->updateView();
    this->currentView->updateUI();
  }
  if (QString(proxy->GetXMLName()).contains("Threshold"))
  {
    this->ui.colorSelectionWidget->enableControls(true);
    vtkSMDoubleVectorProperty *range = \
        vtkSMDoubleVectorProperty::SafeDownCast(\
          proxy->GetProperty("ThresholdBetween"));
    this->ui.colorSelectionWidget->setColorScaleRange(range->GetElement(0),
                                                      range->GetElement(1));
  }
  if (QString(proxy->GetXMLName()).contains("ScaleWorkspace"))
  {
    this->currentView->resetDisplay();
  }

  // Make sure that the color scale is calculated
  if (this->ui.colorSelectionWidget->getAutoScaleState())
  {
    this->currentView->onAutoScale(this->ui.colorSelectionWidget);
  }
}

/**
 * This function executes the logic for switching views on the main level
 * window.
 * @param v the view mode to switch to
 */
void MdViewerWidget::switchViews(ModeControlWidget::Views v)
{
  this->viewSwitched = true;
  this->currentView->closeSubWindows();
  this->disconnectDialogs();
  this->removeProxyTabWidgetConnections();
  this->hiddenView = this->setMainViewWidget(this->ui.viewWidget, v);
  this->hiddenView->setColorScaleState(this->ui.colorSelectionWidget);
  this->hiddenView->hide();
  this->viewLayout->removeWidget(this->currentView);
  this->swapViews();
  this->viewLayout->addWidget(this->currentView);
  this->currentView->installEventFilter(this);
  this->currentView->show();
  this->hiddenView->hide();
  this->setParaViewComponentsForView();
  this->connectDialogs();
  this->hiddenView->close();
  this->hiddenView->destroyView();
  delete this->hiddenView;
  this->setColorForBackground();
  this->currentView->render();
<<<<<<< HEAD
  this->currentView->setColorsForView();
  
=======
  this->currentView->setColorsForView(this->ui.colorSelectionWidget);
>>>>>>> 223af41c
  this->currentView->checkViewOnSwitch();
  this->updateAppState();
  this->initialView = v; 
  this->setVisibilityListener();
}

/**
 * This function performs a standard pointer swap for the view switching.
 */
void MdViewerWidget::swapViews()
{
  ViewBase *temp;
  temp = this->currentView;
  this->currentView = this->hiddenView;
  this->hiddenView = temp;
}

/**
 * This function allows one to filter the Qt events and look for a hide
 * event. As long as the event does not come from the system (minimize VSI
 * window or switch virtual desktops), it then executes source cleanup and
 * view mode switch if the viewer is in plugin mode.
 * @param obj the subject of the event
 * @param ev the actual event
 * @return true if the event was handled
 */
bool MdViewerWidget::eventFilter(QObject *obj, QEvent *ev)
{
  if (this->currentView == obj)
  {
    if (this->pluginMode && QEvent::Hide == ev->type() &&
        !ev->spontaneous())
    {
      if (this->ui.parallelProjButton->isChecked())
      {
        this->ui.parallelProjButton->toggle();
      }

      this->ui.colorSelectionWidget->reset();
      this->currentView->setColorScaleState(this->ui.colorSelectionWidget);

      pqObjectBuilder* builder = pqApplicationCore::instance()->getObjectBuilder();
      builder->destroySources();

<<<<<<< HEAD
      this->currentView->updateSettings();
      this->currentView->hide();

=======
>>>>>>> 223af41c
      return true;
    }
  }
  return VatesViewerInterface::eventFilter(obj, ev);
}

/**
 * This function performs shutdown procedures when MantidPlot is shut down,
 */
void MdViewerWidget::shutdown()
{
  // This seems to cure a XInitThreads error.
  pqPVApplicationCore::instance()->deleteLater();
}

/**
 * This function creates the main view widget specific menu items.
 */
void MdViewerWidget::createMenus()
{
  QMenuBar *menubar;
  if (this->pluginMode)
  {
    menubar = new QMenuBar(this->parentWidget());
    QSizePolicy policy(QSizePolicy::Preferred, QSizePolicy::Fixed);
    menubar->setSizePolicy(policy);
  }
  else
  {
    menubar = qobject_cast<QMainWindow *>(this->parentWidget())->menuBar();
  }

  QMenu *viewMenu = menubar->addMenu(QApplication::tr("&View"));

  this->lodAction = new QAction(QApplication::tr("Level-of-Detail (LOD...)"), this);
  this->lodAction->setShortcut(QKeySequence::fromString("Ctrl+Shift+L"));
  this->lodAction->setStatusTip(QApplication::tr("Enable/disable level-of-detail threshold."));
  this->lodAction->setCheckable(true);
  this->lodAction->setChecked(true);
  QObject::connect(this->lodAction, SIGNAL(toggled(bool)),
                   this, SLOT(onLodToggled(bool)));
  viewMenu->addAction(this->lodAction);

  QAction *screenShotAction = new QAction(QApplication::tr("Save Screenshot"), this);
  screenShotAction->setShortcut(QKeySequence::fromString("Ctrl+Shift+R"));
  screenShotAction->setStatusTip(QApplication::tr("Save a screenshot of the current view."));
  this->screenShot = new SaveScreenshotReaction(screenShotAction);
  viewMenu->addAction(screenShotAction);

  QAction *settingsAction = new QAction(QApplication::tr("View Settings..."), this);
  settingsAction->setShortcut(QKeySequence::fromString("Ctrl+Shift+S"));
  settingsAction->setStatusTip(QApplication::tr("Show the settings for the current view."));
  this->viewSettings = new pqViewSettingsReaction(settingsAction);
  viewMenu->addAction(settingsAction);

  QMenu *helpMenu = menubar->addMenu(QApplication::tr("&Help"));

  QAction *wikiHelpAction = new QAction(QApplication::tr("Show Wiki Help"), this);
  wikiHelpAction->setShortcut(QKeySequence::fromString("Ctrl+Shift+H"));
  wikiHelpAction->setStatusTip(QApplication::tr("Show the wiki help page in a browser."));
  QObject::connect(wikiHelpAction, SIGNAL(triggered()),
                   this, SLOT(onWikiHelp()));
  helpMenu->addAction(wikiHelpAction);

  if (this->pluginMode)
  {
    this->ui.verticalLayout_4->insertWidget(0, menubar);
  }
}

/**
 * This function adds the menus defined here to a QMainWindow menu bar.
 * This must be done after the setup of the standalone application so that
 * the MdViewerWidget menus aren't added before the standalone ones.
 */
void MdViewerWidget::addMenus()
{
  this->createMenus();
}

/**
 * This function intercepts the LOD menu action checking and calls the
 * correct slot on the current view.
 * @param state : whether the action is checked or not
 */
void MdViewerWidget::onLodToggled(bool state)
{
  this->currentView->onLodThresholdChange(state, this->lodThreshold);
}

/**
 * This function handles creating the rotation point input dialog box and
 * setting the communication between it and the current view.
 */
void MdViewerWidget::onRotationPoint()
{
  if (NULL == this->rotPointDialog)
  {
    this->rotPointDialog = new RotationPointDialog(this);
    this->connectRotationPointDialog();
  }
  this->rotPointDialog->show();
  this->rotPointDialog->raise();
  this->rotPointDialog->activateWindow();
}

/**
 * This function shows the wiki help page for the simple interface in a
 * browser.
 */
void MdViewerWidget::onWikiHelp()
{
  QDesktopServices::openUrl(QUrl(QString("http://www.mantidproject.org/") +
                                 "VatesSimpleInterface_v2"));
}

/**
 * This function disconnects the present instances of the color options and the
 * point rotation dialog boxes from the current view. This is necessary on
 * switch view since the connection to the current view is destroyed.
 */
void MdViewerWidget::disconnectDialogs()
{
  if (NULL != this->rotPointDialog)
  {
    this->rotPointDialog->close();
    QObject::disconnect(this->rotPointDialog, 0, this->currentView, 0);
  }
}

/**
 * This function sets up the connections between the color selection widget
 * items and the current view.
 */
void MdViewerWidget::connectColorSelectionWidget()
{
  // Set the color selection widget signal -> view slot connection
  QObject::connect(this->ui.colorSelectionWidget,
                   SIGNAL(colorMapChanged(const pqColorMapModel *)),
                   this->currentView,
                   SLOT(onColorMapChange(const pqColorMapModel *)));
  QObject::connect(this->ui.colorSelectionWidget,
                   SIGNAL(colorScaleChanged(double, double)),
                   this->currentView,
                   SLOT(onColorScaleChange(double, double)));


  // Set the view signal -> color selection widget slot connection
  QObject::connect(this->currentView, SIGNAL(dataRange(double, double)),
                   this->ui.colorSelectionWidget,
                   SLOT(setColorScaleRange(double, double)));
  QObject::connect(this->ui.colorSelectionWidget, SIGNAL(autoScale(ColorSelectionWidget*)),
                   this->currentView, SLOT(onAutoScale(ColorSelectionWidget*)));
  QObject::connect(this->ui.colorSelectionWidget, SIGNAL(logScale(int)),
                   this->currentView, SLOT(onLogScale(int)));
  QObject::connect(this->currentView, SIGNAL(lockColorControls(bool)),
                   this->ui.colorSelectionWidget,
                   SLOT(enableControls(bool)));

  QObject::connect(this->currentView,SIGNAL(setLogScale(bool)),
                   this->ui.colorSelectionWidget, SLOT(onSetLogScale(bool)));
}

/**
 * This function sets up the connections between the rotation point dialog and
 * the current view.
 */
void MdViewerWidget::connectRotationPointDialog()
{
  if (NULL != this->rotPointDialog)
  {
    QObject::connect(this->rotPointDialog,
                     SIGNAL(sendCoordinates(double,double,double)),
                     this->currentView,
                     SLOT(onResetCenterToPoint(double,double,double)));
  }
}

/**
 * This function sets up the connections for all the dialogs associated with
 * the MdViewerWidget.
 */
void MdViewerWidget::connectDialogs()
{
  this->connectRotationPointDialog();
}

/**
 * This function handles any update to the state of application components
 * like menus, menu items, buttons, views etc.
 */
void MdViewerWidget::updateAppState()
{
  this->viewSettings->updateEnableState();

  ThreeSliceView *tsv = dynamic_cast<ThreeSliceView *>(this->currentView);
  SplatterPlotView *spv = dynamic_cast<SplatterPlotView *>(this->currentView);
  if (NULL != tsv || NULL != spv)
  {
    this->currentView->onLodThresholdChange(false, this->lodThreshold);
    this->lodAction->setChecked(false);
  }
  else
  {
    this->currentView->onLodThresholdChange(true, this->lodThreshold);
    this->lodAction->setChecked(true);
  }
}

/**
 * This function responds to the replacement of a workspace. It does not
 * handle workspace renaming. Also, by default it replaces the original
 * representation with a new one, deleting the old one first.
 * @param wsName : Name of workspace changing
 * @param ws : Pointer to changing workspace
 */
void MdViewerWidget::afterReplaceHandle(const std::string &wsName,
                                        const boost::shared_ptr<Mantid::API::Workspace> ws)
{
  UNUSED_ARG(ws);
  pqPipelineSource *src = this->currentView->hasWorkspace(wsName.c_str());
  if (NULL != src)
  {
    // Have to mark the filter as modified to get it to update. Do this by
    // changing the requested workspace name to a dummy name and then change
    // back. However, push the change all the way down for it to work.
    vtkSMPropertyHelper(src->getProxy(),
                        "Mantid Workspace Name").Set("ChangeMe!");
    vtkSMSourceProxy *srcProxy = vtkSMSourceProxy::SafeDownCast(src->getProxy());
    srcProxy->UpdateVTKObjects();
    srcProxy->Modified();
    srcProxy->UpdatePipelineInformation();
    src->updatePipeline();

    vtkSMPropertyHelper(src->getProxy(),
                        "Mantid Workspace Name").Set(wsName.c_str());
    // Update the source so that it retrieves the data from the Mantid workspace
    srcProxy = vtkSMSourceProxy::SafeDownCast(src->getProxy());
    srcProxy->UpdateVTKObjects();
    srcProxy->Modified();
    srcProxy->UpdatePipelineInformation();
    src->updatePipeline();

    this->currentView->setColorsForView(this->ui.colorSelectionWidget);
    this->currentView->renderAll();;
  }
}

/**
 * This function responds to a workspace being deleted. If there are one or
 * more PeaksWorkspaces present, the requested one will be deleted. Otherwise,
 * if it is an IMDWorkspace, everything goes!
 * @param wsName : Name of workspace being deleted
 * @param ws : Pointer to workspace being deleted
 */
void MdViewerWidget::preDeleteHandle(const std::string &wsName,
                                     const boost::shared_ptr<Workspace> ws)
{
  UNUSED_ARG(ws);
  pqPipelineSource *src = this->currentView->hasWorkspace(wsName.c_str());
  if (NULL != src)
  {
    unsigned int numSources = this->currentView->getNumSources();
    if (numSources > 1)
    {
      pqObjectBuilder *builder = pqApplicationCore::instance()->getObjectBuilder();
      if (this->currentView->isPeaksWorkspace(src))
      {
        builder->destroy(src);
        return;
      }
    }
    emit this->requestClose();
  }
}

/**
 * Set the listener for the visibility of the representations
 */
void MdViewerWidget::setVisibilityListener()
{
  // Set the connection to listen to a visibility change of the representation.
  pqServer *server = pqActiveObjects::instance().activeServer();
  pqServerManagerModel *smModel = pqApplicationCore::instance()->getServerManagerModel();
  QList<pqPipelineSource *> sources;
  sources = smModel->findItems<pqPipelineSource *>(server);

  // Attach the visibilityChanged signal for all sources.
  for (QList<pqPipelineSource *>::iterator source = sources.begin(); source != sources.end(); ++source)
  {
    QObject::connect((*source), SIGNAL(visibilityChanged(pqPipelineSource*, pqDataRepresentation*)),
                     this->currentView, SLOT(onVisibilityChanged(pqPipelineSource*, pqDataRepresentation*)),
                     Qt::UniqueConnection);
  }
}


} // namespace SimpleGui
} // namespace Vates
} // namespace Mantid<|MERGE_RESOLUTION|>--- conflicted
+++ resolved
@@ -484,14 +484,9 @@
 {
   if (this->viewSwitched)
   {
-<<<<<<< HEAD
-    this->currentView->setColorsForView();
+    this->currentView->setColorsForView(this->ui.colorSelectionWidget);
     this->ui.colorSelectionWidget->loadColorMap(this->viewSwitched); // Load the default color map
     this->viewSwitched = false;
-=======
-    this->viewSwitched = false;
-    this->currentView->setColorsForView(this->ui.colorSelectionWidget);
->>>>>>> 223af41c
   }
 }
 
@@ -504,7 +499,6 @@
  */
 void MdViewerWidget::renderWorkspace(QString workspaceName, int workspaceType, std::string instrumentName)
 {
-<<<<<<< HEAD
   // Workaround: Note that setting to the standard view was part of the eventFilter. This causes the 
   //             VSI window to not close properly. Moving it here ensures that we have the switch, but
   //             after the window is started again.
@@ -515,18 +509,8 @@
 
     this->ui.modeControlWidget->setToStandardView();
     this->currentView->hide();
-=======
-  if (this->currentView->getNumSources() == 0)
-  {
-    this->ui.modeControlWidget->setToStandardView();
-  }
-
-  // If there are no other sources, then set the required 
-  if (this->currentView->getNumSources() == 0)
-  {
     // Set the auto log scale state
     this->currentView->initializeColorScale();
->>>>>>> 223af41c
   }
 
   QString sourcePlugin = "";
@@ -770,12 +754,8 @@
 {
   this->setColorForBackground();
   this->currentView->render();
-<<<<<<< HEAD
   this->ui.colorSelectionWidget->loadColorMap(this->viewSwitched);
-  this->currentView->setColorsForView();
-=======
   this->currentView->setColorsForView(this->ui.colorSelectionWidget);
->>>>>>> 223af41c
   this->currentView->checkView(this->initialView);
   this->currentView->updateAnimationControls();
   this->setVisibilityListener();
@@ -859,12 +839,8 @@
   delete this->hiddenView;
   this->setColorForBackground();
   this->currentView->render();
-<<<<<<< HEAD
-  this->currentView->setColorsForView();
+  this->currentView->setColorsForView(this->ui.colorSelectionWidget);
   
-=======
-  this->currentView->setColorsForView(this->ui.colorSelectionWidget);
->>>>>>> 223af41c
   this->currentView->checkViewOnSwitch();
   this->updateAppState();
   this->initialView = v; 
@@ -909,12 +885,9 @@
       pqObjectBuilder* builder = pqApplicationCore::instance()->getObjectBuilder();
       builder->destroySources();
 
-<<<<<<< HEAD
       this->currentView->updateSettings();
       this->currentView->hide();
 
-=======
->>>>>>> 223af41c
       return true;
     }
   }
