.. algorithm::

.. summary::

.. alias::

.. properties::

Description
-----------

This algorithm is used in the Paraview event nexus loader to both load
an event nexus file and convert it into a
<<<<<<< HEAD
`MDEventWorkspace <MDEventWorkspace>`_ for use in visualization.

The :ref:`algm-LoadEventNexus` algorithm is called with default
parameters to load data into an `EventWorkspace <EventWorkspace>`_.

After, that,  :ref:`algm-ConvertToDiffractionMDWorkspace` algorithm is called with the new
EventWorkspace as input. The parameters are set to convert to **Q** in the lab frame, 
with Lorentz correction, and default size/splitting behavior parameters.

Usage
-----

Used internaly. See examples of :ref:`algm-LoadEventNexus` and  :ref:`algm-ConvertToDiffractionMDWorkspace` algorithms
for the details of the usage of these algorithms
=======
`MDEventWorkspace <http://www.mantidproject.org/MDEventWorkspace>`_ for use in visualization.

The :ref:`algm-LoadEventNexus` algorithm is called with default
parameters to load into an `EventWorkspace <http://www.mantidproject.org/EventWorkspace>`_.

After, the
`MakeDiffractionMDEventWorkspace <http://www.mantidproject.org/MakeDiffractionMDEventWorkspace>`_
algorithm is called with the new EventWorkspace as input. The parameters
are set to convert to Q in the lab frame, with Lorentz correction, and
default size/splitting behavior parameters.
>>>>>>> 26ab2ba3

.. categories::<|MERGE_RESOLUTION|>--- conflicted
+++ resolved
@@ -11,11 +11,10 @@
 
 This algorithm is used in the Paraview event nexus loader to both load
 an event nexus file and convert it into a
-<<<<<<< HEAD
-`MDEventWorkspace <MDEventWorkspace>`_ for use in visualization.
+`MDEventWorkspace <http://www.mantidproject.org/MDEventWorkspace>`_ for use in visualization.
 
 The :ref:`algm-LoadEventNexus` algorithm is called with default
-parameters to load data into an `EventWorkspace <EventWorkspace>`_.
+parameters to load into an `EventWorkspace <http://www.mantidproject.org/EventWorkspace>`_.
 
 After, that,  :ref:`algm-ConvertToDiffractionMDWorkspace` algorithm is called with the new
 EventWorkspace as input. The parameters are set to convert to **Q** in the lab frame, 
@@ -26,17 +25,5 @@
 
 Used internaly. See examples of :ref:`algm-LoadEventNexus` and  :ref:`algm-ConvertToDiffractionMDWorkspace` algorithms
 for the details of the usage of these algorithms
-=======
-`MDEventWorkspace <http://www.mantidproject.org/MDEventWorkspace>`_ for use in visualization.
-
-The :ref:`algm-LoadEventNexus` algorithm is called with default
-parameters to load into an `EventWorkspace <http://www.mantidproject.org/EventWorkspace>`_.
-
-After, the
-`MakeDiffractionMDEventWorkspace <http://www.mantidproject.org/MakeDiffractionMDEventWorkspace>`_
-algorithm is called with the new EventWorkspace as input. The parameters
-are set to convert to Q in the lab frame, with Lorentz correction, and
-default size/splitting behavior parameters.
->>>>>>> 26ab2ba3
 
 .. categories::