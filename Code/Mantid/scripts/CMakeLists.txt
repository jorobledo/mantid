--- conflicted
+++ resolved
@@ -1,15 +1,10 @@
-<<<<<<< HEAD
 set ( TEST_PY_FILES test/ReducerTest.py 
  test/ReflectometryQuickAuxiliaryTest.py 
  test/ReflectometryQuickToLamTest.py
+ test/DgreduceTest.py
+ test/DirectEnergyConversionTest.py 
 )
-=======
-set ( TEST_PY_FILES 
-      test/ReducerTest.py
-      test/DgreduceTest.py
-      test/DirectEnergyConversionTest.py 
-    )
->>>>>>> 9741bfb3
+
 
 # python unit tests
 if (PYUNITTEST_FOUND)
