--- conflicted
+++ resolved
@@ -3,14 +3,11 @@
 from mantid import config, logger
 
 from IndirectImport import import_mantidplot
-<<<<<<< HEAD
-import sys, os.path, math, datetime, re
-
-=======
+
 import sys, platform, os.path, math, datetime, re
 import itertools
-    
->>>>>>> 4e2c46c8
+
+
 def StartTime(prog):
     logger.notice('----------')
     message = 'Program ' + prog +' started @ ' + str(datetime.datetime.now())
@@ -314,24 +311,6 @@
   
   if output_ws is None:
     output_ws = input_ws
-<<<<<<< HEAD
-    
-  try:
-      e_fixed = getEfixed(input_ws)
-      ConvertSpectrumAxis(input_ws,Target='ElasticQ',EMode='Indirect',EFixed=e_fixed,OutputWorkspace=output_ws)
-  except RuntimeError:
-      #try to fall back to using whatever is currently there
-      axis = mtd[input_ws].getAxis(1)
-      if not axis.isNumeric():
-          logger.error('Input workspace must have either spectra or numeric axis.')
-          sys.exit()
-
-      if axis.getUnit().unitID() != 'MomentumTransfer':
-          logger.error('Input must have axis values of Q')
-          sys.exit()
-  
-      CloneWorkspace(input_ws, OutputWorkspace=output_ws)
-=======
    
   axis = mtd[input_ws].getAxis(1)
   if axis.isSpectra():
@@ -476,5 +455,4 @@
     else:
       log_type = 'String'
     
-    AddSampleLog(Workspace=ws, LogName=key, LogType=log_type, LogText=str(value))
->>>>>>> 4e2c46c8
+    AddSampleLog(Workspace=ws, LogName=key, LogType=log_type, LogText=str(value))