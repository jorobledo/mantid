from mantid.simpleapi import *
from IndirectCommon import *
from IndirectImport import import_mantidplot
mp = import_mantidplot()
from mantid import config, logger
import inelastic_indirect_reducer
import sys, os.path, numpy as np

def loadData(rawfiles, outWS='RawFile', Sum=False, SpecMin=-1, SpecMax=-1,
        Suffix=''):
    workspaces = []
    for file in rawfiles:
        ( dir, filename ) = os.path.split(file)
        ( name, ext ) = os.path.splitext(filename)
        try:
            if ( SpecMin == -1 ) and ( SpecMax == -1 ):
                Load(Filename=file, OutputWorkspace=name+Suffix, LoadLogFiles=False)
            else:
                Load(Filename=file, OutputWorkspace=name+Suffix, SpectrumMin=SpecMin,
                    SpectrumMax=SpecMax, LoadLogFiles=False)
            workspaces.append(name+Suffix)
        except ValueError, message:
            logger.notice(message)
            sys.exit(message)
    if Sum and ( len(workspaces) > 1 ):
        MergeRuns(InputWorkspaces=','.join(workspaces), OutputWorkspace=outWS+Suffix)
        factor = 1.0 / len(workspaces)
        Scale(InputWorkspace=outWS+Suffix, OutputWorkspace=outWS+Suffix, Factor=factor)
        for ws in workspaces:
            DeleteWorkspace(ws)
        return [outWS+Suffix]
    else:
        return workspaces

<<<<<<< HEAD
def createMappingFile(groupFile, ngroup, nspec, first):
    if ( ngroup == 1 ): return 'All'
    if ( nspec == 1 ): return 'Individual'
    filename = config['defaultsave.directory']
    filename = os.path.join(filename, groupFile)
    handle = open(filename, 'w')
    handle.write(str(ngroup) +  "\n" )
    for n in range(0, ngroup):
        n1 = n * nspec + first
        handle.write(str(n+1) +  '\n' )
        handle.write(str(nspec) +  '\n')
        for i in range(1, nspec+1):
            n3 = n1 + i - 1
            handle.write(str(n3).center(4) + ' ')
        handle.write('\n')
    handle.close()
    return filename
=======
def resolution(files, iconOpt, rebinParam, bground,
        instrument, analyser, reflection,
        Res=True, factor=None, Plot=False, Verbose=False, Save=False):
    reducer = inelastic_indirect_reducer.IndirectReducer()
    reducer.set_instrument_name(instrument)
    reducer.set_detector_range(iconOpt['first']-1,iconOpt['last']-1)
    for file in files:
        reducer.append_data_file(file)
    parfile = instrument +"_"+ analyser +"_"+ reflection +"_Parameters.xml"
    reducer.set_parameter_file(parfile)
    reducer.set_grouping_policy('All')
    reducer.set_sum_files(True)

    try:
        reducer.reduce()
    except Exception, e:
        logger.error(str(e))
        return

    iconWS = reducer.get_result_workspaces()[0]

    if factor != None:
        Scale(InputWorkspace=iconWS, OutputWorkspace=iconWS, Factor = factor)

    if Res:
        name = getWSprefix(iconWS) + 'res'
        CalculateFlatBackground(InputWorkspace=iconWS, OutputWorkspace=name, StartX=bground[0], EndX=bground[1],
            Mode='Mean', OutputMode='Subtract Background')
        Rebin(InputWorkspace=name, OutputWorkspace=name, Params=rebinParam)

        if Save:
            if Verbose:
                logger.notice("Resolution file saved to default save directory.")
            SaveNexusProcessed(InputWorkspace=name, Filename=name+'.nxs')

        if Plot:
            graph = mp.plotSpectrum(name, 0)
        return name
    else:
        if Plot:
            graph = mp.plotSpectrum(iconWS, 0)
        return iconWS
>>>>>>> 89fdb522

##############################################################################
# Slice Functions
##############################################################################

def sliceReadRawFile(fname, Verbose):

    if Verbose:
        logger.notice('Reading file :'+fname)

    #Load the raw file
    (dir, filename) = os.path.split(fname)
    (root, ext) = os.path.splitext(filename)

    Load(Filename=fname, OutputWorkspace=root, LoadLogFiles=False)

    return root

# returns the number of monitors
# and if they're at the start or end of the file
def countMonitors(rawFile):
    rawFile = mtd[rawFile]
    nhist = rawFile.getNumberHistograms()
    detector = rawFile.getDetector(0)
    monCount = 1

    if detector.isMonitor():
        #monitors are at the start
        for i in range(1,nhist):
            detector = rawFile.getDetector(i)

            if detector.isMonitor():
                monCount += 1
            else:
                break

        return monCount, True
    else:
        #monitors are at the end
        detector = rawFile.getDetector(nhist)

        if not detector.isMonitor():
            #if it's not, we don't have any monitors!
            return 0, True

        for i in range(nhist,0,-1):
            detector = rawFile.getDetector(i)

            if detector.isMonitor():
                monCount += 1
            else:
                break

        return monCount, False

# Run the calibration file with the raw file workspace
def sliceProcessCalib(rawFile, calibWsName, spec):
    calibSpecMin, calibSpecMax = spec

    if calibSpecMax-calibSpecMin > mtd[calibWsName].getNumberHistograms():
        raise IndexError("Number of spectra used is greater than the number of spectra in the calibration file.")

    #offset cropping range to account for monitors
    (monCount, atStart) = countMonitors(rawFile)

    if atStart:
        calibSpecMin -= monCount+1
        calibSpecMax -= monCount+1

    #Crop the calibration workspace, excluding the monitors
    CropWorkspace(InputWorkspace=calibWsName, OutputWorkspace=calibWsName,
        StartWorkspaceIndex=calibSpecMin, EndWorkspaceIndex=calibSpecMax)

def sliceProcessRawFile(rawFile, calibWsName, useCalib, xRange, useTwoRanges, spec, suffix, Verbose):

    #Crop the raw file to use the desired number of spectra
    #less one because CropWorkspace is zero based
    CropWorkspace(InputWorkspace=rawFile, OutputWorkspace=rawFile,
        StartWorkspaceIndex=spec[0]-1, EndWorkspaceIndex=spec[1]-1)

    nhist,ntc = CheckHistZero(rawFile)

    #use calibration file if desired
    if useCalib:
        Divide(LHSWorkspace=rawFile, RHSWorkspace=calibWsName, OutputWorkspace=rawFile)

    #construct output workspace name
    run = mtd[rawFile].getRun().getLogData("run_number").value
    sfile = rawFile[:3].lower() + run + '_' + suffix + '_slice'

    if not useTwoRanges:
        Integration(InputWorkspace=rawFile, OutputWorkspace=sfile, RangeLower=xRange[0], RangeUpper=xRange[1],
            StartWorkspaceIndex=0, EndWorkspaceIndex=nhist-1)
    else:
        CalculateFlatBackground(InputWorkspace=rawFile, OutputWorkspace=sfile, StartX=xRange[2], EndX=xRange[3],
                Mode='Mean')
        Integration(InputWorkspace=sfile, OutputWorkspace=sfile, RangeLower=xRange[0], RangeUpper=xRange[1],
            StartWorkspaceIndex=0, EndWorkspaceIndex=nhist-1)

    return sfile

def slice(inputfiles, calib, xRange, spec, suffix, Save=False, Verbose=False, Plot=False):

    StartTime('Slice')

    CheckXrange(xRange,'Time')

    workdir = config['defaultsave.directory']

    outWSlist = []
    useTwoRanges = (len(xRange) != 2)
    useCalib = (calib != '')
    calibWsName = '__calibration'

    #load the calibration file
    if useCalib:
        Load(Filename=calib, OutputWorkspace=calibWsName)
        if Verbose:
            logger.notice('Using Calibration file: %s' % calib)

    for index, file in enumerate(inputfiles):
        rawFile = sliceReadRawFile(file, Verbose)

        #only need to process the calib file once
        if(index == 0 and useCalib):
            sliceProcessCalib(rawFile, calibWsName, spec)

        sfile = sliceProcessRawFile(rawFile, calibWsName, useCalib, xRange, useTwoRanges, spec, suffix, Verbose)
        Transpose(InputWorkspace=sfile, OutputWorkspace=sfile)
        unit = mtd[sfile].getAxis(0).setUnit("Label")
        unit.setLabel("Spectrum Number", "")

        outWSlist.append(sfile)
        DeleteWorkspace(rawFile)

        if Save:
            # path name for nxs file
            o_path = os.path.join(workdir, sfile+'.nxs')
            SaveNexusProcessed(InputWorkspace=sfile, Filename=o_path)

            if Verbose:
                logger.notice('Output file :'+o_path)

    if useCalib:
        DeleteWorkspace(Workspace=calibWsName)

    if Plot:
        try:
            graph = mp.plotSpectrum(sfile, 0)
        except RuntimeError, e:
            #User clicked cancel on plot so don't do anything
            pass

    EndTime('Slice')

def getInstrumentDetails(instrument):
    instr_name = '__empty_' + instrument
    if mtd.doesExist(instr_name):
        workspace = mtd[instr_name]
    else:
        idf_dir = config['instrumentDefinition.directory']
        idf = idf_dir + instrument + '_Definition.xml'
        LoadEmptyInstrument(Filename=idf, OutputWorkspace=instr_name)
        workspace = mtd[instr_name]
    instrument = workspace.getInstrument()
    ana_list_param = instrument.getStringParameter('analysers')
    if len(ana_list_param) != 1:
        return ""
    ana_list_split = ana_list_param[0].split(',')
    reflections = []
    result = ''
    for analyser in ana_list_split:
        list = []
        name = 'refl-' + analyser
        list.append( analyser )
        try:
            item = instrument.getStringParameter(name)[0]
        except IndexError:
            item = ''
        refl = item.split(',')
        list.append( refl )
        reflections.append(list)
    for i in range(0, len(reflections)):
        message = reflections[i][0] + '-'
        for j in range(0,len(reflections[i][1])):
            message += str(reflections[i][1][j])
            if j < ( len(reflections[i][1]) -1 ):
                message += ','
        result += message
        if ( i < ( len(reflections) - 1) ):
            result += '\n'
    return result

def getReflectionDetails(inst, analyser, refl):
    idf_dir = config['instrumentDefinition.directory']
    ws = '__empty_' + inst
    if not mtd.doesExist(ws):
        idf_file = inst + '_Definition.xml'
        idf = os.path.join(idf_dir, idf_file)
        LoadEmptyInstrument(Filename=idf, OutputWorkspace=ws)
    ipf_file = inst + '_' + analyser + '_' + refl + '_Parameters.xml'
    ipf = os.path.join(idf_dir, ipf_file)
    LoadParameterFile(Workspace=ws, Filename=ipf)
    inst = mtd[ws].getInstrument()
    result = ''
    try:
        result += str( inst.getStringParameter('analysis-type')[0] ) + '\n'
        result += str( int(inst.getNumberParameter('spectra-min')[0]) ) + '\n'
        result += str( int(inst.getNumberParameter('spectra-max')[0]) ) + '\n'
        result += str( inst.getNumberParameter('efixed-val')[0] ) + '\n'
        result += str( int(inst.getNumberParameter('peak-start')[0]) ) + '\n'
        result += str( int(inst.getNumberParameter('peak-end')[0]) ) + '\n'
        result += str( int(inst.getNumberParameter('back-start')[0]) ) + '\n'
        result += str( int(inst.getNumberParameter('back-end')[0]) ) + '\n'
        result += inst.getStringParameter('rebin-default')[0]
    except IndexError:
        pass
    return result<|MERGE_RESOLUTION|>--- conflicted
+++ resolved
@@ -32,7 +32,6 @@
     else:
         return workspaces
 
-<<<<<<< HEAD
 def createMappingFile(groupFile, ngroup, nspec, first):
     if ( ngroup == 1 ): return 'All'
     if ( nspec == 1 ): return 'Individual'
@@ -50,50 +49,6 @@
         handle.write('\n')
     handle.close()
     return filename
-=======
-def resolution(files, iconOpt, rebinParam, bground,
-        instrument, analyser, reflection,
-        Res=True, factor=None, Plot=False, Verbose=False, Save=False):
-    reducer = inelastic_indirect_reducer.IndirectReducer()
-    reducer.set_instrument_name(instrument)
-    reducer.set_detector_range(iconOpt['first']-1,iconOpt['last']-1)
-    for file in files:
-        reducer.append_data_file(file)
-    parfile = instrument +"_"+ analyser +"_"+ reflection +"_Parameters.xml"
-    reducer.set_parameter_file(parfile)
-    reducer.set_grouping_policy('All')
-    reducer.set_sum_files(True)
-
-    try:
-        reducer.reduce()
-    except Exception, e:
-        logger.error(str(e))
-        return
-
-    iconWS = reducer.get_result_workspaces()[0]
-
-    if factor != None:
-        Scale(InputWorkspace=iconWS, OutputWorkspace=iconWS, Factor = factor)
-
-    if Res:
-        name = getWSprefix(iconWS) + 'res'
-        CalculateFlatBackground(InputWorkspace=iconWS, OutputWorkspace=name, StartX=bground[0], EndX=bground[1],
-            Mode='Mean', OutputMode='Subtract Background')
-        Rebin(InputWorkspace=name, OutputWorkspace=name, Params=rebinParam)
-
-        if Save:
-            if Verbose:
-                logger.notice("Resolution file saved to default save directory.")
-            SaveNexusProcessed(InputWorkspace=name, Filename=name+'.nxs')
-
-        if Plot:
-            graph = mp.plotSpectrum(name, 0)
-        return name
-    else:
-        if Plot:
-            graph = mp.plotSpectrum(iconWS, 0)
-        return iconWS
->>>>>>> 89fdb522
 
 ##############################################################################
 # Slice Functions
