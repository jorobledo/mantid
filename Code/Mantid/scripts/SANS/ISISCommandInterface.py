#pylint: disable=invalid-name
"""
    Enables the SANS commands (listed at http://www.mantidproject.org/SANS) to
    be run
"""
import isis_instrument
from reducer_singleton import ReductionSingleton
from mantid.kernel import Logger
sanslog = Logger("SANS")

import isis_reduction_steps
import isis_reducer
from centre_finder import CentreFinder as CentreFinder
#import SANSReduction
from mantid.simpleapi import *
from mantid.api import WorkspaceGroup
import copy
from SANSadd2 import *
import SANSUtility as su
from SANSUtility import deprecated

# disable plotting if running outside Mantidplot
try:
    import mantidplot
except:
    mantidplot = None
    #this should happen when this is called from outside Mantidplot and only then, the result is that attempting to plot will raise an exception
    pass

try:
    from PyQt4.QtGui import qApp
    def appwidgets():
        return qApp.allWidgets()
except ImportError:
    def appwidgets():
        return []

_VERBOSE_ = False
LAST_SAMPLE = None
def SetVerboseMode(state):
#TODO: this needs to be on the reducer
    _VERBOSE_ = state

# Print a message and log it if the
def _printMessage(msg, log = True, no_console=False):
    if log == True and _VERBOSE_ == True:
        sanslog.notice(msg)
    if not no_console:
        print msg

def issueWarning(msg):
    """
        Issues a Mantid message
        @param msg: message to be issued
    """
    isis_reduction_steps._issueWarning(msg)

def _refresh_singleton():
    ReductionSingleton.clean(isis_reducer.ISISReducer)
    ReductionSingleton().remove_settings()

def Clean():
    """
    An exposed command to allow cleaning of the reducer, and any related
    settings.
    """
    _refresh_singleton()

def SANS2D(idf_path=None):
    """
        Initialises the instrument settings for SANS2D
        @param idf_path :: optionally specify the path to the SANS2D IDF to use.
                           Uses default if none specified.
        @return True on success
    """
    _printMessage('SANS2D()')
    try:
        instrument = isis_instrument.SANS2D(idf_path)

        ReductionSingleton().set_instrument(instrument)
        config['default.instrument']='SANS2D'
    except:
        return False
    return True

def SANS2DTUBES():
    """
    Quick, temporary workaround for the IDF problem we're fixing in #9367.
    Simply pass the correct IDF to SANS2D().
    """
    return SANS2D("SANS2D_Definition_Tubes.xml")

def LOQ():
    """
        Initialises the instrument settings for LOQ
        @return True on success
    """
    _printMessage('LOQ()')
    try:
        instrument = isis_instrument.LOQ()

        ReductionSingleton().set_instrument(instrument)
        config['default.instrument']='LOQ'
    except:
        return False
    return True

def LARMOR():
    """
    Initialises the instrument settings for LARMOR
    @return True on success
    """
    _printMessage('LARMOR()')
    try:
        instrument = isis_instrument.LARMOR()

        ReductionSingleton().set_instrument(instrument)
        config['default.instrument']='LARMOR'
    except:
        return False
    return True

def Detector(det_name):
    """
        Sets the detector bank to use for the reduction e.g. 'front-detector'. The
        main detector is assumed if this line is not given
        @param det_name: the detector's name
    """
    _printMessage('Detector("' + det_name + '")')
    ReductionSingleton().instrument.setDetector(det_name)

def Mask(details):
    """
        Specify regions of the detector to mask using the same syntax
        as used in the user file
        @param details: a string that specifies masking as it would appear in a mask file
    """
    _printMessage('Mask("' + details + '")')
    ReductionSingleton().mask.parse_instruction(ReductionSingleton().instrument.name(),details)

def MaskFile(file_name):
    """
        Loads the settings file. The settings are loaded as soon as this line is encountered
        and are overridden by other Python commands
        @param file_name: the settings file
    """
    _printMessage('#Opening "'+file_name+'"')

    # ensure that no slice string is kept from previous executions.
    ReductionSingleton().setSlicesLimits("")

    ReductionSingleton().user_settings = isis_reduction_steps.UserFile(
        file_name)
    status = ReductionSingleton().user_settings.execute(
        ReductionSingleton(), None)
    _printMessage('#Success reading "'+file_name+'"'+' is '+str(status))
    return status

def SetMonitorSpectrum(specNum, interp=False):
    """
        Specifies the spectrum number of the spectrum that will be used to
        for monitor normalisation
        @param specNum: a spectrum number (1 or greater)
        @param interp: when rebinning the wavelength bins to match the main workspace, if use interpolation default no interpolation
    """
    ReductionSingleton().set_monitor_spectrum(specNum, interp)

def SetTransSpectrum(specNum, interp=False):
    ReductionSingleton().set_trans_spectrum(specNum, interp)

def SetSampleOffset(value):
    ReductionSingleton().instrument.set_sample_offset(value)

def Gravity(flag, extra_length = 0.0):
    _printMessage('Gravity(' + str(flag) + ', '+ str(extra_length) + ')')
    ReductionSingleton().to_Q.set_gravity(flag)
    ReductionSingleton().to_Q.set_extra_length(extra_length)

def SetFrontDetRescaleShift(scale=1.0, shift=0.0, fitScale=False, fitShift=False, qMin=None, qMax=None):
    """
        Stores property about the detector which is used to rescale and shift
        data in the bank after data have been reduced
        @param scale: Default to 1.0. Value to multiply data with
        @param shift: Default to 0.0. Value to add to data
        @param fitScale: Default is False. Whether or not to try and fit this param
        @param fitShift: Default is False. Whether or not to try and fit this param
        @param qMin: When set to None (default) then for fitting use the overlapping q region of front and rear detectors
        @param qMax: When set to None (default) then for fitting use the overlapping q region of front and rear detectors
    """
    ReductionSingleton().instrument.getDetector('FRONT').rescaleAndShift = ReductionSingleton().instrument.getDetector('FRONT')._RescaleAndShift(
        scale, shift, fitScale, fitShift, qMin, qMax)
    _printMessage('#Set front detector rescale/shift values')

def TransFit(mode,lambdamin=None,lambdamax=None, selector='BOTH'):
    """
        Sets the fit method to calculate the transmission fit and the wavelength range
        over which to do the fit. These arguments are passed to the algorithm
        CalculateTransmission. If mode is set to 'Off' then the unfitted workspace is
        used and lambdamin and max have no effect
        @param mode: can be 'Logarithmic' ('YLOG', 'LOG') 'OFF' ('CLEAR') or 'LINEAR' (STRAIGHT', LIN'), 'POLYNOMIAL2', 'POLYNOMIAL3', ...
        @param lambdamin: the lowest wavelength to use in any fit
        @param lambdamax: the end of the fit range
        @param selector: define for which transmission this fit specification is valid (BOTH, SAMPLE, CAN)
    """
    mode = str(mode).strip().upper()
    message = mode
    if lambdamin: message += ', ' + str(lambdamin)
    if lambdamax: message += ', ' + str(lambdamax)
    message += ', selector=' + selector
    _printMessage("TransFit(\"" + message + "\")")

    ReductionSingleton().set_trans_fit(lambdamin, lambdamax, mode, selector)

def TransWorkspace(sample, can = None):
    """
        Use a given workpspace that contains pre-calculated transmissions
        @param sample the workspace to use for the sample
        @param can calculated transmission for the can
    """
    ReductionSingleton().transmission_calculator.calculated_samp = sample
    ReductionSingleton().transmission_calculator.calculated_can = can

def _return_old_compatibility_assign_methods(ws_name):
    """For backward compatibility, AssignCan and AssignSample returns a tuple
    with workspace name and the log entry if available.

    In the future, those methods should return just workspace name
    """
    logs = ""
    if isinstance(ReductionSingleton().instrument, isis_instrument.SANS2D):
        try:
            logs = ReductionSingleton().instrument.get_detector_log(ws_name)
        except:
            pass
    return ws_name, logs

def AssignCan(can_run, reload = True, period = isis_reduction_steps.LoadRun.UNSET_PERIOD):
    """
        The can is a scattering run under the same conditions as the experimental run but the
        only the sample container is in the sample position. Hence allowing the effect of the
        container to be removed. The run is specified using instrumentrunnumber.extension,
        e.g. SANS2D7777.nxs. On calling this function the run is loaded to a workspace and the
        detector banks and other components moved as applicable. Currently only reload=true is
        supported.
        @param can_run: run number to analysis e.g. SANS2D7777.nxs
        @param reload: must be set to True
        @param period: the period (entry) number to load, default is the first period
    """
    mes = 'AssignCan("' + str(can_run) + '"'
    if period != isis_reduction_steps.LoadRun.UNSET_PERIOD:
        mes += ', ' + str(period)
    mes += ')'
    _printMessage(mes)

    ReductionSingleton().set_can(can_run, reload, period)
    return _return_old_compatibility_assign_methods(
        ReductionSingleton().get_can().wksp_name)

def TransmissionSample(sample, direct, reload = True, period_t = -1, period_d = -1):
    """
        Specify the transmission and direct runs for the sample
        @param sample: the transmission run
        @param direct: direct run
        @param reload: if to replace the workspace if it is already there
        @param period_t: the entry number of the transmission run (default single entry file)
        @param period_d: the entry number of the direct run (default single entry file)
    """
    _printMessage('TransmissionSample("' + str(sample) + '","' + str(direct) + '")')
    ReductionSingleton().set_trans_sample(sample, direct, reload, period_t, period_d)
    return ReductionSingleton().samp_trans_load.execute(\
                                        ReductionSingleton(), None)

def TransmissionCan(can, direct, reload = True, period_t = -1, period_d = -1):
    """
        Specify the transmission and direct runs for the can
        @param can: the transmission run
        @param direct: direct run
        @param reload: if to replace the workspace if it is already there
        @param period_t: the entry number of the transmission run (default single entry file)
        @param period_d: the entry number of the direct run (default single entry file)
    """
    _printMessage('TransmissionCan("' + str(can) + '","' + str(direct) + '")')
    ReductionSingleton().set_trans_can(can, direct, reload, period_t, period_d)
    return ReductionSingleton().can_trans_load.execute(\
                                            ReductionSingleton(), None)

def AssignSample(sample_run, reload = True, period = isis_reduction_steps.LoadRun.UNSET_PERIOD):
    """
        Specifies the run to analyse using the format instrumentrunnumber.extension,
        e.g. SANS2D7777.nxs. This is one of the few commands that executes Mantid algorithms
        when called. Currently only reload=true is supported.
        @param sample_run: run number to analysis e.g. SANS2D7777.nxs
        @param reload: must be set to True
        @param period: the period (entry) number to load, default is the first period
    """
    mes = 'AssignSample("' + str(sample_run) + '"'
    if period != isis_reduction_steps.LoadRun.UNSET_PERIOD:
        mes += ', ' + str(period)
    mes += ')'
    _printMessage(mes)

    ReductionSingleton().set_sample(sample_run, reload, period)

    global LAST_SAMPLE
    LAST_SAMPLE = ReductionSingleton().get_sample().wksp_name
    return _return_old_compatibility_assign_methods(LAST_SAMPLE)

def SetCentre(xcoord, ycoord, bank = 'rear'):
    """
    Configure the Beam Center position. It support the configuration of the centre for
    the both detectors bank (low-angle bank and high-angle bank detectors)

    It allows defining the position for both detector banks.
    :param xcoord: X position of beam center in the user coordinate system.
    :param ycoord: Y position of beam center in the user coordinate system.
    :param bank: The selected bank ('rear' - low angle or 'front' - high angle)
    Introduced #5942
    """
    _printMessage('SetCentre(' + str(xcoord) + ', ' + str(ycoord) + ')')
    # use the scale factors from the parameter file to scale correctly
    XSF = ReductionSingleton().inst.beam_centre_scale_factor1
    YSF = ReductionSingleton().inst.beam_centre_scale_factor2

    ReductionSingleton().set_beam_finder(isis_reduction_steps.BaseBeamFinder(\
                                float(xcoord)/XSF, float(ycoord)/YSF), bank)

def GetMismatchedDetList():
    """
        Return the list of mismatched detector names
    """
    return ReductionSingleton().instrument.get_marked_dets()

def WavRangeReduction(wav_start=None, wav_end=None, full_trans_wav=None, name_suffix=None, combineDet=None, resetSetup=True, out_fit_settings = dict()):
    """
        Run reduction from loading the raw data to calculating Q. Its optional arguments allows specifics
        details to be adjusted, and optionally the old setup is reset at the end. Note if FIT of RESCALE or SHIFT
        is selected then both REAR and FRONT detectors are both reduced EXCEPT if only the REAR detector is selected
        to be reduced

        @param wav_start: the first wavelength to be in the output data
        @param wav_end: the last wavelength in the output data
        @param full_trans_wav: if to use a wide wavelength range, the instrument's default wavelength range, for the transmission correction, false by default
        @param name_suffix: append the created output workspace with this
        @param combineDet: combineDet can be one of the following:
                           'rear'                (run one reduction for the 'rear' detector data)
                           'front'               (run one reduction for the 'front' detector data, and rescale+shift 'front' data)
                           'both'                (run both the above two reductions)
                           'merged'              (run the same reductions as 'both' and additionally create a merged data workspace)
                            None                 (run one reduction for whatever detector has been set as the current detector
                                                  before running this method. If front apply rescale+shift)
        @param resetSetup: if true reset setup at the end
        @param out_fit_settings: An output parameter. It is used, specially when resetSetup is True, in order to remember the 'scale and fit' of the fitting algorithm.
        @return Name of one of the workspaces created
    """
    _printMessage('WavRangeReduction(' + str(wav_start) + ', ' + str(wav_end) + ', '+str(full_trans_wav)+')')
    # these flags indicate if it is necessary to reduce the front bank, the rear bank and if it is supposed to merge them
    reduce_rear_flag = False
    reduce_front_flag = False
    merge_flag = False

    retWSname_rear, retWSname_front, retWSname_merged = ["", "", ""]

    # combineDet from None to 'rear' or 'front'
    if combineDet is None:
        if ReductionSingleton().instrument.cur_detector().isAlias('FRONT'):
            combineDet = 'front'
        else:
            combineDet = 'rear'

    if not full_trans_wav is None:
        ReductionSingleton().full_trans_wav = full_trans_wav

    ReductionSingleton().to_wavelen.set_range(wav_start, wav_end)

    rAnds = ReductionSingleton().instrument.getDetector('FRONT').rescaleAndShift
    # check if fit is required.
    fitRequired = False
    if rAnds.fitScale or rAnds.fitShift:
        fitRequired = True

    com_det_option = combineDet.lower()

    # the only special case where reduce rear is not required is
    # if the user chose to reduce front and does not require fit
    if not (com_det_option == 'front' and not fitRequired):
        reduce_rear_flag = True
    if com_det_option != 'rear':
        reduce_front_flag = True
    if com_det_option == 'merged':
        merge_flag = True

    #The shift and scale is always on the front detector.
    if not reduce_front_flag:
        fitRequired = False

    #To backup value of singleton which are temporarily modified in this method
    toRestoreAfterAnalysis = ReductionSingleton().instrument.cur_detector().name()
    toRestoreOutputParts = ReductionSingleton().to_Q.outputParts

    # if 'merged' then when cross section is calculated output the two individual parts
    # of the cross section. These additional outputs are required to calculate
    # the merged workspace
    if merge_flag:
        ReductionSingleton().to_Q.outputParts = True

    # do reduce rear bank data
    if reduce_rear_flag:
        ReductionSingleton().instrument.setDetector('rear')
        retWSname_rear = _WavRangeReduction(name_suffix)
        retWSname = retWSname_rear

    # do reduce front bank
    if reduce_front_flag:
        # it is necessary to replace the Singleton if a reduction was done before
        if reduce_rear_flag:
            # In this case, it is necessary to reload the files, in order to move the components to the
            # correct position defined by its get_beam_center. (ticket #5942)

            # first copy the settings
            ReductionSingleton.replace(ReductionSingleton().cur_settings())

            # for the LOQ instrument, if the beam centers are different, we have to reload the data.
            if ReductionSingleton().instrument._NAME == 'LOQ' and\
                ReductionSingleton().get_beam_center('rear') != ReductionSingleton().get_beam_center('front'):

                # It is necessary to reload sample, transmission and can files.
                #reload sample
                issueWarning('Trying to reload workspaces')
                ReductionSingleton().instrument.setDetector('front')
                ReductionSingleton()._sample_run.reload(ReductionSingleton())
                #reassign can
                if ReductionSingleton().get_can():
                    ReductionSingleton().get_can().reload(ReductionSingleton())
                if ReductionSingleton().samp_trans_load:
                    #refresh Transmission
                    ReductionSingleton().samp_trans_load.execute(ReductionSingleton(), None)
                if ReductionSingleton().can_trans_load:
                    ReductionSingleton().can_trans_load.execute(ReductionSingleton(),None)

        ReductionSingleton().instrument.setDetector('front')

        retWSname_front = _WavRangeReduction(name_suffix)
        retWSname = retWSname_front

    # do fit and scale if required
    if fitRequired:
        scale, shift = _fitRescaleAndShift(rAnds, retWSname_front, retWSname_rear)
        ReductionSingleton().instrument.getDetector('FRONT').rescaleAndShift.shift = shift
        ReductionSingleton().instrument.getDetector('FRONT').rescaleAndShift.scale = scale
        if scale < 0:
            issueWarning("Fit returned SCALE negative")

    shift = ReductionSingleton().instrument.getDetector('FRONT').rescaleAndShift.shift
    scale = ReductionSingleton().instrument.getDetector('FRONT').rescaleAndShift.scale

    # apply the merge algorithm
    if merge_flag:
        retWSname_merged = retWSname_rear
        if retWSname_merged.count('rear') == 1:
            retWSname_merged = retWSname_merged.replace('rear', 'merged')
        else:
            retWSname_merged = retWSname_merged + "_merged"

        Nf = mtd[retWSname_front+"_sumOfNormFactors"]
        Nr = mtd[retWSname_rear+"_sumOfNormFactors"]
        Cf = mtd[retWSname_front+"_sumOfCounts"]
        Cr = mtd[retWSname_rear+"_sumOfCounts"]
        consider_can = True
        try:
            Nf_can = mtd[retWSname_front+"_can_tmp_sumOfNormFactors"]
            Nr_can = mtd[retWSname_rear+"_can_tmp_sumOfNormFactors"]
            Cf_can = mtd[retWSname_front+"_can_tmp_sumOfCounts"]
            Cr_can = mtd[retWSname_rear+"_can_tmp_sumOfCounts"]
            if Cr_can is None:
                consider_can = False
        except KeyError :
            #The CAN was not specified
            consider_can = False


        fisF = mtd[retWSname_front]
        fisR = mtd[retWSname_rear]

        minQ = min(min(fisF.dataX(0)), min(fisR.dataX(0)))
        maxQ = max(max(fisF.dataX(0)), max(fisR.dataX(0)))

        if maxQ > minQ:
            #preparing the sample
            Nf = CropWorkspace(InputWorkspace=Nf, OutputWorkspace=Nf, XMin=minQ, XMax=maxQ)
            Nr = CropWorkspace(InputWorkspace=Nr, OutputWorkspace=Nr, XMin=minQ, XMax=maxQ)
            Cf = CropWorkspace(InputWorkspace=Cf, OutputWorkspace=Cf, XMin=minQ, XMax=maxQ)
            Cr = CropWorkspace(InputWorkspace=Cr, OutputWorkspace=Cr, XMin=minQ, XMax=maxQ)
            if consider_can:
                #preparing the can
                Nf_can = CropWorkspace(InputWorkspace=Nf_can, OutputWorkspace=Nf_can, XMin=minQ, XMax=maxQ)
                Nr_can = CropWorkspace(InputWorkspace=Nr_can, OutputWorkspace=Nr_can, XMin=minQ, XMax=maxQ)
                Cf_can = CropWorkspace(InputWorkspace=Cf_can, OutputWorkspace=Cf_can, XMin=minQ, XMax=maxQ)
                Cr_can = CropWorkspace(InputWorkspace=Cr_can, OutputWorkspace=Cr_can, XMin=minQ, XMax=maxQ)

            mergedQ = (Cf+shift*Nf+Cr)/(Nf/scale + Nr)
            if consider_can:
                mergedQ -= (Cf_can+Cr_can)/(Nf_can/scale + Nr_can)

            RenameWorkspace(InputWorkspace=mergedQ,OutputWorkspace= retWSname_merged)

            # save the properties Transmission and TransmissionCan inside the merged workspace
            # get these values from the rear_workspace because they are the same value as the front one.
            # ticket #6929
            rear_ws = mtd[retWSname_rear]
            for prop in ['Transmission','TransmissionCan']:
                if rear_ws.getRun().hasProperty(prop):
                    ws_name = rear_ws.getRun().getLogData(prop).value
                    if mtd.doesExist(ws_name): # ensure the workspace has not been deleted
                        AddSampleLog(Workspace=retWSname_merged,LogName= prop, LogText=ws_name)
        else:
            issueWarning('rear and front data has no overlapping q-region. Merged workspace no calculated')

        delete_workspaces(retWSname_rear+"_sumOfCounts")
        delete_workspaces(retWSname_rear+"_sumOfNormFactors")
        delete_workspaces(retWSname_front+"_sumOfCounts")
        delete_workspaces(retWSname_front+"_sumOfNormFactors")
        if consider_can:
            delete_workspaces(retWSname_front+"_can_tmp_sumOfNormFactors")
            delete_workspaces(retWSname_rear+"_can_tmp_sumOfNormFactors")
            delete_workspaces(retWSname_front+"_can_tmp_sumOfCounts")
            delete_workspaces(retWSname_rear+"_can_tmp_sumOfCounts")

        retWSname = retWSname_merged

    #applying scale and shift on the front detector reduced data
    if reduce_front_flag:
        frontWS = mtd[retWSname_front]
        frontWS = (frontWS+shift)*scale
        RenameWorkspace(InputWorkspace=frontWS,OutputWorkspace= retWSname_front)

    # finished calculating cross section so can restore these value
    ReductionSingleton().to_Q.outputParts = toRestoreOutputParts
    ReductionSingleton().instrument.setDetector(toRestoreAfterAnalysis)

    # update the scale and shift values of out_fit_settings
    out_fit_settings['scale'] = ReductionSingleton().instrument.getDetector('FRONT').rescaleAndShift.scale
    out_fit_settings['shift'] = ReductionSingleton().instrument.getDetector('FRONT').rescaleAndShift.shift

    if resetSetup:
        _refresh_singleton()

    # Relabel the YUnit of the resulting workspaces before we return anything.
    # Depending on the given options, we may have rear, front and merged
    # workspaces to handle.  These may also be WorkspaceGroups.
    for ws_name in [retWSname_rear, retWSname_front, retWSname_merged]:
        if not ws_name in mtd:
            continue
        ws = mtd[ws_name]
        if isinstance(ws, WorkspaceGroup):
            relabel_ws_list = [mtd[name] for name in ws.getNames()]
        else:
            relabel_ws_list = [ws]
        for relabel_ws in relabel_ws_list:
            relabel_ws.setYUnitLabel("I(q) (cm-1)")

    return retWSname

def _fitRescaleAndShift(rAnds, frontData, rearData):
    """
        Fit rear data to FRONTnew(Q) = ( FRONT(Q) + SHIFT )xRESCALE,
        FRONT(Q) is the frontData argument. Returns scale and shift

        @param rAnds: A DetectorBank -> _RescaleAndShift structure
        @param frontData: Reduced front data
        @param rearData: Reduced rear data
    """
    if rAnds.fitScale==False and rAnds.fitShift==False:
        return rAnds.scale, rAnds.shift
    #TODO: we should allow the user to add constraints?
    if rAnds.fitScale==False:
        if rAnds.qRangeUserSelected:
            Fit(InputWorkspace=rearData,
                Function='name=TabulatedFunction, Workspace="'+str(frontData)+'"'
                +";name=FlatBackground", Ties='f0.Scaling='+str(rAnds.scale),
                Output="__fitRescaleAndShift", StartX=rAnds.qMin, EndX=rAnds.qMax)
        else:
            Fit(InputWorkspace=rearData,
                Function='name=TabulatedFunction, Workspace="'+str(frontData)+'"'
                +";name=FlatBackground", Ties='f0.Scaling='+str(rAnds.scale),
                Output="__fitRescaleAndShift")
    elif rAnds.fitShift==False:
        if rAnds.qRangeUserSelected:
            function_input = 'name=TabulatedFunction, Workspace="'+str(frontData)+'"' +";name=FlatBackground"
            ties = 'f1.A0='+str(rAnds.shift*rAnds.scale)
            logger.warning('function input ' + str(function_input))

            Fit(InputWorkspace=rearData,
                Function='name=TabulatedFunction, Workspace="'+str(frontData)+'"'
                +";name=FlatBackground", Ties='f1.A0='+str(rAnds.shift*rAnds.scale),
                Output="__fitRescaleAndShift", StartX=rAnds.qMin, EndX=rAnds.qMax)
        else:
            Fit(InputWorkspace=rearData,
                Function='name=TabulatedFunction, Workspace="'+str(frontData)+'"'
                +";name=FlatBackground", Ties='f1.A0='+str(rAnds.shift*rAnds.scale),
                Output="__fitRescaleAndShift")
    else:
        if rAnds.qRangeUserSelected:
            Fit(InputWorkspace=rearData,
                Function='name=TabulatedFunction, Workspace="'+str(frontData)+'"'
                +";name=FlatBackground",
                Output="__fitRescaleAndShift", StartX=rAnds.qMin, EndX=rAnds.qMax)
        else:
            Fit(InputWorkspace=rearData, Function='name=TabulatedFunction, Workspace="'+str(frontData)+'"'
                +";name=FlatBackground",Output="__fitRescaleAndShift")

    param = mtd['__fitRescaleAndShift_Parameters']

    row1 = param.row(0).items()
    row2 = param.row(1).items()
    row3 = param.row(2).items()
    scale = row1[1][1]
    chiSquared = row3[1][1]

    fitSuccess = True
    if not chiSquared > 0:
        issueWarning("Can't fit front detector RESCALE or SHIFT. Use non fitted values")
        fitSuccess = False
    if scale == 0.0:
        issueWarning("front detector RESCALE fitted to zero. Use non fitted values")
        fitSuccess = False

    if fitSuccess == False:
        return rAnds.scale, rAnds.shift

    shift = row2[1][1] / scale

    delete_workspaces('__fitRescaleAndShift_Parameters')
    delete_workspaces('__fitRescaleAndShift_NormalisedCovarianceMatrix')
    delete_workspaces('__fitRescaleAndShift_Workspace')

    return scale, shift

def _WavRangeReduction(name_suffix=None):
    """
        Run a reduction that has been set up, from loading the raw data to calculating Q
    """
    def _setUpPeriod(period):
        assert ReductionSingleton().get_sample().loader.move2ws(period)
        can = ReductionSingleton().get_can()
        if can and can.loader.periods_in_file > 1:
            can.loader.move2ws(period)

        for trans in [ReductionSingleton().samp_trans_load, ReductionSingleton().can_trans_load]:
            if trans and trans.direct.periods_in_file > 1 and trans.trans.periods_in_file > 1:
                trans.direct.move2ws(period)
                trans.trans.move2next(period)
        return

    def _applySuffix(result, name_suffix):
        if name_suffix:
            old = result
            result += name_suffix
            RenameWorkspace(InputWorkspace=old,OutputWorkspace= result)
        return result

    def _common_substring(val1, val2):
        l = []
        for i in range(len(val1)):
            if val1[i]==val2[i]: l.append(val1[i])
            else:
                return ''.join(l)

    def _group_workspaces(list_of_values, outputname):
        allnames = ','.join(list_of_values)
        GroupWorkspaces(InputWorkspaces=allnames, OutputWorkspace=outputname)

    def _reduceAllSlices():
        if ReductionSingleton().getNumSlices() > 1:
            slices = []
            for index in range(ReductionSingleton().getNumSlices()):
                ReductionSingleton().setSliceIndex(index)
                slices.append(ReductionSingleton()._reduce())
            ReductionSingleton().setSliceIndex(0)
            group_name = _common_substring(slices[0], slices[1])
            if group_name[-2] == "_":
                group_name = group_name[:-2]
            _group_workspaces(slices, group_name)
            return group_name
        else:
            return ReductionSingleton()._reduce()



    result = ""
    if ReductionSingleton().get_sample().loader.periods_in_file == 1:
        result = _reduceAllSlices()
        return _applySuffix(result, name_suffix)

    calculated = []
    try:
        for period in ReductionSingleton().get_sample().loader.entries:
            _setUpPeriod(period)
            calculated.append(_reduceAllSlices())

    finally:
        if len(calculated) > 0:
            result = ReductionSingleton().get_out_ws_name(show_period=False)
            _group_workspaces(calculated, result)

    return _applySuffix(result, name_suffix)

def delete_workspaces(workspaces):
    """
        Delete the list of workspaces if possible but fail siliently if there is
        a problem
        @param workspaces: the list to delete
    """
    if type(workspaces) != type(list()):
        if type(workspaces) != type(tuple()):
            workspaces = [workspaces]

    for wksp in workspaces:
        if wksp and wksp in mtd:
            try:
                DeleteWorkspace(Workspace=wksp)
            except:
                #we're only deleting to save memory, if the workspace really won't delete leave it
                pass

def CompWavRanges(wavelens, plot=True, combineDet=None, resetSetup=True):
    """
        Compares the momentum transfer results calculated from different wavelength ranges. Given
        the list of wave ranges [a, b, c] it reduces for wavelengths a-b, b-c and a-c.
        @param wavelens: the list of wavelength ranges
        @param plot: set this to true to plot the result (must be run in Mantid), default is true
        @param combineDet: see description in WavRangeReduction
        @param resetSetup: if true reset setup at the end
    """

    _printMessage('CompWavRanges( %s,plot=%s)'%(str(wavelens),plot))

    #this only makes sense for 1D reductions
    if ReductionSingleton().to_Q.output_type == '2D':
        issueWarning('This wave ranges check is a 1D analysis, ignoring 2D setting')
        _printMessage('Set1D()')
        ReductionSingleton().to_Q.output_type = '1D'

    if type(wavelens) != type([]) or len(wavelens) < 2:
        if type(wavelens) != type((1,)):
            raise RuntimeError('Error CompWavRanges() requires a list of wavelengths between which reductions will be performed.')


    calculated = [WavRangeReduction(wav_start=wavelens[0], wav_end=wavelens[len(wavelens)-1], combineDet=combineDet,resetSetup=False)]
    for i in range(0, len(wavelens)-1):
        calculated.append(WavRangeReduction(wav_start=wavelens[i], wav_end=wavelens[i+1], combineDet=combineDet, resetSetup=False))

    if resetSetup:
        _refresh_singleton()

    if plot and mantidplot:
        mantidplot.plotSpectrum(calculated, 0)

    #return just the workspace name of the full range
    return calculated[0]

def PhiRanges(phis, plot=True):
    """
        Given a list of phi ranges [a, b, c, d] it reduces in the phi ranges a-b and c-d
        @param phis: the list of phi ranges
        @param plot: set this to true to plot the result (must be run in Mantid), default is true
    """

    _printMessage('PhiRanges( %s,plot=%s)'%(str(phis),plot))

    #todo covert their string into Python array

    if len(phis)/2 != float(len(phis))/2.:
        raise RuntimeError('Phi ranges must be given as pairs')

    try:
        #run the reductions, calculated will be an array with the names of all the workspaces produced
        calculated = []
        for i in range(0, len(phis), 2):
            SetPhiLimit(phis[i],phis[i+1])
            #reducedResult = ReductionSingleton()._reduce()
            #RenameWorkspace(reducedResult,'bob')
            #calculated.append(reducedResult)
            calculated.append(ReductionSingleton()._reduce())
            ReductionSingleton.replace(ReductionSingleton().cur_settings())
    finally:
        _refresh_singleton()

    if plot and mantidplot:
        mantidplot.plotSpectrum(calculated, 0)

    #return just the workspace name of the full range
    return calculated[0]

def Reduce():
    try:
        result = ReductionSingleton()._reduce()
    finally:
        _refresh_singleton()

    return result

def _SetWavelengthRange(start, end):
    ReductionSingleton().to_wavelen.set_range(start, end)

def Set1D():
    _printMessage('Set1D()')
    ReductionSingleton().set_Q_output_type('1D')

def Set2D():
    _printMessage('Set2D()')
    ReductionSingleton().set_Q_output_type('2D')

def SetDetectorFloodFile(filename, detector_name="REAR"):
    ReductionSingleton().prep_normalize.setPixelCorrFile(filename, detector_name)

def SetPhiLimit(phimin, phimax, use_mirror=True):
    """
        Call this function to restrict the analyse segments of the detector. Phimin and
        phimax define the limits of the segment where phi=0 is the -x axis and phi = 90
        is the y-axis. Setting use_mirror to true includes a second segment to be included
        it is the same as the first but rotated 180 degrees.
        @param phimin: the minimum phi angle to include
        @param phimax: the upper limit on phi for the segment
        @param use_mirror: when True (default) another segment is included, rotated 180 degrees from the first
    """
    _printMessage("SetPhiLimit(" + str(phimin) + ', ' + str(phimax) + ',use_mirror='+str(use_mirror)+')')
    #a beam centre of [0,0,0] makes sense if the detector has been moved such that beam centre is at [0,0,0]
    ReductionSingleton().mask.set_phi_limit(phimin, phimax, use_mirror)

def SetDetectorOffsets(bank, x, y, z, rot, radius, side, xtilt=0.0, ytilt=0.0 ):
    # 10/03/15 RKH added 2 more parameters - xtilt & ytilt
    """
        Adjust detector position away from position defined in IDF. On SANS2D the detector
        banks can be moved around. This method allows fine adjustments of detector bank position
        in the same way as the DET/CORR userfile command works. Hence please see
        http://www.mantidproject.org/SANS_User_File_Commands#DET for details.

        Note, for now, this command will only have an effect on runs loaded
        after this command have been executed (because it is when runs are loaded
        that components are moved away from the positions set in the IDF)

        @param bank: Must be either 'front' or 'rear' (not case sensitive)
        @param x: shift in mm
        @param y: shift in mm
        @param z: shift in mm
        @param rot: shift in degrees
        @param radius: shift in mm
        @param side: shift in mm
        @param side: xtilt in degrees
        @param side: ytilt in degrees
    """
    _printMessage("SetDetectorOffsets(" + str(bank) + ', ' + str(x)
                  + ','+str(y) + ',' + str(z) + ',' + str(rot)
                  + ',' + str(radius) + ',' + str(side) + ',' + str(xtilt)+ ',' + str(ytilt) +')')

    detector = ReductionSingleton().instrument.getDetector(bank)
    detector.x_corr = x
    detector.y_corr = y
    detector.z_corr = z
    detector.rot_corr = rot
    detector.radius_corr = radius
    detector.side_corr = side
	# 10/03/15 RKH add 2 more
    detector.x_tilt = xtilt
    detector.y_tilt = ytilt

def SetCorrectionFile(bank, filename):
    # 10/03/15 RKH, create a new routine that allows change of "direct beam file" = correction file, for a given
    # detector, this simplify the iterative process used to adjust it. Will still have to keep changing the name of the file
    # for each iteratiom to avoid Mantid using a cached version, but can then use only a single user (=mask) file for each set of iterations.
    # Modelled this on SetDetectorOffsets above ...
    """
        @param bank: Must be either 'front' or 'rear' (not case sensitive)
        @param filename: self explanatory
    """
    _printMessage("SetCorrectionFile(" + str(bank) + ', ' + filename +')')

    detector = ReductionSingleton().instrument.getDetector(bank)
    detector.correction_file = filename

def LimitsR(rmin, rmax, quiet=False, reducer=None):
    if reducer == None:
        reducer = ReductionSingleton().reference()

    if not quiet:
        _printMessage('LimitsR(' + str(rmin) + ', ' +str(rmax) + ')', reducer)

    reducer.mask.set_radi(rmin, rmax)
    reducer.CENT_FIND_RMIN = float(rmin)/1000.
    reducer.CENT_FIND_RMAX = float(rmax)/1000.

def LimitsWav(lmin, lmax, step, bin_type):
    _printMessage('LimitsWav(' + str(lmin) + ', ' + str(lmax) + ', ' + str(step) + ', '  + bin_type + ')')

    if  bin_type.upper().strip() == 'LINEAR': bin_type = 'LIN'
    if  bin_type.upper().strip() == 'LOGARITHMIC': bin_type = 'LOG'
    if bin_type == 'LOG':
        bin_sym = '-'
    else:
        bin_sym = ''

    ReductionSingleton().to_wavelen.set_rebin(lmin, bin_sym + str(step), lmax)

def LimitsQXY(qmin, qmax, step, type):
    """
        To set the bin parameters for the algorithm Qxy()
        @param qmin: the first Q value to include
        @param qmaz: the last Q value to include
        @param step: bin width
        @param type: pass LOG for logarithmic binning
    """
    _printMessage('LimitsQXY(' + str(qmin) + ', ' + str(qmax) +', ' + str(step) + ', ' + str(type) + ')')
    settings = ReductionSingleton().user_settings
    if settings is None:
        raise RuntimeError('MaskFile() first')

    settings.readLimitValues('L/QXY ' + str(qmin) + ' ' + str(qmax) + ' ' + str(step) + '/'  + type, ReductionSingleton())

def SetEventSlices(input_str):
    """
    """
    ReductionSingleton().setSlicesLimits(input_str)


def PlotResult(workspace, canvas=None):
    """
        Draws a graph of the passed workspace. If the workspace is 2D (has many spectra
        a contour plot is written
        @param workspace: a workspace name or handle to plot
        @param canvas: optional handle to an existing graph to write the plot to
        @return: a handle to the graph that was written to
    """
    if not mantidplot:
        issueWarning('Plot functions are not available, is this being run from outside Mantidplot?')
        return

    #ensure that we are dealing with a workspace handle rather than its name
    workspace = mtd[str(workspace)]
    if isinstance(workspace, WorkspaceGroup):
        numSpecs = workspace[0].getNumberHistograms()
    else:
        numSpecs = workspace.getNumberHistograms()

    if numSpecs == 1:
        graph = mantidplot.plotSpectrum(workspace,0)
    else:
        graph = mantidplot.importMatrixWorkspace(workspace.getName()).plotGraph2D()

    if not canvas is None:
        #we were given a handle to an existing graph, use it
        mantidplot.mergePlots(canvas, graph)
        graph = canvas

    return graph

##################### View mask details #####################################################

def DisplayMask(mask_worksp=None):
    """
        Displays masking by applying it to a workspace and displaying
        it in instrument view. If no workspace is passed a copy of the
        sample workspace is used, unless no sample was loaded and then
        an empty instrument will be shown
        @param mask_worksp: optional this named workspace will be modified and should be from the currently selected instrument
        @return the name of the workspace that was displayed
    """
    #this will be copied from a sample work space if one exists
    counts_data = None
    instrument = ReductionSingleton().instrument

    if not mask_worksp:
        mask_worksp = '__CurrentMask'
        samp = LAST_SAMPLE

        if samp:
            CloneWorkspace(InputWorkspace=samp, OutputWorkspace=mask_worksp)

            if su.isEventWorkspace(samp):
                assert samp + "_monitors" in mtd
                CloneWorkspace(InputWorkspace=samp + "_monitors",
                               OutputWorkspace=mask_worksp + "_monitors")
                su.fromEvent2Histogram(mask_worksp, mtd[mask_worksp + "_monitors"])

            counts_data = '__DisplayMasked_tempory_wksp'
            Integration(InputWorkspace=mask_worksp,OutputWorkspace= counts_data)
        else:
            msg = 'Cannot display the mask without a sample workspace'
            _printMessage(msg, log = True, no_console=False)
            return

    ReductionSingleton().mask.display(mask_worksp, ReductionSingleton(), counts_data)
    if counts_data:
        DeleteWorkspace(counts_data)

    return mask_worksp

# Print a test script for Colette if asked
def createColetteScript(inputdata, format, reduced, centreit , plotresults, csvfile = '', savepath = ''):
    script = ''
    if csvfile != '':
        script += '[COLETTE]  @ ' + csvfile + '\n'
    file_1 = inputdata['sample_sans'] + format
    script += '[COLETTE]  ASSIGN/SAMPLE ' + file_1 + '\n'
    file_1 = inputdata['sample_trans'] + format
    file_2 = inputdata['sample_direct_beam'] + format
    if file_1 != format and file_2 != format:
        script += '[COLETTE]  TRANSMISSION/SAMPLE/MEASURED ' + file_1 + ' ' + file_2 + '\n'
    file_1 = inputdata['can_sans'] + format
    if file_1 != format:
        script +='[COLETTE]  ASSIGN/CAN ' + file_1 + '\n'
    file_1 = inputdata['can_trans'] + format
    file_2 = inputdata['can_direct_beam'] + format
    if file_1 != format and file_2 != format:
        script += '[COLETTE]  TRANSMISSION/CAN/MEASURED ' + file_1 + ' ' + file_2 + '\n'
    if centreit:
        script += '[COLETTE]  FIT/MIDDLE'
    # Parameters
    script += '[COLETTE]  LIMIT/RADIUS ' + str(ReductionSingleton().mask.min_radius)
    script += ' ' + str(ReductionSingleton().mask.max_radius) + '\n'
    script += '[COLETTE]  LIMIT/WAVELENGTH ' + ReductionSingleton().to_wavelen.get_range() + '\n'
    if ReductionSingleton().DWAV <  0:
        script += '[COLETTE]  STEP/WAVELENGTH/LOGARITHMIC ' + str(ReductionSingleton().to_wavelen.w_step)[1:] + '\n'
    else:
        script += '[COLETTE]  STEP/WAVELENGTH/LINEAR ' + str(ReductionSingleton().to_wavelen.w_step) + '\n'
    # For the moment treat the rebin string as min/max/step
    qbins = ReductionSingleton().Q_REBEIN.split(",")
    nbins = len(qbins)
    if ReductionSingleton().to_Q.output_type == '1D':
        script += '[COLETTE]  LIMIT/Q ' + str(qbins[0]) + ' ' + str(qbins[nbins-1]) + '\n'
        dq = float(qbins[1])
        if dq <  0:
            script += '[COLETTE]  STEP/Q/LOGARITHMIC ' + str(dq)[1:] + '\n'
        else:
            script += '[COLETTE]  STEP/Q/LINEAR ' + str(dq) + '\n'
    else:
        script += '[COLETTE]  LIMIT/QXY ' + str(0.0) + ' ' + str(ReductionSingleton().QXY2) + '\n'
        if ReductionSingleton().DQXY <  0:
            script += '[COLETTE]  STEP/QXY/LOGARITHMIC ' + str(ReductionSingleton().DQXY)[1:] + '\n'
        else:
            script += '[COLETTE]  STEP/QXY/LINEAR ' + str(ReductionSingleton().DQXY) + '\n'

    # Correct
    script += '[COLETTE] CORRECT\n'
    if plotresults:
        script += '[COLETTE]  DISPLAY/HISTOGRAM ' + reduced + '\n'
    if savepath != '':
        script += '[COLETTE]  WRITE/LOQ ' + reduced + ' ' + savepath + '\n'

    return script

def FindBeamCentre(rlow, rupp, MaxIter = 10, xstart = None, ystart = None, tolerance=1.251e-4):
    """
        Estimates the location of the effective beam centre given a good initial estimate. For more
        information go to this page
        mantidproject.org/Using_the_SANS_GUI_Beam_Centre_Finder
        @param rlow: mask around the (estimated) centre to this radius (in millimetres)
        @param rupp: don't include further out than this distance (mm) from the centre point
        @param MaxInter: don't calculate more than this number of iterations (default = 10)
        @param xstart: initial guess for the horizontal distance of the beam centre from the detector centre in meters (default the values in the mask file)
        @param ystart: initial guess for the distance of the beam centre from the detector centre vertically in metres (default the values in the mask file)
    @param tolerance: define the precision of the search. If the step is smaller than the tolerance, it will be considered stop searching the centre (default=1.251e-4 or 1.251um)
        @return: the best guess for the beam centre point
    """
    XSTEP = ReductionSingleton().inst.cen_find_step
    YSTEP = ReductionSingleton().inst.cen_find_step2

    XSF = ReductionSingleton().inst.beam_centre_scale_factor1
    YSF = ReductionSingleton().inst.beam_centre_scale_factor2

    original = ReductionSingleton().get_instrument().cur_detector_position(ReductionSingleton().get_sample().get_wksp_name())

    if ReductionSingleton().instrument.lowAngDetSet:
        det_bank = 'rear'
    else:
        det_bank = 'front'

    if xstart or ystart:
        ReductionSingleton().set_beam_finder(
            isis_reduction_steps.BaseBeamFinder(\
            float(xstart), float(ystart)),det_bank)

    beamcoords = ReductionSingleton().get_beam_center()
    XNEW = beamcoords[0]
    YNEW = beamcoords[1]
    xstart = beamcoords[0]
    ystart = beamcoords[1]


    #remove this if we know running the Reducer() doesn't change i.e. all execute() methods are const
    centre_reduction = copy.deepcopy(ReductionSingleton().reference())
    LimitsR(str(float(rlow)), str(float(rupp)), quiet=True, reducer=centre_reduction)

    centre = CentreFinder(original)
    centre.logger.notice("xstart,ystart="+str(XNEW*1000.)+" "+str(YNEW*1000.))
    centre.logger.notice("Starting centre finding routine ...")
    #this function moves the detector to the beam center positions defined above and returns an estimate of where the beam center is relative to the new center
    resX_old, resY_old = centre.SeekCentre(centre_reduction, [XNEW, YNEW])
    centre_reduction = copy.deepcopy(ReductionSingleton().reference())
    LimitsR(str(float(rlow)), str(float(rupp)), quiet=True, reducer=centre_reduction)

    logger.notice(centre.status_str(0, resX_old, resY_old))

    # take first trial step
    XNEW = xstart + XSTEP
    YNEW = ystart + YSTEP
    graph_handle = None
    it = 0
    for i in range(1, MaxIter+1):
        it = i

        centre_reduction.set_beam_finder(
            isis_reduction_steps.BaseBeamFinder(XNEW, YNEW), det_bank)

        resX, resY = centre.SeekCentre(centre_reduction, [XNEW, YNEW])
        centre_reduction = copy.deepcopy(ReductionSingleton().reference())
        LimitsR(str(float(rlow)), str(float(rupp)), quiet=True, reducer=centre_reduction)

        centre.logger.notice(centre.status_str(it, resX, resY))

        if mantidplot:
            try :
                if not graph_handle:
                    #once we have a plot it will be updated automatically when the workspaces are updated
                    graph_handle = mantidplot.plotSpectrum(centre.QUADS, 0)
                graph_handle.activeLayer().setTitle(\
                        centre.status_str(it, resX, resY))
            except :
                #if plotting is not available it probably means we are running outside a GUI, in which case do everything but don't plot
                pass

        #have we stepped across the y-axis that goes through the beam center?
        if resX > resX_old:
            # yes with stepped across the middle, reverse direction and half the step size
            XSTEP = -XSTEP/2.
        if resY > resY_old:
            YSTEP = -YSTEP/2.
        if abs(XSTEP) < tolerance and abs(YSTEP) < tolerance :
            # this is the success criteria, we've close enough to the center
            centre.logger.notice("Converged - check if stuck in local minimum!")
            break

        resX_old = resX
        resY_old = resY
        XNEW += XSTEP
        YNEW += YSTEP

    if it == MaxIter:
        centre.logger.notice("Out of iterations, new coordinates may not be the best!")
        XNEW -= XSTEP
        YNEW -= YSTEP

    ReductionSingleton().set_beam_finder(
        isis_reduction_steps.BaseBeamFinder(XNEW, YNEW), det_bank)
    centre.logger.notice("Centre coordinates updated: [" + str(XNEW*XSF) + ", " + str(YNEW*YSF) + ']')

    return XNEW, YNEW


###################### Utility functions ####################################################
def CreateZeroErrorFreeClonedWorkspace(input_workspace_name, output_workspace_name):
    """
        Creates a zero-error-free workspace
        @param input_workspace_name :  name of the workspace which might contain zero-error values
        @param output_workspace_name : name of the workspace which will have no zero-error values
        @return: success message
    """
    message, complete = su.create_zero_error_free_workspace(input_workspace_name = input_workspace_name,
                                                            output_workspace_name = output_workspace_name)
    if not complete:
        return message
    else:
        return ""


def DeleteZeroErrorFreeClonedWorkspace(input_workspace_name):
    """
        Deletes a zero-error-free workspace
        @param input_workspace_name :  name of the workspace which might contain zero-error values
        @return: success message
    """
    message, complete = su.delete_zero_error_free_workspace(input_workspace_name = input_workspace_name)
    if not complete:
        return message
    else:
        return ""


def IsValidWsForRemovingZeroErrors(input_workspace_name):
    """
        We need to check that the workspace has been reduced, ie that it has had the Q1D or Qxy algorithm
        applied to it.
        @param input_workspace_name :  name of the input workspace
        @return: success message
    """
    message, valid = su.is_valid_ws_for_removing_zero_errors(input_workspace_name = input_workspace_name)
    if not valid:
        return message
    else:
        return ""

<<<<<<< HEAD
def ConvertToPythonStringList(to_convert):
    '''
    Converts a python string list to a format more suitable for GUI representation
    @param to_convert:: The string list
    '''
    return su.convert_to_string_list(to_convert)

def ConvertFromPythonStringList(to_convert):
    '''
    Converts a comma-separated string into a Python string list
    @param to_convert:: The comm-separated string
    '''
    return su.convert_from_string_list(to_convert)

###################### Accessor functions for Transmission
def GetTransmissionMonitorSpectrum():
    """
        Gets the transmission monitor spectrum
        @return: tranmission monitor spectrum
    """
    return ReductionSingleton().transmission_calculator.trans_mon

def SetTransmissionMonitorSpectrum(trans_mon):
    """
        Sets the transmission monitor spectrum.
        @param trans_mon :: The spectrum to set.
    """
    if su.is_convertible_to_int(trans_mon):
        ReductionSingleton().transmission_calculator.trans_mon = int(trans_mon)
    else:
        sanslog.warning('Warning: Could not convert the transmission monitor spectrum to int.')

def UnsetTransmissionMonitorSpectrum():
    """
        Sets the transmission monitor spectrum to None
    """
    ReductionSingleton().transmission_calculator.trans_mon = None

def GetTransmissionMonitorSpectrumShift():
    """
        Gets the addditional shift for the transmission monitor spectrum.
        This currently only exists for SANS2D
        @return: tranmission monitor spectrum
    """
    inst =  ReductionSingleton().get_instrument()
    if inst.name() != "SANS2D" and inst.name() != "SANS2DTUBES":
        return
    return inst.monitor_4_offset

def SetTransmissionMonitorSpectrumShift(trans_mon_shift):
    """
        Sets the transmission monitor spectrum shfit.
        @param trans_mon_shift :: The spectrum shift to set.
    """
    if su.is_convertible_to_float(trans_mon_shift):
        inst =  ReductionSingleton().get_instrument()
        # Note that we are only setting the transmission monitor spectrum shift
        # if we are dealing with a SANS2D instrument
        if inst.name() != 'SANS2D' and inst.name() != 'SANS2DTUBES':
            return
        inst.monitor_4_offset = float(trans_mon_shift)
    else:
        sanslog.warning('Warning: Could not convert transmission monitor spectrum shift to float.')

def GetTransmissionRadiusInMM():
    """
        Gets the radius for usage with beam stop as transmission monitor in mm
        @return: tranmission radius in mm
    """
    radius = ReductionSingleton().transmission_calculator.radius
    if radius is not None:
        radius = radius*1000.0
    return radius

def SetTransmissionRadiusInMM(trans_radius):
    """
        Sets the transmission monitor spectrum.
        @param trans_radius :: The radius to set in mm
    """
    if su.is_convertible_to_float(trans_radius):
        ReductionSingleton().transmission_calculator.radius = float(trans_radius)/1000.0
    else:
        sanslog.warning('Warning: Could convert transmission radius to float.')

def GetTransmissionROI():
    """
        Gets the list of ROI file names
        @return: list of roi file names or None
    """
    roi_files = ReductionSingleton().transmission_calculator.roi_files
    if len(roi_files) == 0:
        return
    else:
        return roi_files

def SetTransmissionROI(trans_roi_files):
    """
        Sets the transmission monitor region of interest.
        @param trans_roi_files :: A string list of roi files
    """
    if su.is_valid_xml_file_list(trans_roi_files):
        ReductionSingleton().transmission_calculator.roi_files = trans_roi_files
    else:
        sanslog.warning('Warning: The roi file list does not seem to be valid.')

def GetTransmissionMask():
    """
        Gets the list of transmission maks file names
        @return: list of transmission mask file names or None
    """
    trans_mask_files = ReductionSingleton().transmission_calculator.mask_files
    if len(trans_mask_files) == 0:
        return
    else:
        return trans_mask_files

def SetTransmissionMask(trans_mask_files):
    """
        Sets the transmission masks.
        @param trans_mask_files :: A string list of mask files
    """
    if su.is_valid_xml_file_list(trans_mask_files):
        ReductionSingleton().transmission_calculator.mask_files = trans_mask_files
    else:
        sanslog.warning('Warning: The mask file list does not seem to be valid.')
=======
################################################################################
# Input check functions

# Check the input for time shifts when adding event files
def check_time_shifts_for_added_event_files(number_of_files, time_shifts= ''):
    # If there are no entries then proceed.
    if not time_shifts or time_shifts.isspace():
        return

    time_shift_container = time_shifts.split(',')
    message = ''

    # Check if the time shift elements can be cast to float
    for time_shift_element in time_shift_container:
        try:
            float(time_shift_element)
        except ValueError:
            message = ('Error: Elements of the time shift list cannot be ' +
                       'converted to a numeric value, e.g ' + time_shift_element)
            print message
            return message

    if number_of_files -1 != len(time_shift_container):
        message = ('Error: Expected N-1 time shifts for N files, but read ' +
                  str(len(time_shift_container)) + ' time shifts for ' +
                  str(number_of_files) + ' files.')
        print message
        return message
>>>>>>> 6d719bfc

###############################################################################
######################### Start of Deprecated Code ############################
###############################################################################

@deprecated
def UserPath(path):
    """
        Sets the directory in which Mantid should look for the mask file if a
        full path was not specified
        @param path: the full path to the directory
    """
    _printMessage('UserPath("' + path + '") #Will look for mask file here')
    ReductionSingleton().user_file_path = path

@deprecated
def DataPath(path):
    """
        Sets an extra directory for Mantid to look for run files
        @param path: the full path to a directory containing the run files to analyse
    """
    ReductionSingleton().set_data_path(path)

@deprecated
def CropToDetector(inputWSname, outputWSname=None):
    """
        Crops the workspace so that it only contains the spectra that correspond
        to the detectors used in the reduction
        @param inputWSname: name of the workspace to crop
        @param outputWSname: name the workspace will take (default is the inputWSname)
    """
    if not outputWSname:
        outputWSname = inputWSname

    ReductionSingleton().instrument.cur_detector().crop_to_detector(inputWSname, outputWSname)

@deprecated
def SetRearEfficiencyFile(filename):
    rear_det = ReductionSingleton().instrument.getDetector('rear')
    rear_det.correction_file = filename

@deprecated
def SetFrontEfficiencyFile(filename):
    front_det = ReductionSingleton().instrument.getDetector('front')
    front_det.correction_file = filename

@deprecated
def displayUserFile():
    print '-- Mask file defaults --'
    print ReductionSingleton().to_wavlen
    print ReductionSingleton().Q_string()
#    print correction_files()
    print '    direct beam file rear:',
    print ReductionSingleton().instrument.detector_file('rear')
    print '    direct beam file front:',
    print ReductionSingleton().instrument.detector_file('front')
    print ReductionSingleton().mask

@deprecated
def displayMaskFile():
    displayUserFile()

@deprecated
def displayGeometry():
    [x, y] = ReductionSingleton().get_beam_center()
    print 'Beam centre: [' + str(x) + ',' + str(y) + ']'
    print ReductionSingleton().get_sample().geometry

@deprecated
def LimitsQ(*args):
    settings = ReductionSingleton().user_settings
    if settings is None:
        raise RuntimeError('MaskFile() first')

    # If given one argument it must be a rebin string
    if len(args) == 1:
        val = args[0]
        if type(val) == str:
            _printMessage("LimitsQ(" + val + ")")
            settings.readLimitValues("L/Q " + val, ReductionSingleton())
        else:
            issueWarning("LimitsQ can only be called with a single string or 4 values")
    elif len(args) == 4:
        qmin,qmax,step,step_type = args
        _printMessage('LimitsQ(' + str(qmin) + ', ' + str(qmax) +', ' + str(step) + ','  + str(step_type) + ')')
        settings.readLimitValues('L/Q ' + str(qmin) + ' ' + str(qmax) + ' ' + str(step) + '/'  + step_type, ReductionSingleton())
    else:
        issueWarning("LimitsQ called with " + str(len(args)) + " arguments, 1 or 4 expected.")

@deprecated
def ViewCurrentMask():
    """
        In MantidPlot this opens InstrumentView to display the masked
        detectors in the bank in a different colour
    """
    ReductionSingleton().ViewCurrentMask()

###############################################################################
########################## End of Deprecated Code #############################
########################################################################g#######

#this is like a #define I'd like to get rid of it because it seems meaningless here
DefaultTrans = 'True'
NewTrans = 'False'

_refresh_singleton()

if __name__ == '__main__':
    SetVerboseMode(True)
    SANS2D()
    MaskFile('MASKSANS2D_123T_4m_Xpress_8mm.txt')
    Set1D()
    AssignSample('SANS2D00002500.nxs')
    Gravity(True)
    wav1 = 2.0
    wav2 = wav1 + 2.0
    reduced = WavRangeReduction(wav1, wav2, DefaultTrans)<|MERGE_RESOLUTION|>--- conflicted
+++ resolved
@@ -1198,133 +1198,6 @@
     else:
         return ""
 
-<<<<<<< HEAD
-def ConvertToPythonStringList(to_convert):
-    '''
-    Converts a python string list to a format more suitable for GUI representation
-    @param to_convert:: The string list
-    '''
-    return su.convert_to_string_list(to_convert)
-
-def ConvertFromPythonStringList(to_convert):
-    '''
-    Converts a comma-separated string into a Python string list
-    @param to_convert:: The comm-separated string
-    '''
-    return su.convert_from_string_list(to_convert)
-
-###################### Accessor functions for Transmission
-def GetTransmissionMonitorSpectrum():
-    """
-        Gets the transmission monitor spectrum
-        @return: tranmission monitor spectrum
-    """
-    return ReductionSingleton().transmission_calculator.trans_mon
-
-def SetTransmissionMonitorSpectrum(trans_mon):
-    """
-        Sets the transmission monitor spectrum.
-        @param trans_mon :: The spectrum to set.
-    """
-    if su.is_convertible_to_int(trans_mon):
-        ReductionSingleton().transmission_calculator.trans_mon = int(trans_mon)
-    else:
-        sanslog.warning('Warning: Could not convert the transmission monitor spectrum to int.')
-
-def UnsetTransmissionMonitorSpectrum():
-    """
-        Sets the transmission monitor spectrum to None
-    """
-    ReductionSingleton().transmission_calculator.trans_mon = None
-
-def GetTransmissionMonitorSpectrumShift():
-    """
-        Gets the addditional shift for the transmission monitor spectrum.
-        This currently only exists for SANS2D
-        @return: tranmission monitor spectrum
-    """
-    inst =  ReductionSingleton().get_instrument()
-    if inst.name() != "SANS2D" and inst.name() != "SANS2DTUBES":
-        return
-    return inst.monitor_4_offset
-
-def SetTransmissionMonitorSpectrumShift(trans_mon_shift):
-    """
-        Sets the transmission monitor spectrum shfit.
-        @param trans_mon_shift :: The spectrum shift to set.
-    """
-    if su.is_convertible_to_float(trans_mon_shift):
-        inst =  ReductionSingleton().get_instrument()
-        # Note that we are only setting the transmission monitor spectrum shift
-        # if we are dealing with a SANS2D instrument
-        if inst.name() != 'SANS2D' and inst.name() != 'SANS2DTUBES':
-            return
-        inst.monitor_4_offset = float(trans_mon_shift)
-    else:
-        sanslog.warning('Warning: Could not convert transmission monitor spectrum shift to float.')
-
-def GetTransmissionRadiusInMM():
-    """
-        Gets the radius for usage with beam stop as transmission monitor in mm
-        @return: tranmission radius in mm
-    """
-    radius = ReductionSingleton().transmission_calculator.radius
-    if radius is not None:
-        radius = radius*1000.0
-    return radius
-
-def SetTransmissionRadiusInMM(trans_radius):
-    """
-        Sets the transmission monitor spectrum.
-        @param trans_radius :: The radius to set in mm
-    """
-    if su.is_convertible_to_float(trans_radius):
-        ReductionSingleton().transmission_calculator.radius = float(trans_radius)/1000.0
-    else:
-        sanslog.warning('Warning: Could convert transmission radius to float.')
-
-def GetTransmissionROI():
-    """
-        Gets the list of ROI file names
-        @return: list of roi file names or None
-    """
-    roi_files = ReductionSingleton().transmission_calculator.roi_files
-    if len(roi_files) == 0:
-        return
-    else:
-        return roi_files
-
-def SetTransmissionROI(trans_roi_files):
-    """
-        Sets the transmission monitor region of interest.
-        @param trans_roi_files :: A string list of roi files
-    """
-    if su.is_valid_xml_file_list(trans_roi_files):
-        ReductionSingleton().transmission_calculator.roi_files = trans_roi_files
-    else:
-        sanslog.warning('Warning: The roi file list does not seem to be valid.')
-
-def GetTransmissionMask():
-    """
-        Gets the list of transmission maks file names
-        @return: list of transmission mask file names or None
-    """
-    trans_mask_files = ReductionSingleton().transmission_calculator.mask_files
-    if len(trans_mask_files) == 0:
-        return
-    else:
-        return trans_mask_files
-
-def SetTransmissionMask(trans_mask_files):
-    """
-        Sets the transmission masks.
-        @param trans_mask_files :: A string list of mask files
-    """
-    if su.is_valid_xml_file_list(trans_mask_files):
-        ReductionSingleton().transmission_calculator.mask_files = trans_mask_files
-    else:
-        sanslog.warning('Warning: The mask file list does not seem to be valid.')
-=======
 ################################################################################
 # Input check functions
 
@@ -1353,7 +1226,132 @@
                   str(number_of_files) + ' files.')
         print message
         return message
->>>>>>> 6d719bfc
+
+def ConvertToPythonStringList(to_convert):
+    '''
+    Converts a python string list to a format more suitable for GUI representation
+    @param to_convert:: The string list
+    '''
+    return su.convert_to_string_list(to_convert)
+
+def ConvertFromPythonStringList(to_convert):
+    '''
+    Converts a comma-separated string into a Python string list
+    @param to_convert:: The comm-separated string
+    '''
+    return su.convert_from_string_list(to_convert)
+
+###################### Accessor functions for Transmission
+def GetTransmissionMonitorSpectrum():
+    """
+        Gets the transmission monitor spectrum
+        @return: tranmission monitor spectrum
+    """
+    return ReductionSingleton().transmission_calculator.trans_mon
+
+def SetTransmissionMonitorSpectrum(trans_mon):
+    """
+        Sets the transmission monitor spectrum.
+        @param trans_mon :: The spectrum to set.
+    """
+    if su.is_convertible_to_int(trans_mon):
+        ReductionSingleton().transmission_calculator.trans_mon = int(trans_mon)
+    else:
+        sanslog.warning('Warning: Could not convert the transmission monitor spectrum to int.')
+
+def UnsetTransmissionMonitorSpectrum():
+    """
+        Sets the transmission monitor spectrum to None
+    """
+    ReductionSingleton().transmission_calculator.trans_mon = None
+
+def GetTransmissionMonitorSpectrumShift():
+    """
+        Gets the addditional shift for the transmission monitor spectrum.
+        This currently only exists for SANS2D
+        @return: tranmission monitor spectrum
+    """
+    inst =  ReductionSingleton().get_instrument()
+    if inst.name() != "SANS2D" and inst.name() != "SANS2DTUBES":
+        return
+    return inst.monitor_4_offset
+
+def SetTransmissionMonitorSpectrumShift(trans_mon_shift):
+    """
+        Sets the transmission monitor spectrum shfit.
+        @param trans_mon_shift :: The spectrum shift to set.
+    """
+    if su.is_convertible_to_float(trans_mon_shift):
+        inst =  ReductionSingleton().get_instrument()
+        # Note that we are only setting the transmission monitor spectrum shift
+        # if we are dealing with a SANS2D instrument
+        if inst.name() != 'SANS2D' and inst.name() != 'SANS2DTUBES':
+            return
+        inst.monitor_4_offset = float(trans_mon_shift)
+    else:
+        sanslog.warning('Warning: Could not convert transmission monitor spectrum shift to float.')
+
+def GetTransmissionRadiusInMM():
+    """
+        Gets the radius for usage with beam stop as transmission monitor in mm
+        @return: tranmission radius in mm
+    """
+    radius = ReductionSingleton().transmission_calculator.radius
+    if radius is not None:
+        radius = radius*1000.0
+    return radius
+
+def SetTransmissionRadiusInMM(trans_radius):
+    """
+        Sets the transmission monitor spectrum.
+        @param trans_radius :: The radius to set in mm
+    """
+    if su.is_convertible_to_float(trans_radius):
+        ReductionSingleton().transmission_calculator.radius = float(trans_radius)/1000.0
+    else:
+        sanslog.warning('Warning: Could convert transmission radius to float.')
+
+def GetTransmissionROI():
+    """
+        Gets the list of ROI file names
+        @return: list of roi file names or None
+    """
+    roi_files = ReductionSingleton().transmission_calculator.roi_files
+    if len(roi_files) == 0:
+        return
+    else:
+        return roi_files
+
+def SetTransmissionROI(trans_roi_files):
+    """
+        Sets the transmission monitor region of interest.
+        @param trans_roi_files :: A string list of roi files
+    """
+    if su.is_valid_xml_file_list(trans_roi_files):
+        ReductionSingleton().transmission_calculator.roi_files = trans_roi_files
+    else:
+        sanslog.warning('Warning: The roi file list does not seem to be valid.')
+
+def GetTransmissionMask():
+    """
+        Gets the list of transmission maks file names
+        @return: list of transmission mask file names or None
+    """
+    trans_mask_files = ReductionSingleton().transmission_calculator.mask_files
+    if len(trans_mask_files) == 0:
+        return
+    else:
+        return trans_mask_files
+
+def SetTransmissionMask(trans_mask_files):
+    """
+        Sets the transmission masks.
+        @param trans_mask_files :: A string list of mask files
+    """
+    if su.is_valid_xml_file_list(trans_mask_files):
+        ReductionSingleton().transmission_calculator.mask_files = trans_mask_files
+    else:
+        sanslog.warning('Warning: The mask file list does not seem to be valid.')
 
 ###############################################################################
 ######################### Start of Deprecated Code ############################
