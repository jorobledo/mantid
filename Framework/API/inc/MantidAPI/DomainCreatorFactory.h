#ifndef MANTID_API_DOMAINCREATORFACTORY_H_
#define MANTID_API_DOMAINCREATORFACTORY_H_

#include "MantidAPI/DllConfig.h"
#include "MantidKernel/ClassMacros.h"
#include "MantidKernel/DynamicFactory.h"
#include "MantidKernel/SingletonHolder.h"

namespace Mantid {
//
// Forward declarations
//
namespace Kernel {
class IPropertyManager;
}
namespace API {
//
// Forward declarations
//
class IDomainCreator;

/**

Constructs a DomainCreator object from a string

Copyright &copy; 2012 ISIS Rutherford Appleton Laboratory, NScD Oak Ridge
National Laboratory & European Spallation Source

This file is part of Mantid.

Mantid is free software; you can redistribute it and/or modify
it under the terms of the GNU General Public License as published by
the Free Software Foundation; either version 3 of the License, or
(at your option) any later version.

Mantid is distributed in the hope that it will be useful,
but WITHOUT ANY WARRANTY; without even the implied warranty of
MERCHANTABILITY or FITNESS FOR A PARTICULAR PURPOSE.  See the
GNU General Public License for more details.

You should have received a copy of the GNU General Public License
along with this program.  If not, see <http://www.gnu.org/licenses/>.

File change history is stored at: <https://github.com/mantidproject/mantid>
Code Documentation is available at: <http://doxygen.mantidproject.org>
 */
class MANTID_API_DLL DomainCreatorFactoryImpl
    : public Kernel::DynamicFactory<IDomainCreator> {
public:
  /// Returns an initialized domain creator
  IDomainCreator *createDomainCreator(const std::string &id,
                                      Kernel::IPropertyManager *pm,
                                      const std::string &workspacePropertyName,
                                      const unsigned int domainType) const;

private:
  friend struct Mantid::Kernel::CreateUsingNew<DomainCreatorFactoryImpl>;

  /// Private Constructor for singleton class
  DomainCreatorFactoryImpl();
  /// No copying
  DISABLE_COPY_AND_ASSIGN(DomainCreatorFactoryImpl)
  /// Private Destructor for singleton
<<<<<<< HEAD
  virtual ~DomainCreatorFactoryImpl() = default;
=======
  ~DomainCreatorFactoryImpl() override;
>>>>>>> fa8a40d8

  // Do not use default methods
  using Kernel::DynamicFactory<IDomainCreator>::create;
  using Kernel::DynamicFactory<IDomainCreator>::createUnwrapped;
};

/// Forward declaration of a specialisation of SingletonHolder for
/// DomainCreatorFactoryImpl (needed for dllexport/dllimport) and a typedef for
/// it.
#ifdef _WIN32
// this breaks new namespace declaraion rules; need to find a better fix
template class MANTID_API_DLL
    Mantid::Kernel::SingletonHolder<DomainCreatorFactoryImpl>;
#endif /* _WIN32 */
typedef MANTID_API_DLL Mantid::Kernel::SingletonHolder<DomainCreatorFactoryImpl>
    DomainCreatorFactory;

} // namespace API
} // namespace Mantid

#endif /* MANTID_API_DOMAINCREATORFACTORY_H_ */<|MERGE_RESOLUTION|>--- conflicted
+++ resolved
@@ -61,11 +61,7 @@
   /// No copying
   DISABLE_COPY_AND_ASSIGN(DomainCreatorFactoryImpl)
   /// Private Destructor for singleton
-<<<<<<< HEAD
-  virtual ~DomainCreatorFactoryImpl() = default;
-=======
-  ~DomainCreatorFactoryImpl() override;
->>>>>>> fa8a40d8
+  ~DomainCreatorFactoryImpl() override = default;
 
   // Do not use default methods
   using Kernel::DynamicFactory<IDomainCreator>::create;
