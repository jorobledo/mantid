--- conflicted
+++ resolved
@@ -40,12 +40,8 @@
   virtual ~WorkspaceHistory() = default;
   /// Copy constructor
   WorkspaceHistory(const WorkspaceHistory &) = default;
-<<<<<<< HEAD
-  /// Deleted copy assignment operator
-=======
   /// Deleted copy assignment operator since m_environment has no copy
   /// assignment.
->>>>>>> a3057c68
   WorkspaceHistory &operator=(const WorkspaceHistory &) = delete;
   /// Retrieve the algorithm history list
   const AlgorithmHistories &getAlgorithmHistories() const;
