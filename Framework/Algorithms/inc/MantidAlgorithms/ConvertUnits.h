#ifndef MANTID_ALGORITHMS_CONVERTUNITS_H_
#define MANTID_ALGORITHMS_CONVERTUNITS_H_

//----------------------------------------------------------------------
// Includes
//----------------------------------------------------------------------
#include "MantidAPI/Algorithm.h"
#include "MantidDataObjects/EventWorkspace.h"

namespace Mantid {
namespace Algorithms {
/** Converts the units in which a workspace is represented.
    Only implemented for histogram data, so far.
    Note that if you are converting to or from units which are not meaningful
   for monitor detectors,
    then you should not expect the resulting spectrum to hold meaningful values.

    Required Properties:
    <UL>
    <LI> InputWorkspace  - The name of the input workspace. </LI>
    <LI> OutputWorkspace - The name of the output workspace. Can be the same as
   the input one. </LI>
    <LI> Target          - The units to which the workspace should be converted.
   </LI>
    </UL>

    Optional properties required for certain units (DeltaE &
   DeltaE_inWavenumber):
    <UL>
    <LI> Emode  - The energy mode (0=elastic, 1=direct geometry, 2=indirect
   geometry) </LI>
    <LI> Efixed - Value of fixed energy: EI (emode=1) or EF (emode=2) (meV)
   </LI>
    </UL>

    Optional, deprecated property (see http://www.mantidproject.org/ConvertUnits
   for details):
    <UL>
    <LI> AlignBins - If true (default is false), rebins if necessary to ensure
   that all spectra in
                     the output workspace have identical bins (with linear
   binning) </LI>
    </UL>

    @author Russell Taylor, Tessella Support Services plc
    @date 06/03/2008

    Copyright &copy; 2008-2011 ISIS Rutherford Appleton Laboratory, NScD Oak
   Ridge National Laboratory & European Spallation Source

    This file is part of Mantid.

    Mantid is free software; you can redistribute it and/or modify
    it under the terms of the GNU General Public License as published by
    the Free Software Foundation; either version 3 of the License, or
    (at your option) any later version.

    Mantid is distributed in the hope that it will be useful,
    but WITHOUT ANY WARRANTY; without even the implied warranty of
    MERCHANTABILITY or FITNESS FOR A PARTICULAR PURPOSE.  See the
    GNU General Public License for more details.

    You should have received a copy of the GNU General Public License
    along with this program.  If not, see <http://www.gnu.org/licenses/>.

    File change history is stored at: <https://github.com/mantidproject/mantid>
    Code Documentation is available at: <http://doxygen.mantidproject.org>
*/
class DLLExport ConvertUnits : public API::Algorithm {
public:
  /// Default constructor
  ConvertUnits();
  /// Algorithm's name for identification overriding a virtual method
  const std::string name() const override { return "ConvertUnits"; }
  /// Summary of algorithms purpose
  const std::string summary() const override {
    return "Performs a unit change on the X values of a workspace";
  }

  /// Algorithm's version for identification overriding a virtual method
  int version() const override { return 1; }
  /// Algorithm's category for identification overriding a virtual method
  const std::string category() const override { return "Transforms\\Units"; }

protected:
<<<<<<< HEAD
=======
  /// Reverses the workspace if X values are in descending order
  void reverse(API::MatrixWorkspace_sptr WS);

  /// For conversions to energy transfer, removes bins corresponding to
  /// inaccessible values
  API::MatrixWorkspace_sptr
  removeUnphysicalBins(const API::MatrixWorkspace_const_sptr workspace);

>>>>>>> 91eeec66
  const std::string workspaceMethodName() const override {
    return "convertUnits";
  }
  const std::string workspaceMethodInputProperty() const override {
    return "InputWorkspace";
  }

private:
  // Overridden Algorithm methods
  void init() override;
  void exec() override;

  void setupMemberVariables(const API::MatrixWorkspace_const_sptr inputWS);
  virtual void storeEModeOnWorkspace(API::MatrixWorkspace_sptr outputWS);
  API::MatrixWorkspace_sptr
  setupOutputWorkspace(const API::MatrixWorkspace_const_sptr inputWS);

  /// Executes the main part of the algorithm that handles the conversion of the
  /// units
  API::MatrixWorkspace_sptr
  executeUnitConversion(const API::MatrixWorkspace_sptr inputWS);

  /// Convert the workspace units according to a simple output = a * (input^b)
  /// relationship
  API::MatrixWorkspace_sptr
  convertQuickly(API::MatrixWorkspace_const_sptr inputWS, const double &factor,
                 const double &power);

  /// Internal function to gather detector specific L2, theta and efixed values
  bool getDetectorValues(
      const Kernel::Unit &outputUnit, const Geometry::IComponent &source,
      const Geometry::IComponent &sample, double l1, int emode,
      const API::MatrixWorkspace &ws,
      boost::function<double(const Geometry::IDetector &)> thetaFunction,
      int64_t wsIndex, double &efixed, double &l2, double &twoTheta);

  /// Convert the workspace units using TOF as an intermediate step in the
  /// conversion
  virtual API::MatrixWorkspace_sptr
  convertViaTOF(Kernel::Unit_const_sptr fromUnit,
                API::MatrixWorkspace_const_sptr inputWS);

  // Calls Rebin as a Child Algorithm to align the bins of the output workspace
  API::MatrixWorkspace_sptr
  alignBins(const API::MatrixWorkspace_sptr workspace);
  const std::vector<double>
  calculateRebinParams(const API::MatrixWorkspace_const_sptr workspace) const;

  void putBackBinWidth(const API::MatrixWorkspace_sptr outputWS);

  std::size_t
      m_numberOfSpectra; ///< The number of spectra in the input workspace
  bool m_distribution;   ///< Whether input is a distribution. Only applies to
  /// histogram workspaces.
  bool m_inputEvents; ///< Flag indicating whether input workspace is an
  /// EventWorkspace
  Kernel::Unit_const_sptr m_inputUnit; ///< The unit of the input workspace
  Kernel::Unit_sptr m_outputUnit;      ///< The unit we're going to
};

} // namespace Algorithm
} // namespace Mantid

#endif /*MANTID_ALGORITHMS_CONVERTUNITS_H_*/<|MERGE_RESOLUTION|>--- conflicted
+++ resolved
@@ -83,8 +83,6 @@
   const std::string category() const override { return "Transforms\\Units"; }
 
 protected:
-<<<<<<< HEAD
-=======
   /// Reverses the workspace if X values are in descending order
   void reverse(API::MatrixWorkspace_sptr WS);
 
@@ -93,7 +91,6 @@
   API::MatrixWorkspace_sptr
   removeUnphysicalBins(const API::MatrixWorkspace_const_sptr workspace);
 
->>>>>>> 91eeec66
   const std::string workspaceMethodName() const override {
     return "convertUnits";
   }
