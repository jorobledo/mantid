--- conflicted
+++ resolved
@@ -82,11 +82,8 @@
   std::tuple<API::MatrixWorkspace_sptr, std::string, std::string>
   getPolarizationEfficiencies();
   void applyPolarizationCorrection(std::string const &outputIvsLam);
-<<<<<<< HEAD
-=======
   double getPropertyOrDefault(const std::string &propertyName,
                               const double defaultValue);
->>>>>>> bc8701f2
   void setOutputWorkspaces(std::vector<std::string> &IvsLamGroup,
                            std::string const &outputIvsLam,
                            std::vector<std::string> &IvsQGroup,
