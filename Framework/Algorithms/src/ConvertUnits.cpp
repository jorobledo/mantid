--- conflicted
+++ resolved
@@ -615,23 +615,10 @@
  *  @param WS The workspace to operate on
  */
 void ConvertUnits::reverse(API::MatrixWorkspace_sptr WS) {
-<<<<<<< HEAD
   EventWorkspace_sptr eventWS = boost::dynamic_pointer_cast<EventWorkspace>(WS);
   bool isInputEvents = static_cast<bool>(eventWS);
   size_t numberOfSpectra = WS->getNumberHistograms();
   if (WorkspaceHelpers::commonBoundaries(WS) && !isInputEvents) {
-    // common boundaries and histogram
-    std::reverse(WS->dataX(0).begin(), WS->dataX(0).end());
-    std::reverse(WS->dataY(0).begin(), WS->dataY(0).end());
-    std::reverse(WS->dataE(0).begin(), WS->dataE(0).end());
-
-    auto xVals = WS->refX(0);
-    for (size_t j = 1; j < numberOfSpectra; ++j) {
-      WS->setX(j, xVals);
-      std::reverse(WS->dataY(j).begin(), WS->dataY(j).end());
-      std::reverse(WS->dataE(j).begin(), WS->dataE(j).end());
-=======
-  if (WorkspaceHelpers::commonBoundaries(WS) && !m_inputEvents) {
     std::reverse(WS->mutableX(0).begin(), WS->mutableX(0).end());
     std::reverse(WS->mutableY(0).begin(), WS->mutableY(0).end());
     std::reverse(WS->mutableE(0).begin(), WS->mutableE(0).end());
@@ -641,7 +628,6 @@
       WS->setSharedX(j, xVals);
       std::reverse(WS->mutableY(j).begin(), WS->mutableY(j).end());
       std::reverse(WS->mutableE(j).begin(), WS->mutableE(j).end());
->>>>>>> af658ada
       if (j % 100 == 0)
         interruption_point();
     }
