--- conflicted
+++ resolved
@@ -12,6 +12,7 @@
 #include "MantidAlgorithms/CreateTransmissionWorkspaceAuto.h"
 #include "MantidAPI/WorkspaceUnitValidator.h"
 #include "MantidKernel/ArrayProperty.h"
+#include "MantidKernel/BoundedValidator.h"
 #include "MantidKernel/ListValidator.h"
 #include "MantidKernel/RebinParamsValidator.h"
 
@@ -82,20 +83,9 @@
       make_unique<PropertyWithValue<double>>("EndOverlap", Mantid::EMPTY_DBL(),
                                              Direction::Input),
       "End wavelength (angstroms) for stitching transmission runs together");
-
-<<<<<<< HEAD
-  auto boundedIndex = boost::make_shared<BoundedValidator<int>>();
-  boundedIndex->setLower(0);
-
-  declareProperty(
-      make_unique<PropertyWithValue<int>>("I0MonitorIndex", Mantid::EMPTY_INT(),
-                                          boundedIndex, PropertyMode::Optional),
-      "I0 monitor index");
-=======
-  declareProperty(make_unique<PropertyWithValue<int>>("I0MonitorIndex",
-                                                      Mantid::EMPTY_INT()),
-                  "I0 monitor index. Optional.");
->>>>>>> dbab6292
+  declareProperty(make_unique<PropertyWithValue<int>>(
+                      "I0MonitorIndex", Mantid::EMPTY_INT(), Direction::Input),
+                  "I0 monitor workspace index. Optional.");
 
   declareProperty(make_unique<PropertyWithValue<std::string>>(
                       "ProcessingInstructions", "", Direction::Input),
@@ -122,7 +112,7 @@
                   "Monitor integral min in angstroms");
   declareProperty(make_unique<PropertyWithValue<double>>(
                       "MonitorIntegrationWavelengthMax", Mantid::EMPTY_DBL(),
-                      Direction::InOut),
+                      Direction::Input),
                   "Monitor integral max in angstroms");
 }
 
@@ -130,8 +120,6 @@
 /** Execute the algorithm.
  */
 void CreateTransmissionWorkspaceAuto::exec() {
-  // auto firstWS =
-  // AnalysisDataService::Instance().retrieveWS<MatrixWorkspace>(this->getPointerToProperty("FirstTransmissionRun")->value());
   MatrixWorkspace_sptr firstWS = this->getProperty("FirstTransmissionRun");
   auto instrument = firstWS->getInstrument();
 
