#include "MantidAlgorithms/GetEi.h"
#include "MantidAPI/HistogramValidator.h"
#include "MantidAPI/InstrumentValidator.h"
#include "MantidAPI/WorkspaceUnitValidator.h"
#include "MantidGeometry/Instrument.h"
#include "MantidKernel/Exception.h"
#include "MantidKernel/CompositeValidator.h"
#include "MantidKernel/BoundedValidator.h"
#include "MantidKernel/PhysicalConstants.h"

#include <boost/lexical_cast.hpp>
#include <cmath>

namespace Mantid {
namespace Algorithms {

// Register the algorithm into the algorithm factory
DECLARE_ALGORITHM(GetEi)

using namespace Kernel;
using namespace API;
using namespace Geometry;

// adjustable fit criteria, increase the first number or reduce any of the last
// three for more promiscuous peak fitting
// from the estimated location of the peak search forward by the following
// fraction and backward by the same fraction
const double GetEi::HALF_WINDOW = 8.0 / 100;
const double GetEi::PEAK_THRESH_H = 3.0;
const double GetEi::PEAK_THRESH_A = 5.0;
const int64_t GetEi::PEAK_THRESH_W = 3;

// progress estimates
const double GetEi::CROP = 0.15;
const double GetEi::GET_COUNT_RATE = 0.15;
const double GetEi::FIT_PEAK = 0.2;

/// Empty default constructor algorith() calls the constructor in the base class
GetEi::GetEi() : Algorithm(), m_tempWS(), m_fracCompl(0.0) {}

void GetEi::init() {
  // Declare required input parameters for algorithm and do some validation here
  auto val = boost::make_shared<CompositeValidator>();
  val->add<WorkspaceUnitValidator>("TOF");
  val->add<HistogramValidator>();
  val->add<InstrumentValidator>();
  declareProperty(
      new WorkspaceProperty<>("InputWorkspace", "", Direction::Input, val),
      "The X units of this workspace must be time of flight with times in\n"
      "micro-seconds");
  auto mustBePositive = boost::make_shared<BoundedValidator<int>>();
  mustBePositive->setLower(0);
  declareProperty(
      "Monitor1Spec", -1, mustBePositive,
      "The spectrum number of the output of the first monitor, e.g. MAPS\n"
      "41474, MARI 2, MERLIN 69634");
  declareProperty(
      "Monitor2Spec", -1, mustBePositive,
      "The spectrum number of the output of the second monitor e.g. MAPS\n"
      "41475, MARI 3, MERLIN 69638");
  auto positiveDouble = boost::make_shared<BoundedValidator<double>>();
  positiveDouble->setLower(0);
  declareProperty(
      "EnergyEstimate", -1.0, positiveDouble,
      "An approximate value for the typical incident energy, energy of\n"
      "neutrons leaving the source (meV)");
  declareProperty("IncidentEnergy", -1.0, Direction::Output);
  declareProperty("FirstMonitorPeak", -1.0, Direction::Output);

  m_fracCompl = 0.0;
}

/** Executes the algorithm
*  @throw out_of_range if the peak runs off the edge of the histogram
*  @throw NotFoundError if one of the requested spectrum numbers was not found
* in the workspace
*  @throw IndexError if there is a problem converting spectra indexes to spectra
* numbers, which would imply there is a problem with the workspace
*  @throw invalid_argument if a good peak fit wasn't made or the input workspace
* does not have common binning
*/
void GetEi::exec() {
  MatrixWorkspace_const_sptr inWS = getProperty("InputWorkspace");
  const specnum_t mon1Spec = getProperty("Monitor1Spec");
  const specnum_t mon2Spec = getProperty("Monitor2Spec");
  double dist2moni0 = -1, dist2moni1 = -1;
  getGeometry(inWS, mon1Spec, mon2Spec, dist2moni0, dist2moni1);

  // the E_i estimate is used to find (identify) the monitor peaks, checking
  // prior to fitting will throw an exception if this estimate is too big or
  // small
  const double E_est = getProperty("EnergyEstimate");
  // we're assuming that the time units for the X-values in the workspace are
  // micro-seconds
  const double peakLoc0 = 1e6 * timeToFly(dist2moni0, E_est);
  // write a lot of stuff to the log at user level as it is very possible for
  // fit routines not to the expected thing
  g_log.information() << "Based on the user selected energy the first peak "
                         "will be searched for at TOF " << peakLoc0
                      << " micro seconds +/-"
                      << boost::lexical_cast<std::string>(100.0 * HALF_WINDOW)
                      << "%\n";
  const double peakLoc1 = 1e6 * timeToFly(dist2moni1, E_est);
  g_log.information() << "Based on the user selected energy the second peak "
                         "will be searched for at TOF " << peakLoc1
                      << " micro seconds +/-"
                      << boost::lexical_cast<std::string>(100.0 * HALF_WINDOW)
                      << "%\n";

  // get the histograms created by the monitors
  std::vector<size_t> indexes = getMonitorSpecIndexs(inWS, mon1Spec, mon2Spec);

  g_log.information()
      << "Looking for a peak in the first monitor spectrum, spectra index "
      << indexes[0] << std::endl;
  double t_monitor0 = getPeakCentre(inWS, indexes[0], peakLoc0);
  g_log.notice() << "The first peak has been found at TOF = " << t_monitor0
                 << " microseconds\n";
  setProperty("FirstMonitorPeak", t_monitor0);

  g_log.information()
      << "Looking for a peak in the second monitor spectrum, spectra index "
      << indexes[1] << std::endl;
  double t_monitor1 = getPeakCentre(inWS, indexes[1], peakLoc1);
  g_log.information() << "The second peak has been found at TOF = "
                      << t_monitor1 << " microseconds\n";

  // assumes that the source and the both mintors lie on one straight line, the
  // 1e-6 converts microseconds to seconds as the mean speed needs to be in m/s
  double meanSpeed =
      (dist2moni1 - dist2moni0) / (1e-6 * (t_monitor1 - t_monitor0));

  // uses 0.5mv^2 to get the kinetic energy in joules which we then convert to
  // meV
  double E_i = neutron_E_At(meanSpeed) / PhysicalConstants::meV;
  g_log.notice() << "The incident energy has been calculated to be " << E_i
                 << " meV"
                 << " (your estimate was " << E_est << " meV)\n";

  setProperty("IncidentEnergy", E_i);
}
/** Gets the distances between the source and detectors whose IDs you pass to it
*  @param WS :: the input workspace
*  @param mon0Spec :: Spectrum number of the output from the first monitor
*  @param mon1Spec :: Spectrum number of the output from the second monitor
*  @param monitor0Dist :: the calculated distance to the detector whose ID was
* passed to this function first
*  @param monitor1Dist :: calculated distance to the detector whose ID was
* passed to this function second
*  @throw NotFoundError if no detector is found for the detector ID given
*/
void GetEi::getGeometry(API::MatrixWorkspace_const_sptr WS, specnum_t mon0Spec,
                        specnum_t mon1Spec, double &monitor0Dist,
                        double &monitor1Dist) const {
  const IComponent_const_sptr source = WS->getInstrument()->getSource();

  // retrieve a pointer to the first detector and get its distance
  size_t monWI = 0;
  try {
    monWI = WS->getIndexFromSpectrumNumber(mon0Spec);
  } catch (std::runtime_error &) {
    g_log.error()
        << "Could not find the workspace index for the monitor at spectrum "
        << mon0Spec << "\n";
    g_log.error() << "Error retrieving data for the first monitor" << std::endl;
    throw std::bad_cast();
  }
  const auto &dets = WS->getSpectrum(monWI)->getDetectorIDs();

  if (dets.size() != 1) {
    g_log.error() << "The detector for spectrum number " << mon0Spec
                  << " was either not found or is a group, grouped monitors "
                     "are not supported by this algorithm\n";
    g_log.error() << "Error retrieving data for the first monitor" << std::endl;
    throw std::bad_cast();
  }
  IDetector_const_sptr det = WS->getInstrument()->getDetector(*dets.begin());
  monitor0Dist = det->getDistance(*(source.get()));

  // repeat for the second detector
  try {
    monWI = WS->getIndexFromSpectrumNumber(mon0Spec);
  } catch (std::runtime_error &) {
    g_log.error()
        << "Could not find the workspace index for the monitor at spectrum "
        << mon0Spec << "\n";
    g_log.error() << "Error retrieving data for the second monitor\n";
    throw std::bad_cast();
  }
  const auto &dets2 = WS->getSpectrum(monWI)->getDetectorIDs();
  if (dets2.size() != 1) {
    g_log.error() << "The detector for spectrum number " << mon1Spec
                  << " was either not found or is a group, grouped monitors "
                     "are not supported by this algorithm\n";
    g_log.error() << "Error retrieving data for the second monitor\n";
    throw std::bad_cast();
  }
  det = WS->getInstrument()->getDetector(*dets2.begin());
  monitor1Dist = det->getDistance(*(source.get()));
}
/** Converts detector IDs to spectra indexes
*  @param WS :: the workspace on which the calculations are being performed
*  @param specNum1 :: spectrum number of the output of the first monitor
*  @param specNum2 :: spectrum number of the output of the second monitor
*  @return the indexes of the histograms created by the detector whose ID were
* passed
*  @throw NotFoundError if one of the requested spectrum numbers was not found
* in the workspace
*/
std::vector<size_t> GetEi::getMonitorSpecIndexs(
    API::MatrixWorkspace_const_sptr WS, specnum_t specNum1,
    specnum_t specNum2) const { // getting spectra numbers from detector IDs is
                               // hard because the map works the other way,
                               // getting index numbers from spectra numbers has
                               // the same problem and we are about to do both

  // get the index number of the histogram for the first monitor
<<<<<<< HEAD
  std::vector<specnum_t> specNumTemp(&specNum1, &specNum1 + 1);
  WS->getIndicesFromSpectra(specNumTemp, specInds);
=======
  std::vector<specid_t> specNumTemp(&specNum1, &specNum1 + 1);
  auto specInds = WS->getIndicesFromSpectra(specNumTemp);
>>>>>>> 377089d0
  if (specInds.size() != 1) { // the monitor spectrum isn't present in the
                              // workspace, we can't continue from here
    g_log.error() << "Couldn't find the first monitor spectrum, number "
                  << specNum1 << std::endl;
    throw Exception::NotFoundError("GetEi::getMonitorSpecIndexs()", specNum1);
  }

  // nowe the second monitor
  specNumTemp[0] = specNum2;
  auto specIndexTemp = WS->getIndicesFromSpectra(specNumTemp);
  if (specIndexTemp.size() != 1) { // the monitor spectrum isn't present in the
                                   // workspace, we can't continue from here
    g_log.error() << "Couldn't find the second monitor spectrum, number "
                  << specNum2 << std::endl;
    throw Exception::NotFoundError("GetEi::getMonitorSpecIndexs()", specNum2);
  }

  specInds.push_back(specIndexTemp[0]);
  return specInds;
}
/** Uses E_KE = mv^2/2 and s = vt to calculate the time required for a neutron
*  to travel a distance, s
* @param s :: ditance travelled in meters
* @param E_KE :: kinetic energy in meV
* @return the time to taken to travel that uninterrupted distance in seconds
*/
double GetEi::timeToFly(double s, double E_KE) const {
  // E_KE = mv^2/2, s = vt
  // t = s/v, v = sqrt(2*E_KE/m)
  // t = s/sqrt(2*E_KE/m)

  // convert E_KE to joules kg m^2 s^-2
  E_KE *= PhysicalConstants::meV;

  return s / sqrt(2 * E_KE / PhysicalConstants::NeutronMass);
}

/** Looks for and examines a peak close to that specified by the input
* parameters and
*  examines it to find a representative time for when the neutrons hit the
* detector
*  @param WS :: the workspace containing the monitor spectrum
*  @param monitIn :: the index of the histogram that contains the monitor
* spectrum
*  @param peakTime :: the estimated TOF of the monitor peak in the time units of
* the workspace
*  @return a time of flight value in the peak in microseconds
*  @throw invalid_argument if a good peak fit wasn't made or the input workspace
* does not have common binning
*  @throw out_of_range if the peak runs off the edge of the histogram
*  @throw runtime_error a Child Algorithm just falls over
*/
double GetEi::getPeakCentre(API::MatrixWorkspace_const_sptr WS,
                            const int64_t monitIn, const double peakTime) {
  const MantidVec &timesArray = WS->readX(monitIn);
  // we search for the peak only inside some window because there are often more
  // peaks in the monitor histogram
  double halfWin = (timesArray.back() - timesArray.front()) * HALF_WINDOW;
  // runs CropWorkspace as a Child Algorithm to and puts the result in a new
  // temporary workspace that will be deleted when this algorithm has finished
  extractSpec(monitIn, peakTime - halfWin, peakTime + halfWin);
  // converting the workspace to count rate is required by the fitting algorithm
  // if the bin widths are not all the same
  WorkspaceHelpers::makeDistribution(m_tempWS);
  // look out for user cancel messgages as the above command can take a bit of
  // time
  advanceProgress(GET_COUNT_RATE);

  // to store fit results
  int64_t centreGausInd;
  double height, backGroundlev;
  getPeakEstimates(height, centreGausInd, backGroundlev);
  // look out for user cancel messgages
  advanceProgress(FIT_PEAK);

  // the peak centre is defined as the centre of the two half maximum points as
  // this is better for asymmetric peaks
  // first loop backwards along the histogram to get the first half height point
  const double lHalf =
      findHalfLoc(centreGausInd, height, backGroundlev, GO_LEFT);
  // go forewards to get the half height on the otherside of the peak
  const double rHalf =
      findHalfLoc(centreGausInd, height, backGroundlev, GO_RIGHT);
  // the peak centre is defined as the mean of the two half height times
  return (lHalf + rHalf) / 2;
}
/** Calls CropWorkspace as a Child Algorithm and passes to it the InputWorkspace
* property
*  @param specInd :: the index number of the histogram to extract
*  @param start :: the number of the first bin to include (starts counting bins
* at 0)
*  @param end :: the number of the last bin to include (starts counting bins at
* 0)
*  @throw out_of_range if start, end or specInd are set outside of the vaild
* range for the workspace
*  @throw runtime_error if the algorithm just falls over
*  @throw invalid_argument if the input workspace does not have common binning
*/
void GetEi::extractSpec(int64_t specInd, double start, double end) {
  IAlgorithm_sptr childAlg = createChildAlgorithm(
      "CropWorkspace", 100 * m_fracCompl, 100 * (m_fracCompl + CROP));
  m_fracCompl += CROP;

  childAlg->setProperty<MatrixWorkspace_sptr>("InputWorkspace",
                                              getProperty("InputWorkspace"));
  childAlg->setProperty("XMin", start);
  childAlg->setProperty("XMax", end);
  childAlg->setProperty("StartWorkspaceIndex", specInd);
  childAlg->setProperty("EndWorkspaceIndex", specInd);
  childAlg->executeAsChildAlg();

  m_tempWS = childAlg->getProperty("OutputWorkspace");

  // DEBUGGING CODE uncomment out the line below if you want to see the TOF
  // window that was analysed
  // AnalysisDataService::Instance().addOrReplace("croped_dist_del", m_tempWS);
  progress(m_fracCompl);
  interruption_point();
}

/** Finds the largest peak by looping through the histogram and finding the
* maximum
*  value
* @param height :: its passed value ignored it is set to the peak height
* @param centreInd :: passed value is ignored it will be set to the bin index of
* the peak center
* @param background :: passed value ignored set mean number of counts per bin in
* the spectrum
* @throw invalid_argument if the peak is not clearly above the background
*/
void GetEi::getPeakEstimates(double &height, int64_t &centreInd,
                             double &background) const {
  // take note of the number of background counts as error checking, do we have
  // a peak or just a bump in the background
  background = 0;
  // start at the first Y value
  height = m_tempWS->readY(0)[0];
  centreInd = 0;
  // then loop through all the Y values and find the tallest peak
  for (MantidVec::size_type i = 1; i < m_tempWS->readY(0).size() - 1; ++i) {
    background += m_tempWS->readY(0)[i];
    if (m_tempWS->readY(0)[i] > height) {
      centreInd = i;
      height = m_tempWS->readY(0)[centreInd];
    }
  }

  background = background / static_cast<double>(m_tempWS->readY(0).size());
  if (height < PEAK_THRESH_H * background) {
    throw std::invalid_argument(
        "No peak was found or its height is less than the threshold of " +
        boost::lexical_cast<std::string>(PEAK_THRESH_H) +
        " times the mean background, was the energy estimate (" +
        getPropertyValue("EnergyEstimate") + " meV) close enough?");
  }

  g_log.debug() << "Peak position is the bin that has the maximum Y value in "
                   "the monitor spectrum, which is at TOF "
                << (m_tempWS->readX(0)[centreInd] +
                    m_tempWS->readX(0)[centreInd + 1]) /
                       2 << " (peak height " << height
                << " counts/microsecond)\n";
}
/** Estimates the closest time, looking either or back, when the number of
* counts is
*  half that in the bin whose index that passed
*  @param startInd :: index of the bin to search around, e.g. the index of the
* peak centre
*  @param height :: the number of counts (or count rate) to compare against e.g.
* a peak height
*  @param noise :: mean number of counts in each bin in the workspace
*  @param go :: either GetEi::GO_LEFT or GetEi::GO_RIGHT
*  @return estimated TOF of the half maximum point
*  @throw out_of_range if the end of the histogram is reached before the point
* is found
*  @throw invalid_argument if the peak is too thin
*/
double GetEi::findHalfLoc(MantidVec::size_type startInd, const double height,
                          const double noise, const direction go) const {
  MantidVec::size_type endInd = startInd;

  while (m_tempWS->readY(0)[endInd] > (height + noise) / 2.0) {
    endInd += go;
    if (endInd < 1) {
      throw std::out_of_range(
          "Can't analyse peak, some of the peak is outside the " +
          boost::lexical_cast<std::string>(HALF_WINDOW * 100) +
          "% window, at TOF values that are too low. Was the energy estimate "
          "close enough?");
    }
    if (endInd > m_tempWS->readY(0).size() - 2) {
      throw std::out_of_range(
          "Can't analyse peak, some of the peak is outside the " +
          boost::lexical_cast<std::string>(HALF_WINDOW * 100) +
          "% window, at TOF values that are too high. Was the energy estimate "
          "close enough?");
    }
  }

  if (std::abs(static_cast<int64_t>(endInd - startInd)) <
      PEAK_THRESH_W) { // we didn't find a significant peak
    g_log.error() << "Likely precision problem or error, one half height "
                     "distance is less than the threshold number of bins from "
                     "the central peak: "
                  << std::abs(static_cast<int>(endInd - startInd)) << "<"
                  << PEAK_THRESH_W << ". Check the monitor peak\n";
  }
  // we have a peak in range, do an area check to see if the peak has any
  // significance
  double hOverN = (height - noise) / noise;
  if (hOverN < PEAK_THRESH_A &&
      std::abs(hOverN * static_cast<double>(endInd - startInd)) <
          PEAK_THRESH_A) { // the peak could just be noise on the background,
                           // ignore it
    throw std::invalid_argument(
        "No good peak was found. The ratio of the height to the background "
        "multiplied either half widths must be above the threshold (>" +
        boost::lexical_cast<std::string>(PEAK_THRESH_A) +
        " bins). Was the energy estimate close enough?");
  }
  // get the TOF value in the middle of the bin with the first value below the
  // half height
  double halfTime =
      (m_tempWS->readX(0)[endInd] + m_tempWS->readX(0)[endInd + 1]) / 2;
  // interpolate back between the first bin with less than half the counts to
  // the bin before it
  if (endInd != startInd) { // let the bin that we found have coordinates (x_1,
                            // y_1) the distance of the half point (x_2, y_2)
                            // from this is (y_1-y_2)/gradient. Gradient =
                            // (y_3-y_1)/(x_3-x_1) where (x_3, y_3) are the
                            // coordinates of the other bin we are using
    double gradient =
        (m_tempWS->readY(0)[endInd] - m_tempWS->readY(0)[endInd - go]) /
        (m_tempWS->readX(0)[endInd] - m_tempWS->readX(0)[endInd - go]);
    // we don't need to check for a zero or negative gradient if we assume the
    // endInd bin was found when the Y-value dropped below the threshold
    double deltaY = m_tempWS->readY(0)[endInd] - (height + noise) / 2.0;
    // correct for the interpolation back in the direction towards the peak
    // centre
    halfTime -= deltaY / gradient;
  }

  g_log.debug() << "One half height point found at TOF = " << halfTime
                << " microseconds\n";
  return halfTime;
}
/** Get the kinetic energy of a neuton in joules given it speed using E=mv^2/2
*  @param speed :: the instantanious speed of a neutron in metres per second
*  @return the energy in joules
*/
double GetEi::neutron_E_At(double speed) const {
  // E_KE = mv^2/2
  return PhysicalConstants::NeutronMass * speed * speed / (2);
}

/// Update the percentage complete estimate assuming that the algorithm has
/// completed a task with estimated RunTime toAdd
void GetEi::advanceProgress(double toAdd) {
  m_fracCompl += toAdd;
  progress(m_fracCompl);
  // look out for user cancel messgages
  interruption_point();
}

} // namespace Algorithms
} // namespace Mantid<|MERGE_RESOLUTION|>--- conflicted
+++ resolved
@@ -215,14 +215,11 @@
                                // the same problem and we are about to do both
 
   // get the index number of the histogram for the first monitor
-<<<<<<< HEAD
+
   std::vector<specnum_t> specNumTemp(&specNum1, &specNum1 + 1);
-  WS->getIndicesFromSpectra(specNumTemp, specInds);
-=======
-  std::vector<specid_t> specNumTemp(&specNum1, &specNum1 + 1);
-  auto specInds = WS->getIndicesFromSpectra(specNumTemp);
->>>>>>> 377089d0
-  if (specInds.size() != 1) { // the monitor spectrum isn't present in the
+  auto wsInds = WS->getIndicesFromSpectra(specNumTemp);
+
+  if (wsInds.size() != 1) { // the monitor spectrum isn't present in the
                               // workspace, we can't continue from here
     g_log.error() << "Couldn't find the first monitor spectrum, number "
                   << specNum1 << std::endl;
@@ -231,16 +228,16 @@
 
   // nowe the second monitor
   specNumTemp[0] = specNum2;
-  auto specIndexTemp = WS->getIndicesFromSpectra(specNumTemp);
-  if (specIndexTemp.size() != 1) { // the monitor spectrum isn't present in the
+  auto wsIndexTemp = WS->getIndicesFromSpectra(specNumTemp);
+  if (wsIndexTemp.size() != 1) { // the monitor spectrum isn't present in the
                                    // workspace, we can't continue from here
     g_log.error() << "Couldn't find the second monitor spectrum, number "
                   << specNum2 << std::endl;
     throw Exception::NotFoundError("GetEi::getMonitorSpecIndexs()", specNum2);
   }
 
-  specInds.push_back(specIndexTemp[0]);
-  return specInds;
+  wsInds.push_back(specIndexTemp[0]);
+  return wsInds;
 }
 /** Uses E_KE = mv^2/2 and s = vt to calculate the time required for a neutron
 *  to travel a distance, s
