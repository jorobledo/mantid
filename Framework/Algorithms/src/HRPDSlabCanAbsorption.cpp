// Mantid Repository : https://github.com/mantidproject/mantid
//
// Copyright &copy; 2018 ISIS Rutherford Appleton Laboratory UKRI,
//     NScD Oak Ridge National Laboratory, European Spallation Source
//     & Institut Laue - Langevin
// SPDX - License - Identifier: GPL - 3.0 +
#include "MantidAlgorithms/HRPDSlabCanAbsorption.h"
#include "MantidAPI/MatrixWorkspace.h"
#include "MantidAPI/Sample.h"
#include "MantidAPI/SpectrumInfo.h"
#include "MantidGeometry/Instrument/Component.h"
#include "MantidKernel/BoundedValidator.h"
#include "MantidKernel/ListValidator.h"
#include "MantidKernel/Material.h"

namespace Mantid {
namespace Algorithms {

// Register the algorithm into the AlgorithmFactory
DECLARE_ALGORITHM(HRPDSlabCanAbsorption)

using namespace Kernel;
using namespace API;
using namespace Geometry;
using namespace Mantid::PhysicalConstants;

namespace { // anonymous

const V3D X_AXIS{1.0, 0.0, 0.0};
const V3D Z_AXIS{0.0, 0.0, 1.0};

/* The HRPD sample holders consist of a cuboid void for the sample of
   18x23 mm and some thickness, 0.125mm vanadium foil windows front
   and back, and an aluminium surround of total width 40mm, meaning
   that there is 11mm of Al to be traversed en route to the 90 degree
   bank.
 */

constexpr double HRPD_CAN_HEIGHT{2.3};
constexpr double HRPD_CAN_WIDTH{1.8};
constexpr double VAN_WINDOW_THICKNESS{0.000125}; // in m
constexpr double VAN_RHO{0.07192 * 100};         // in Angstroms-3 * 100
constexpr double VAN_REF_ATTEN{-5.08 * VAN_RHO / NeutronAtom::ReferenceLambda};
constexpr double VAN_SCATT{-5.1 * VAN_RHO};

namespace PropertyNames {
const std::string INPUT_WKSP("InputWorkspace");
const std::string OUTPUT_WKSP("OutputWorkspace");
const std::string SAMPLE_ATTEN_XS("SampleAttenuationXSection");
const std::string SAMPLE_SCATT_XS("SampleScatteringXSection");
const std::string SAMPLE_NUM_DENS("SampleNumberDensity");
const std::string THICKNESS("Thickness");
const std::string NUM_WL_POINTS("NumberOfWavelengthPoints");
const std::string EXP_METHOD("ExpMethod");
const std::string ELE_SIZE("ElementSize"); // is not used
} // namespace PropertyNames

} // namespace

void HRPDSlabCanAbsorption::init() {
<<<<<<< HEAD
  declareProperty(make_unique<WorkspaceProperty<>>(PropertyNames::INPUT_WKSP,
                                                   "", Direction::Input));
  declareProperty(make_unique<WorkspaceProperty<>>(PropertyNames::OUTPUT_WKSP,
                                                   "", Direction::Output));
=======
  declareProperty(std::make_unique<WorkspaceProperty<>>("InputWorkspace", "",
                                                        Direction::Input));
  declareProperty(std::make_unique<WorkspaceProperty<>>("OutputWorkspace", "",
                                                        Direction::Output));
>>>>>>> eeab82bd

  auto mustBePositive = boost::make_shared<BoundedValidator<double>>();
  mustBePositive->setLower(0.0);
  declareProperty(PropertyNames::SAMPLE_ATTEN_XS, EMPTY_DBL(), mustBePositive,
                  "The ABSORPTION cross-section for the sample material in "
                  "barns if not set with SetSampleMaterial");
  declareProperty(PropertyNames::SAMPLE_SCATT_XS, EMPTY_DBL(), mustBePositive,
                  "The scattering cross-section (coherent + incoherent) for "
                  "the sample material in barns if not set with "
                  "SetSampleMaterial");
  declareProperty(PropertyNames::SAMPLE_NUM_DENS, EMPTY_DBL(), mustBePositive,
                  "The number density of the sample in number of atoms per "
                  "cubic angstrom if not set with SetSampleMaterial");

  const std::vector<std::string> thicknesses{"0.2", "0.5", "1.0", "1.5"};
  declareProperty(PropertyNames::THICKNESS, thicknesses[0],
                  boost::make_shared<StringListValidator>(thicknesses));

  auto positiveInt = boost::make_shared<BoundedValidator<int64_t>>();
  positiveInt->setLower(1);
  declareProperty(
      PropertyNames::NUM_WL_POINTS, int64_t(EMPTY_INT()), positiveInt,
      "The number of wavelength points for which the numerical integral is\n"
      "calculated (default: all points)");

  std::vector<std::string> exp_options{"Normal", "FastApprox"};
  declareProperty(
      PropertyNames::EXP_METHOD, exp_options[0],
      boost::make_shared<StringListValidator>(exp_options),
      "Select the method to use to calculate exponentials, normal or a\n"
      "fast approximation (default: Normal)");

  auto moreThanZero = boost::make_shared<BoundedValidator<double>>();
  moreThanZero->setLower(0.001);
  declareProperty(PropertyNames::ELE_SIZE, 1.0, moreThanZero,
                  "The size of one side of an integration element cube in mm");
}

void HRPDSlabCanAbsorption::exec() {
  // First run the numerical absorption correction for the sample
  MatrixWorkspace_sptr workspace = runFlatPlateAbsorption();

  /* Now do the corrections for the sample holder.
     Using an analytical formula for a flat plate correction:
        exp( -mt/cos(theta) )
     Fullprof says it then divides by another cos(theta), but I
     can't see where this comes from - it would make the transmission
     higher at higher angle, which isn't intuitive.
     In this equation, it's not obvious to me where theta should be
     calculated from - I'm taking the centre of the plate (in any
     case this would only make a very small difference)
   */

  const size_t numHists = workspace->getNumberHistograms();
  const size_t specSize = workspace->blocksize();

  const auto &spectrumInfo = workspace->spectrumInfo();
  Progress progress(this, 0.91, 1.0, numHists);
  for (size_t i = 0; i < numHists; ++i) {

    if (!spectrumInfo.hasDetectors(i)) {
      // If a spectrum doesn't have an attached detector go to next one instead
      continue;
    }

    // Get detector position
    const V3D detectorPos = spectrumInfo.position(i);

    const int detID = spectrumInfo.detector(i).getID();
    double angleFactor;
    // If the low angle or backscattering bank, want angle wrt beamline
    if (detID < 900000) {
      double theta = detectorPos.angle(Z_AXIS);
      angleFactor = 1.0 / std::abs(cos(theta));
    }
    // For 90 degree bank need it wrt X axis
    else {
      double theta = detectorPos.angle(X_AXIS);
      angleFactor = 1.0 / std::abs(cos(theta));
    }

    auto &Y = workspace->mutableY(i);
    const auto lambdas = workspace->points(i);
    for (size_t j = 0; j < specSize; ++j) {
      const double lambda = lambdas[j];

      // Front vanadium window - 0.5-1% effect, increasing with lambda
      Y[j] *=
          exp(VAN_WINDOW_THICKNESS * ((VAN_REF_ATTEN * lambda) + VAN_SCATT));

      // 90 degree bank aluminium sample holder
      if (detID > 900000) {
        // Below values are for aluminium
        Y[j] *= exp(-angleFactor * 0.011 * 6.02 *
                    ((0.231 * lambda / NeutronAtom::ReferenceLambda) + 1.503));
      } else // Another vanadium window
      {
        Y[j] *= exp(angleFactor * VAN_WINDOW_THICKNESS *
                    ((VAN_REF_ATTEN * lambda) + VAN_SCATT));
      }
    }

    progress.report();
  }

  setProperty(PropertyNames::OUTPUT_WKSP, workspace);
}

API::MatrixWorkspace_sptr HRPDSlabCanAbsorption::runFlatPlateAbsorption() {
  MatrixWorkspace_sptr m_inputWS = getProperty(PropertyNames::INPUT_WKSP);
  double sigma_atten = getProperty(PropertyNames::SAMPLE_ATTEN_XS); // in barns
  double sigma_s = getProperty(PropertyNames::SAMPLE_SCATT_XS);     // in barns
  double rho = getProperty(PropertyNames::SAMPLE_NUM_DENS); // in Angstroms-3
  const Material &sampleMaterial = m_inputWS->sample().getMaterial();
  if (sampleMaterial.totalScatterXSection(NeutronAtom::ReferenceLambda) !=
      0.0) {
    if (rho == EMPTY_DBL())
      rho = sampleMaterial.numberDensity();
    if (sigma_s == EMPTY_DBL())
      sigma_s =
          sampleMaterial.totalScatterXSection(NeutronAtom::ReferenceLambda);
    if (sigma_atten == EMPTY_DBL())
      sigma_atten = sampleMaterial.absorbXSection(NeutronAtom::ReferenceLambda);
  } else // Save input in Sample with wrong atomic number and name
  {
    NeutronAtom neutron(0, 0, 0.0, 0.0, sigma_s, 0.0, sigma_s, sigma_atten);
    auto shape = boost::shared_ptr<IObject>(
        m_inputWS->sample().getShape().cloneWithMaterial(
            Material("SetInSphericalAbsorption", neutron, rho)));
    m_inputWS->mutableSample().setShape(shape);
  }

  // Call FlatPlateAbsorption as a Child Algorithm
  IAlgorithm_sptr childAlg =
      createChildAlgorithm("FlatPlateAbsorption", 0.0, 0.9);
  // Pass through all the properties
  childAlg->setProperty<MatrixWorkspace_sptr>("InputWorkspace", m_inputWS);
  childAlg->setProperty<double>("AttenuationXSection", sigma_atten);
  childAlg->setProperty<double>("ScatteringXSection", sigma_s);
  childAlg->setProperty<double>("SampleNumberDensity", rho);
  childAlg->setProperty<int64_t>("NumberOfWavelengthPoints",
                                 getProperty(PropertyNames::NUM_WL_POINTS));
  childAlg->setProperty<std::string>("ExpMethod",
                                     getProperty(PropertyNames::EXP_METHOD));
  childAlg->setProperty("SampleHeight", HRPD_CAN_HEIGHT);
  childAlg->setProperty("SampleWidth", HRPD_CAN_WIDTH);
  // Valid values are 0.2,0.5,1.0 & 1.5 - would be nice to have a numeric list
  // validator
  childAlg->setPropertyValue("SampleThickness",
                             getPropertyValue(PropertyNames::THICKNESS));
  childAlg->executeAsChildAlg();
  return childAlg->getProperty("OutputWorkspace");
}

} // namespace Algorithms
} // namespace Mantid<|MERGE_RESOLUTION|>--- conflicted
+++ resolved
@@ -58,17 +58,10 @@
 } // namespace
 
 void HRPDSlabCanAbsorption::init() {
-<<<<<<< HEAD
-  declareProperty(make_unique<WorkspaceProperty<>>(PropertyNames::INPUT_WKSP,
+  declareProperty(std::make_unique<WorkspaceProperty<>>(PropertyNames::INPUT_WKSP,
                                                    "", Direction::Input));
-  declareProperty(make_unique<WorkspaceProperty<>>(PropertyNames::OUTPUT_WKSP,
+  declareProperty(std::make_unique<WorkspaceProperty<>>(PropertyNames::OUTPUT_WKSP,
                                                    "", Direction::Output));
-=======
-  declareProperty(std::make_unique<WorkspaceProperty<>>("InputWorkspace", "",
-                                                        Direction::Input));
-  declareProperty(std::make_unique<WorkspaceProperty<>>("OutputWorkspace", "",
-                                                        Direction::Output));
->>>>>>> eeab82bd
 
   auto mustBePositive = boost::make_shared<BoundedValidator<double>>();
   mustBePositive->setLower(0.0);
