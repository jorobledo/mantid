--- conflicted
+++ resolved
@@ -155,21 +155,9 @@
       nWedges + 1,
       std::vector<std::vector<double>>(nLambda, std::vector<double>(nQ, 0.0)));
 
-<<<<<<< HEAD
-  // the same for the errors
-  std::vector<std::vector<std::vector<double>>> errors(
-      nWedges + 1,
-      std::vector<std::vector<double>>(nLambda, std::vector<double>(nQ, 0.0)));
-
-  // the same dimensions for the normalisation weights
-  std::vector<std::vector<std::vector<double>>> normalisation(
-      nWedges + 1,
-      std::vector<std::vector<double>>(nLambda, std::vector<double>(nQ, 0.0)));
-=======
   // the same for the errors and normalisation counts
   decltype(intensities) errors(intensities);
   decltype(intensities) normalisation(intensities);
->>>>>>> 8d126209
 
   const auto &spectrumInfo = inputWS->spectrumInfo();
   const auto up =
@@ -220,11 +208,7 @@
 
       V3D correction;
       if (correctGravity) {
-<<<<<<< HEAD
-        correction.setY(gravityHelper.gravitationalDrop(wavelength));
-=======
         correction = up * gravityHelper.gravitationalDrop(wavelength);
->>>>>>> 8d126209
       }
 
       // Each pixel might be sub-divided in the number of pixels given as input
