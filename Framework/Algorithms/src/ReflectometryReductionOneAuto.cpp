#include "MantidAlgorithms/ReflectometryReductionOneAuto.h"
#include "MantidAPI/WorkspaceUnitValidator.h"
#include "MantidKernel/ArrayProperty.h"
#include "MantidKernel/BoundedValidator.h"
#include "MantidKernel/EnabledWhenProperty.h"
#include "MantidKernel/ListValidator.h"
#include "MantidKernel/RebinParamsValidator.h"
#include <boost/optional.hpp>

/*Anonymous namespace*/
namespace {
/**
* Helper free function to calculate MomentumTransfer from lambda and theta
* @param lambda : Value in wavelength
* @param theta  : Value in Degrees
* @return MomentumTransfer
* @
*/
double calculateQ(double lambda, double theta) {
  if (lambda == 0.0)
    throw std::runtime_error("Minimum/Maximum value of the IvsLambda Workspace "
                             "is 0. Cannot calculate Q");
  double thetaInRad = theta * M_PI / 180;
  return (4 * M_PI * sin(thetaInRad)) / lambda;
}
}
/*end of Anonymous namespace*/
namespace Mantid {
namespace Algorithms {

using namespace Mantid::Kernel;
using namespace Mantid::API;

// Register the algorithm into the AlgorithmFactory
DECLARE_ALGORITHM(ReflectometryReductionOneAuto)

//----------------------------------------------------------------------------------------------
/** Constructor
*/
ReflectometryReductionOneAuto::ReflectometryReductionOneAuto() {}

//----------------------------------------------------------------------------------------------
/** Destructor
*/
ReflectometryReductionOneAuto::~ReflectometryReductionOneAuto() {}

//----------------------------------------------------------------------------------------------

/// Algorithm's name for identification. @see Algorithm::name
const std::string ReflectometryReductionOneAuto::name() const {
  return "ReflectometryReductionOneAuto";
}

/// Algorithm's version for identification. @see Algorithm::version
int ReflectometryReductionOneAuto::version() const { return 1; }

/// Algorithm's category for identification. @see Algorithm::category
const std::string ReflectometryReductionOneAuto::category() const {
  return "Reflectometry\\ISIS";
}

/// Algorithm's summary for use in the GUI and help. @see Algorithm::summary
const std::string ReflectometryReductionOneAuto::summary() const {
  return "Reduces a single TOF/Lambda reflectometry run into a mod Q vs I/I0 "
         "workspace. Performs transmission corrections.";
}

//----------------------------------------------------------------------------------------------
/** Initialize the algorithm's properties.
*/
void ReflectometryReductionOneAuto::init() {
  declareProperty(
      make_unique<WorkspaceProperty<MatrixWorkspace>>(
          "InputWorkspace", "", Direction::Input, PropertyMode::Mandatory),
      "Input run in TOF or Lambda");

  std::vector<std::string> analysis_modes{"PointDetectorAnalysis",
                                          "MultiDetectorAnalysis"};
  auto analysis_mode_validator =
      boost::make_shared<StringListValidator>(analysis_modes);

  declareProperty(
      make_unique<ArrayProperty<int>>("RegionOfDirectBeam", Direction::Input),
      "Indices of the spectra a pair (lower, upper) that mark the ranges that "
      "correspond to the direct beam in multi-detector mode.");

  declareProperty("AnalysisMode", analysis_modes[0], analysis_mode_validator,
                  "Analysis Mode to Choose", Direction::Input);

  declareProperty(
      make_unique<WorkspaceProperty<MatrixWorkspace>>(
          "FirstTransmissionRun", "", Direction::Input, PropertyMode::Optional),
      "First transmission run workspace in TOF or Wavelength");

  auto tof_validator = boost::make_shared<WorkspaceUnitValidator>("TOF");
  declareProperty(make_unique<WorkspaceProperty<MatrixWorkspace>>(
                      "SecondTransmissionRun", "", Direction::Input,
                      PropertyMode::Optional, tof_validator),
                  "Second transmission run workspace in TOF");
  declareProperty(make_unique<WorkspaceProperty<MatrixWorkspace>>(
                      "OutputWorkspace", "", Direction::Output),
                  "Output workspace in wavelength q");
  declareProperty(make_unique<WorkspaceProperty<MatrixWorkspace>>(
                      "OutputWorkspaceWavelength", "", Direction::Output),
                  "Output workspace in wavelength");

  declareProperty(
      make_unique<ArrayProperty<double>>(
          "Params", boost::make_shared<RebinParamsValidator>(true)),
      "A comma separated list of first bin boundary, width, last bin boundary. "
      "These parameters are used for stitching together transmission runs. "
      "Values are in wavelength (angstroms). This input is only needed if a "
      "SecondTransmission run is provided.");

  declareProperty("StartOverlap", Mantid::EMPTY_DBL(), "Overlap in Q.",
                  Direction::Input);

  declareProperty("EndOverlap", Mantid::EMPTY_DBL(), "End overlap in Q.",
                  Direction::Input);
  declareProperty("ScaleFactor", 1.0,
                  "Factor you wish to scale Q workspace by.", Direction::Input);
  auto index_bounds = boost::make_shared<BoundedValidator<int>>();
  index_bounds->setLower(0);

  declareProperty(make_unique<PropertyWithValue<int>>(
                      "I0MonitorIndex", Mantid::EMPTY_INT(), index_bounds),
                  "I0 monitor workspace index");
  declareProperty(make_unique<PropertyWithValue<std::string>>(
                      "ProcessingInstructions", "", Direction::Input),
                  "Grouping pattern of workspace indices to yield only the"
                  " detectors of interest. See GroupDetectors for syntax.");
  declareProperty("WavelengthMin", Mantid::EMPTY_DBL(),
                  "Wavelength Min in angstroms", Direction::Input);
  declareProperty("WavelengthMax", Mantid::EMPTY_DBL(),
                  "Wavelength Max in angstroms", Direction::Input);
  declareProperty("WavelengthStep", Mantid::EMPTY_DBL(),
                  "Wavelength step in angstroms", Direction::Input);
<<<<<<< HEAD
  declareProperty("QMin", Mantid::EMPTY_DBL(), "Momentum Min in angstroms-1",
                  Direction::Input);
  declareProperty("QMax", Mantid::EMPTY_DBL(), "Momentum Max in angstroms-1",
                  Direction::Input);
  declareProperty("QStep", Mantid::EMPTY_DBL(), "Momentum step in angstroms",
                  Direction::Input);
  declareProperty("Scale", Mantid::EMPTY_DBL(),
                  "The factor by which to scale the OutputWorkspace",
=======
  declareProperty("MomentumTransferMinimum", Mantid::EMPTY_DBL(),
                  "Minimum Q value in IvsQ "
                  "Workspace. Used for Rebinning "
                  "the IvsQ Workspace",
                  Direction::Input);
  declareProperty("MomentumTransferStep", Mantid::EMPTY_DBL(),
                  "Resolution value in IvsQ Workspace. Used for Rebinning the "
                  "IvsQ Workspace. This value will be made minus to apply "
                  "logarithmic rebinning. If you wish to have linear "
                  "bin-widths then please provide a negative DQQ",
                  Direction::Input);
  declareProperty("MomentumTransferMaximum", Mantid::EMPTY_DBL(),
                  "Maximum Q value in IvsQ "
                  "Workspace. Used for Rebinning "
                  "the IvsQ Workspace",
>>>>>>> 8102104c
                  Direction::Input);
  declareProperty("MonitorBackgroundWavelengthMin", Mantid::EMPTY_DBL(),
                  "Monitor wavelength background min in angstroms",
                  Direction::Input);
  declareProperty("MonitorBackgroundWavelengthMax", Mantid::EMPTY_DBL(),
                  "Monitor wavelength background max in angstroms",
                  Direction::Input);
  declareProperty("MonitorIntegrationWavelengthMin", Mantid::EMPTY_DBL(),
                  "Monitor integral min in angstroms", Direction::Input);
  declareProperty("MonitorIntegrationWavelengthMax", Mantid::EMPTY_DBL(),
                  "Monitor integral max in angstroms", Direction::Input);

  declareProperty(make_unique<PropertyWithValue<std::string>>(
                      "DetectorComponentName", "", Direction::Input),
                  "Name of the detector component i.e. point-detector. If "
                  "these are not specified, the algorithm will attempt lookup "
                  "using a standard naming convention.");
  declareProperty(make_unique<PropertyWithValue<std::string>>(
                      "SampleComponentName", "", Direction::Input),
                  "Name of the sample component i.e. some-surface-holder. If "
                  "these are not specified, the algorithm will attempt lookup "
                  "using a standard naming convention.");

  declareProperty("ThetaIn", Mantid::EMPTY_DBL(), "Final theta in degrees",
                  Direction::Input);
  declareProperty("ThetaOut", Mantid::EMPTY_DBL(),
                  "Calculated final theta in degrees.", Direction::Output);

  declareProperty("NormalizeByIntegratedMonitors", true,
                  "Normalize by dividing by the integrated monitors.");

  declareProperty("CorrectDetectorPositions", true,
                  "Correct detector positions using ThetaIn (if given)");

  declareProperty("StrictSpectrumChecking", true,
                  "Strict checking between spectrum numbers in input "
                  "workspaces and transmission workspaces.");
  std::vector<std::string> correctionAlgorithms = {
      "None", "AutoDetect", "PolynomialCorrection", "ExponentialCorrection"};
  declareProperty("CorrectionAlgorithm", "AutoDetect",
                  boost::make_shared<StringListValidator>(correctionAlgorithms),
                  "The type of correction to perform.");

  declareProperty(make_unique<ArrayProperty<double>>("Polynomial"),
                  "Coefficients to be passed to the PolynomialCorrection"
                  " algorithm.");

  declareProperty(
      make_unique<PropertyWithValue<double>>("C0", 0.0, Direction::Input),
      "C0 value to be passed to the ExponentialCorrection algorithm.");

  declareProperty(
      make_unique<PropertyWithValue<double>>("C1", 0.0, Direction::Input),
      "C1 value to be passed to the ExponentialCorrection algorithm.");

  setPropertyGroup("CorrectionAlgorithm", "Polynomial Corrections");
  setPropertyGroup("Polynomial", "Polynomial Corrections");
  setPropertyGroup("C0", "Polynomial Corrections");
  setPropertyGroup("C1", "Polynomial Corrections");

  setPropertySettings(
      "Polynomial",
      Kernel::make_unique<Kernel::EnabledWhenProperty>(
          "CorrectionAlgorithm", IS_EQUAL_TO, "PolynomialCorrection"));
  setPropertySettings(
      "C0", Kernel::make_unique<Kernel::EnabledWhenProperty>(
                "CorrectionAlgorithm", IS_EQUAL_TO, "ExponentialCorrection"));
  setPropertySettings(
      "C1", Kernel::make_unique<Kernel::EnabledWhenProperty>(
                "CorrectionAlgorithm", IS_EQUAL_TO, "ExponentialCorrection"));

  // Polarization correction inputs --------------
  std::vector<std::string> propOptions;
  propOptions.push_back(noPolarizationCorrectionMode());
  propOptions.push_back(pALabel());
  propOptions.push_back(pNRLabel());

  declareProperty("PolarizationAnalysis", noPolarizationCorrectionMode(),
                  boost::make_shared<StringListValidator>(propOptions),
                  "What Polarization mode will be used?\n"
                  "None: No correction\n"
                  "PNR: Polarized Neutron Reflectivity mode\n"
                  "PA: Full Polarization Analysis PNR-PA");
  declareProperty(
      Kernel::make_unique<ArrayProperty<double>>(cppLabel(), Direction::Input),
      "Effective polarizing power of the polarizing system. "
      "Expressed as a ratio 0 < Pp < 1");
  declareProperty(
      Kernel::make_unique<ArrayProperty<double>>(cApLabel(), Direction::Input),
      "Effective polarizing power of the analyzing system. "
      "Expressed as a ratio 0 < Ap < 1");
  declareProperty(
      Kernel::make_unique<ArrayProperty<double>>(crhoLabel(), Direction::Input),
      "Ratio of efficiencies of polarizer spin-down to polarizer "
      "spin-up. This is characteristic of the polarizer flipper. "
      "Values are constants for each term in a polynomial "
      "expression.");
  declareProperty(Kernel::make_unique<ArrayProperty<double>>(cAlphaLabel(),
                                                             Direction::Input),
                  "Ratio of efficiencies of analyzer spin-down to analyzer "
                  "spin-up. This is characteristic of the analyzer flipper. "
                  "Values are factors for each term in a polynomial "
                  "expression.");
  setPropertyGroup("PolarizationAnalysis", "Polarization Corrections");
  setPropertyGroup(cppLabel(), "Polarization Corrections");
  setPropertyGroup(cApLabel(), "Polarization Corrections");
  setPropertyGroup(crhoLabel(), "Polarization Corrections");
  setPropertyGroup(cAlphaLabel(), "Polarization Corrections");
  setPropertySettings(cppLabel(),
                      Kernel::make_unique<Kernel::EnabledWhenProperty>(
                          "PolarizationAnalysis", IS_NOT_EQUAL_TO,
                          noPolarizationCorrectionMode()));
  setPropertySettings(cApLabel(),
                      Kernel::make_unique<Kernel::EnabledWhenProperty>(
                          "PolarizationAnalysis", IS_NOT_EQUAL_TO,
                          noPolarizationCorrectionMode()));
  setPropertySettings(crhoLabel(),
                      Kernel::make_unique<Kernel::EnabledWhenProperty>(
                          "PolarizationAnalysis", IS_NOT_EQUAL_TO,
                          noPolarizationCorrectionMode()));
  setPropertySettings(cAlphaLabel(),
                      Kernel::make_unique<Kernel::EnabledWhenProperty>(
                          "PolarizationAnalysis", IS_NOT_EQUAL_TO,
                          noPolarizationCorrectionMode()));
}

//----------------------------------------------------------------------------------------------
/** Execute the algorithm.
*/
void ReflectometryReductionOneAuto::exec() {
  MatrixWorkspace_sptr in_ws = getProperty("InputWorkspace");
  auto instrument = in_ws->getInstrument();

  // Get all the inputs.

  std::string output_workspace_name = getPropertyValue("OutputWorkspace");
  std::string output_workspace_lam_name =
      getPropertyValue("OutputWorkspaceWavelength");
  std::string analysis_mode = getPropertyValue("AnalysisMode");
  MatrixWorkspace_sptr first_ws = getProperty("FirstTransmissionRun");
  MatrixWorkspace_sptr second_ws = getProperty("SecondTransmissionRun");
  auto start_overlap = isSet<double>("StartOverlap");
  auto end_overlap = isSet<double>("EndOverlap");
  auto params = isSet<MantidVec>("Params");
  auto i0_monitor_index = static_cast<int>(
      checkForDefault("I0MonitorIndex", instrument, "I0MonitorIndex"));

  std::string processing_commands;
  if (this->getPointerToProperty("ProcessingInstructions")->isDefault()) {
    if (analysis_mode == "PointDetectorAnalysis") {
      std::vector<double> pointStart =
          instrument->getNumberParameter("PointDetectorStart");
      std::vector<double> pointStop =
          instrument->getNumberParameter("PointDetectorStop");

      if (pointStart.empty() || pointStop.empty())
        throw std::runtime_error(
            "If ProcessingInstructions is not specified, BOTH "
            "PointDetectorStart "
            "and PointDetectorStop must exist as instrument parameters.\n"
            "Please check if you meant to enter ProcessingInstructions or "
            "if your instrument parameter file is correct.");

      const int detStart = static_cast<int>(pointStart[0]);
      const int detStop = static_cast<int>(pointStop[0]);

      if (detStart == detStop) {
        // If the range given only specifies one detector, we pass along just
        // that one detector
        processing_commands = boost::lexical_cast<std::string>(detStart);
      } else {
        // Otherwise, we create a range.
        processing_commands = boost::lexical_cast<std::string>(detStart) + ":" +
                              boost::lexical_cast<std::string>(detStop);
      }
    } else {
      std::vector<double> multiStart =
          instrument->getNumberParameter("MultiDetectorStart");
      if (multiStart.empty())
        throw std::runtime_error(
            "If ProcessingInstructions is not specified, MultiDetectorStart"
            "must exist as an instrument parameter.\n"
            "Please check if you meant to enter ProcessingInstructions or "
            "if your instrument parameter file is correct.");
      processing_commands =
          boost::lexical_cast<std::string>(static_cast<int>(multiStart[0])) +
          ":" +
          boost::lexical_cast<std::string>(in_ws->getNumberHistograms() - 1);
    }
  } else {
    std::string processing_commands_temp =
        this->getProperty("ProcessingInstructions");
    processing_commands = processing_commands_temp;
  }

  double wavelength_min =
      checkForDefault("WavelengthMin", instrument, "LambdaMin");
  double wavelength_max =
      checkForDefault("WavelengthMax", instrument, "LambdaMax");
  auto wavelength_step = isSet<double>("WavelengthStep");
  double wavelength_back_min = checkForDefault(
      "MonitorBackgroundWavelengthMin", instrument, "MonitorBackgroundMin");
  double wavelength_back_max = checkForDefault(
      "MonitorBackgroundWavelengthMax", instrument, "MonitorBackgroundMax");
  double wavelength_integration_min = checkForDefault(
      "MonitorIntegrationWavelengthMin", instrument, "MonitorIntegralMin");
  double wavelength_integration_max = checkForDefault(
      "MonitorIntegrationWavelengthMax", instrument, "MonitorIntegralMax");

  auto detector_component_name = isSet<std::string>("DetectorComponentName");
  auto sample_component_name = isSet<std::string>("SampleComponentName");
  auto theta_in = isSet<double>("ThetaIn");
  auto region_of_direct_beam = isSet<std::vector<int>>("RegionOfDirectBeam");

  bool correct_positions = this->getProperty("CorrectDetectorPositions");
  bool strict_spectrum_checking = this->getProperty("StrictSpectrumChecking");
  bool norm_by_int_mons = getProperty("NormalizeByIntegratedMonitors");
  const std::string correction_algorithm = getProperty("CorrectionAlgorithm");

  // Pass the arguments and execute the main algorithm.

  IAlgorithm_sptr refRedOne = createChildAlgorithm("ReflectometryReductionOne");
  refRedOne->initialize();
  if (refRedOne->isInitialized()) {
    refRedOne->setProperty("InputWorkspace", in_ws);
    refRedOne->setProperty("AnalysisMode", analysis_mode);
    refRedOne->setProperty("OutputWorkspace", output_workspace_name);
    refRedOne->setProperty("OutputWorkspaceWavelength",
                           output_workspace_lam_name);
    refRedOne->setProperty("NormalizeByIntegratedMonitors", norm_by_int_mons);
    refRedOne->setProperty("I0MonitorIndex", i0_monitor_index);
    refRedOne->setProperty("ProcessingInstructions", processing_commands);
    refRedOne->setProperty("WavelengthMin", wavelength_min);
    refRedOne->setProperty("WavelengthMax", wavelength_max);
    refRedOne->setProperty("MonitorBackgroundWavelengthMin",
                           wavelength_back_min);
    refRedOne->setProperty("MonitorBackgroundWavelengthMax",
                           wavelength_back_max);
    refRedOne->setProperty("MonitorIntegrationWavelengthMin",
                           wavelength_integration_min);
    refRedOne->setProperty("MonitorIntegrationWavelengthMax",
                           wavelength_integration_max);
    refRedOne->setProperty("CorrectDetectorPositions", correct_positions);
    refRedOne->setProperty("StrictSpectrumChecking", strict_spectrum_checking);
    if (correction_algorithm == "PolynomialCorrection") {
      // Copy across the polynomial
      refRedOne->setProperty("CorrectionAlgorithm", "PolynomialCorrection");
      refRedOne->setProperty("Polynomial", getPropertyValue("Polynomial"));
    } else if (correction_algorithm == "ExponentialCorrection") {
      // Copy across c0 and c1
      refRedOne->setProperty("CorrectionAlgorithm", "ExponentialCorrection");
      refRedOne->setProperty("C0", getPropertyValue("C0"));
      refRedOne->setProperty("C1", getPropertyValue("C1"));
    } else if (correction_algorithm == "AutoDetect") {
      // Figure out what to do from the instrument
      try {
        auto inst = in_ws->getInstrument();

        const std::vector<std::string> corrVec =
            inst->getStringParameter("correction");
        const std::string correctionStr = !corrVec.empty() ? corrVec[0] : "";

        if (correctionStr.empty())
          throw std::runtime_error(
              "'correction' instrument parameter was not found.");

        const std::vector<std::string> polyVec =
            inst->getStringParameter("polynomial");
        const std::string polyStr = !polyVec.empty() ? polyVec[0] : "";

        const std::vector<std::string> c0Vec = inst->getStringParameter("C0");
        const std::string c0Str = !c0Vec.empty() ? c0Vec[0] : "";

        const std::vector<std::string> c1Vec = inst->getStringParameter("C1");
        const std::string c1Str = !c1Vec.empty() ? c1Vec[0] : "";

        if (correctionStr == "polynomial" && polyStr.empty())
          throw std::runtime_error(
              "'polynomial' instrument parameter was not found.");

        if (correctionStr == "exponential" && (c0Str.empty() || c1Str.empty()))
          throw std::runtime_error(
              "'C0' or 'C1' instrument parameter was not found.");

        if (correctionStr == "polynomial") {
          refRedOne->setProperty("CorrectionAlgorithm", "PolynomialCorrection");
          refRedOne->setProperty("Polynomial", polyStr);
        } else if (correctionStr == "exponential") {
          refRedOne->setProperty("CorrectionAlgorithm",
                                 "ExponentialCorrection");
          refRedOne->setProperty("C0", c0Str);
          refRedOne->setProperty("C1", c1Str);
        }

      } catch (std::runtime_error &e) {
        g_log.warning() << "Could not autodetect polynomial correction method. "
                           "Polynomial correction will not be performed. "
                           "Reason for failure: " << e.what() << std::endl;
        refRedOne->setProperty("CorrectionAlgorithm", "None");
      }

    } else {
      // None was selected
      refRedOne->setProperty("CorrectionAlgorithm", "None");
    }

    if (first_ws) {
      refRedOne->setProperty("FirstTransmissionRun", first_ws);
    }

    if (second_ws) {
      refRedOne->setProperty("SecondTransmissionRun", second_ws);
    }

    if (start_overlap.is_initialized()) {
      refRedOne->setProperty("StartOverlap", start_overlap.get());
    }

    if (end_overlap.is_initialized()) {
      refRedOne->setProperty("EndOverlap", end_overlap.get());
    }

    if (params.is_initialized()) {
      refRedOne->setProperty("Params", params.get());
    }

    if (wavelength_step.is_initialized()) {
      refRedOne->setProperty("WavelengthStep", wavelength_step.get());
    }

    if (region_of_direct_beam.is_initialized()) {
      refRedOne->setProperty("RegionOfDirectBeam", region_of_direct_beam.get());
    }

    if (detector_component_name.is_initialized()) {
      refRedOne->setProperty("DetectorComponentName",
                             detector_component_name.get());
    }

    if (sample_component_name.is_initialized()) {
      refRedOne->setProperty("SampleComponentName",
                             sample_component_name.get());
    }

    if (theta_in.is_initialized()) {
      refRedOne->setProperty("ThetaIn", theta_in.get());
    }
    double scaleFactor = getProperty("ScaleFactor");
    if (scaleFactor != 1.0) {
      refRedOne->setProperty("ScaleFactor", scaleFactor);
    }
    auto momentumTransferMinimum = isSet<double>("MomentumTransferMinimum");
    auto momentumTransferStep = isSet<double>("MomentumTransferStep");
    auto momentumTransferMaximum = isSet<double>("MomentumTransferMaximum");

    if (momentumTransferStep.is_initialized()) {
      refRedOne->setProperty("MomentumTransferStep",
                             momentumTransferStep.get());
    }
    if (momentumTransferMinimum.is_initialized() &&
        momentumTransferMaximum.is_initialized()) {
      refRedOne->setProperty("MomentumTransferMinimum",
                             momentumTransferMinimum.get());
      refRedOne->setProperty("MomentumTransferMaximum",
                             momentumTransferMaximum.get());
    } else if (theta_in.is_initialized()) {
      momentumTransferMinimum = calculateQ(wavelength_max, theta_in.get());
      if (!momentumTransferStep.is_initialized()) {
        IAlgorithm_sptr calcResAlg =
            AlgorithmManager::Instance().create("CalculateResolution");
        calcResAlg->setProperty("Workspace", in_ws);
        calcResAlg->setProperty("TwoTheta", theta_in.get());
        calcResAlg->execute();
        if (!calcResAlg->isExecuted())
          throw std::runtime_error(
              "CalculateResolution failed. Please manually "
              "enter a value in the dQ/Q column.");
        double resolution = calcResAlg->getProperty("Resolution");
        momentumTransferStep = resolution;
      }
      momentumTransferMaximum = calculateQ(wavelength_min, theta_in.get());
      refRedOne->setProperty("MomentumTransferMinimum",
                             momentumTransferMinimum.get());
      refRedOne->setProperty("MomentumTransferStep",
                             momentumTransferStep.get());
      refRedOne->setProperty("MomentumTransferMaximum",
                             momentumTransferMaximum.get());
    }
    refRedOne->execute();
    if (!refRedOne->isExecuted()) {
      throw std::runtime_error(
          "ReflectometryReductionOne did not execute sucessfully");
    }
    MatrixWorkspace_sptr new_IvsQ1 = refRedOne->getProperty("OutputWorkspace");
    MatrixWorkspace_sptr new_IvsLam1 =
        refRedOne->getProperty("OutputWorkspaceWavelength");
    double thetaOut1 = refRedOne->getProperty("ThetaOut");
    setProperty("OutputWorkspace", new_IvsQ1);
    setProperty("OutputWorkspaceWavelength", new_IvsLam1);
    setProperty("ThetaOut", thetaOut1);
  } else {
    throw std::runtime_error(
        "ReflectometryReductionOne could not be initialised");
  }
}

template <typename T>
boost::optional<T>
ReflectometryReductionOneAuto::isSet(std::string propName) const {
  auto algProperty = this->getPointerToProperty(propName);
  if (algProperty->isDefault()) {
    return boost::optional<T>();
  } else {
    T value = this->getProperty(propName);
    return boost::optional<T>(value);
  }
}

double ReflectometryReductionOneAuto::checkForDefault(
    std::string propName, Mantid::Geometry::Instrument_const_sptr instrument,
    std::string idf_name) const {
  auto algProperty = this->getPointerToProperty(propName);
  if (algProperty->isDefault()) {
    auto defaults = instrument->getNumberParameter(idf_name);
    if (defaults.empty()) {
      throw std::runtime_error("No data could be retrieved from the parameters "
                               "and argument wasn't provided: " +
                               propName);
    }
    return defaults[0];
  } else {
    return boost::lexical_cast<double, std::string>(algProperty->value());
  }
}

bool ReflectometryReductionOneAuto::checkGroups() {
  std::string wsName = getPropertyValue("InputWorkspace");

  try {
    auto ws =
        AnalysisDataService::Instance().retrieveWS<WorkspaceGroup>(wsName);
    if (ws)
      return true;
  } catch (...) {
  }
  return false;
}
/**
 * Sum over transmission group workspaces to produce one
 * workspace.
 * @param transGroup : The transmission group to be processed
 * @return A workspace pointer containing the sum of transmission workspaces.
 */
Mantid::API::Workspace_sptr
ReflectometryReductionOneAuto::sumOverTransmissionGroup(
    WorkspaceGroup_sptr &transGroup) {
  // Handle transmission runs

  // we clone the first member of transmission group as to
  // avoid addition in place which would affect the original
  // workspace member.
  //
  // We used .release because clone() will return a unique_ptr.
  // we need to release the ownership of the pointer so that it
  // can be cast into a shared_ptr of type Workspace.
  Workspace_sptr transmissionRunSum(transGroup->getItem(0)->clone().release());

  // make a variable to store the overall total of the summation
  MatrixWorkspace_sptr total;
  // set up and initialize plus algorithm.
  auto plusAlg = this->createChildAlgorithm("Plus");
  plusAlg->setChild(true);
  // plusAlg->setRethrows(true);
  plusAlg->initialize();
  // now accumalate the group members
  for (size_t item = 1; item < transGroup->size(); ++item) {
    plusAlg->setProperty("LHSWorkspace", transmissionRunSum);
    plusAlg->setProperty("RHSWorkspace", transGroup->getItem(item));
    plusAlg->setProperty("OutputWorkspace", transmissionRunSum);
    plusAlg->execute();
    total = plusAlg->getProperty("OutputWorkspace");
  }
  return total;
}

bool ReflectometryReductionOneAuto::processGroups() {
  // isPolarizationCorrectionOn is used to decide whether
  // we should process our Transmission WorkspaceGroup members
  // as individuals (not multiperiod) when PolarizationCorrection is off,
  // or sum over all of the workspaces in the group
  // and used that sum as our TransmissionWorkspace when PolarizationCorrection
  // is on.
  const bool isPolarizationCorrectionOn =
      this->getPropertyValue("PolarizationAnalysis") !=
      noPolarizationCorrectionMode();
  // Get our input workspace group
  auto group = AnalysisDataService::Instance().retrieveWS<WorkspaceGroup>(
      getPropertyValue("InputWorkspace"));
  // Get name of IvsQ workspace
  const std::string outputIvsQ = this->getPropertyValue("OutputWorkspace");
  // Get name of IvsLam workspace
  const std::string outputIvsLam =
      this->getPropertyValue("OutputWorkspaceWavelength");

  // Create a copy of ourselves
  Algorithm_sptr alg = this->createChildAlgorithm(
      this->name(), -1, -1, this->isLogging(), this->version());
  alg->setChild(false);
  alg->setRethrows(true);

  // Copy all the non-workspace properties over
  std::vector<Property *> props = this->getProperties();
  for (auto &prop : props) {
    if (prop) {
      IWorkspaceProperty *wsProp = dynamic_cast<IWorkspaceProperty *>(prop);
      if (!wsProp)
        alg->setPropertyValue(prop->name(), prop->value());
    }
  }

  // Check if the transmission runs are groups or not
  const std::string firstTrans = this->getPropertyValue("FirstTransmissionRun");
  WorkspaceGroup_sptr firstTransG;
  if (!firstTrans.empty()) {
    auto firstTransWS =
        AnalysisDataService::Instance().retrieveWS<Workspace>(firstTrans);
    firstTransG = boost::dynamic_pointer_cast<WorkspaceGroup>(firstTransWS);

    if (!firstTransG) {
      // we only have one transmission workspace, so we use it as it is.
      alg->setProperty("FirstTransmissionRun", firstTrans);
    } else if (group->size() != firstTransG->size() &&
               !isPolarizationCorrectionOn) {
      // if they are not the same size then we cannot associate a transmission
      // group workspace member with every input group workpspace member.
      throw std::runtime_error("FirstTransmissionRun WorkspaceGroup must be "
                               "the same size as the InputWorkspace "
                               "WorkspaceGroup");
    }
  }

  const std::string secondTrans =
      this->getPropertyValue("SecondTransmissionRun");
  WorkspaceGroup_sptr secondTransG;
  if (!secondTrans.empty()) {
    auto secondTransWS =
        AnalysisDataService::Instance().retrieveWS<Workspace>(secondTrans);
    secondTransG = boost::dynamic_pointer_cast<WorkspaceGroup>(secondTransWS);

    if (!secondTransG)
      // we only have one transmission workspace, so we use it as it is.
      alg->setProperty("SecondTransmissionRun", secondTrans);

    else if (group->size() != secondTransG->size() &&
             !isPolarizationCorrectionOn) {
      // if they are not the same size then we cannot associate a transmission
      // group workspace member with every input group workpspace member.
      throw std::runtime_error("SecondTransmissionRun WorkspaceGroup must be "
                               "the same size as the InputWorkspace "
                               "WorkspaceGroup");
    }
  }
  std::vector<std::string> IvsQGroup, IvsLamGroup;

  // Execute algorithm over each group member (or period, if this is
  // multiperiod)
  size_t numMembers = group->size();
  for (size_t i = 0; i < numMembers; ++i) {
    const std::string IvsQName =
        outputIvsQ + "_" + boost::lexical_cast<std::string>(i + 1);
    const std::string IvsLamName =
        outputIvsLam + "_" + boost::lexical_cast<std::string>(i + 1);

    // If our transmission run is a group and PolarizationCorrection is on
    // then we sum our transmission group members.
    //
    // This is done inside of the for loop to avoid the wrong workspace being
    // used when these arguments are passed through to the exec() method.
    // If this is not set in the loop, exec() will fetch the first workspace
    // from the specified Transmission Group workspace that the user entered.
    if (firstTransG && isPolarizationCorrectionOn) {
      auto firstTransmissionSum = sumOverTransmissionGroup(firstTransG);
      alg->setProperty("FirstTransmissionRun", firstTransmissionSum);
    }
    if (secondTransG && isPolarizationCorrectionOn) {
      auto secondTransmissionSum = sumOverTransmissionGroup(secondTransG);
      alg->setProperty("SecondTransmissionRun", secondTransmissionSum);
    }

    // Otherwise, if polarization correction is off, we process them
    // using one transmission group member at a time.
    if (firstTransG && !isPolarizationCorrectionOn) // polarization off
      alg->setProperty("FirstTransmissionRun", firstTransG->getItem(i)->name());
    if (secondTransG && !isPolarizationCorrectionOn) // polarization off
      alg->setProperty("SecondTransmissionRun",
                       secondTransG->getItem(i)->name());

    alg->setProperty("InputWorkspace", group->getItem(i)->name());
    alg->setProperty("OutputWorkspace", IvsQName);
    alg->setProperty("OutputWorkspaceWavelength", IvsLamName);
    alg->execute();

    MatrixWorkspace_sptr tempFirstTransWS =
        alg->getProperty("FirstTransmissionRun");

    IvsQGroup.push_back(IvsQName);
    IvsLamGroup.push_back(IvsLamName);

    // We use the first group member for our thetaout value
    if (i == 0)
      this->setPropertyValue("ThetaOut", alg->getPropertyValue("ThetaOut"));
  }

  // Group the IvsQ and IvsLam workspaces
  Algorithm_sptr groupAlg = this->createChildAlgorithm("GroupWorkspaces");
  groupAlg->setChild(false);
  groupAlg->setRethrows(true);

  groupAlg->setProperty("InputWorkspaces", IvsLamGroup);
  groupAlg->setProperty("OutputWorkspace", outputIvsLam);
  groupAlg->execute();

  groupAlg->setProperty("InputWorkspaces", IvsQGroup);
  groupAlg->setProperty("OutputWorkspace", outputIvsQ);
  groupAlg->execute();

  // If this is a multiperiod workspace and we have polarization corrections
  // enabled
  if (isPolarizationCorrectionOn) {
    if (group->isMultiperiod()) {
      // Perform polarization correction over the IvsLam group
      Algorithm_sptr polAlg =
          this->createChildAlgorithm("PolarizationCorrection");
      polAlg->setChild(false);
      polAlg->setRethrows(true);

      polAlg->setProperty("InputWorkspace", outputIvsLam);
      polAlg->setProperty("OutputWorkspace", outputIvsLam);
      polAlg->setProperty("PolarizationAnalysis",
                          this->getPropertyValue("PolarizationAnalysis"));
      polAlg->setProperty("CPp", this->getPropertyValue(cppLabel()));
      polAlg->setProperty("CRho", this->getPropertyValue(crhoLabel()));
      polAlg->setProperty("CAp", this->getPropertyValue(cApLabel()));
      polAlg->setProperty("CAlpha", this->getPropertyValue(cAlphaLabel()));
      polAlg->execute();

      // Now we've overwritten the IvsLam workspaces, we'll need to recalculate
      // the IvsQ ones
      alg->setProperty("FirstTransmissionRun", "");
      alg->setProperty("SecondTransmissionRun", "");
      for (size_t i = 0; i < numMembers; ++i) {
        const std::string IvsQName =
            outputIvsQ + "_" + boost::lexical_cast<std::string>(i + 1);
        const std::string IvsLamName =
            outputIvsLam + "_" + boost::lexical_cast<std::string>(i + 1);
        alg->setProperty("InputWorkspace", IvsLamName);
        alg->setProperty("OutputWorkspace", IvsQName);
        alg->setProperty("CorrectionAlgorithm", "None");
        alg->setProperty("OutputWorkspaceWavelength", IvsLamName);
        alg->execute();
      }
    } else {
      g_log.warning("Polarization corrections can only be performed on "
                    "multiperiod workspaces.");
    }
  }

  // We finished successfully
  this->setPropertyValue("OutputWorkspace", outputIvsQ);
  this->setPropertyValue("OutputWorkspaceWavelength", outputIvsLam);
  setExecuted(true);
  notificationCenter().postNotification(
      new FinishedNotification(this, isExecuted()));
  return true;
}
} // namespace Algorithms
} // namespace Mantid<|MERGE_RESOLUTION|>--- conflicted
+++ resolved
@@ -135,16 +135,6 @@
                   "Wavelength Max in angstroms", Direction::Input);
   declareProperty("WavelengthStep", Mantid::EMPTY_DBL(),
                   "Wavelength step in angstroms", Direction::Input);
-<<<<<<< HEAD
-  declareProperty("QMin", Mantid::EMPTY_DBL(), "Momentum Min in angstroms-1",
-                  Direction::Input);
-  declareProperty("QMax", Mantid::EMPTY_DBL(), "Momentum Max in angstroms-1",
-                  Direction::Input);
-  declareProperty("QStep", Mantid::EMPTY_DBL(), "Momentum step in angstroms",
-                  Direction::Input);
-  declareProperty("Scale", Mantid::EMPTY_DBL(),
-                  "The factor by which to scale the OutputWorkspace",
-=======
   declareProperty("MomentumTransferMinimum", Mantid::EMPTY_DBL(),
                   "Minimum Q value in IvsQ "
                   "Workspace. Used for Rebinning "
@@ -160,7 +150,6 @@
                   "Maximum Q value in IvsQ "
                   "Workspace. Used for Rebinning "
                   "the IvsQ Workspace",
->>>>>>> 8102104c
                   Direction::Input);
   declareProperty("MonitorBackgroundWavelengthMin", Mantid::EMPTY_DBL(),
                   "Monitor wavelength background min in angstroms",
