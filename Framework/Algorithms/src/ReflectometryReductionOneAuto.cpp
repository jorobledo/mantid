--- conflicted
+++ resolved
@@ -118,13 +118,10 @@
 
   declareProperty("EndOverlap", Mantid::EMPTY_DBL(), "End overlap in Q.",
                   Direction::Input);
-<<<<<<< HEAD
-=======
   declareProperty("ScaleFactor", 1.0,
                   "Factor you wish to scale Q workspace by.", Direction::Input);
   auto index_bounds = boost::make_shared<BoundedValidator<int>>();
   index_bounds->setLower(0);
->>>>>>> 1bc82817
 
   declareProperty(make_unique<PropertyWithValue<int>>(
                       "I0MonitorIndex", Mantid::EMPTY_INT(), Direction::Input),
@@ -139,24 +136,6 @@
                   "Wavelength Max in angstroms", Direction::Input);
   declareProperty("WavelengthStep", Mantid::EMPTY_DBL(),
                   "Wavelength step in angstroms", Direction::Input);
-<<<<<<< HEAD
-  declareProperty(make_unique<PropertyWithValue<double>>(
-                      "MonitorBackgroundWavelengthMin", Mantid::EMPTY_DBL(),
-                      Direction::Input),
-                  "Monitor wavelength background min in angstroms");
-  declareProperty(make_unique<PropertyWithValue<double>>(
-                      "MonitorBackgroundWavelengthMax", Mantid::EMPTY_DBL(),
-                      Direction::Input),
-                  "Monitor wavelength background max in angstroms");
-  declareProperty(make_unique<PropertyWithValue<double>>(
-                      "MonitorIntegrationWavelengthMin", Mantid::EMPTY_DBL(),
-                      Direction::Input),
-                  "Monitor integral min in angstroms");
-  declareProperty(make_unique<PropertyWithValue<double>>(
-                      "MonitorIntegrationWavelengthMax", Mantid::EMPTY_DBL(),
-                      Direction::Input),
-                  "Monitor integral max in angstroms");
-=======
   declareProperty("MomentumTransferMinimum", Mantid::EMPTY_DBL(),
                   "Minimum Q value in IvsQ "
                   "Workspace. Used for Rebinning "
@@ -183,8 +162,6 @@
                   "Monitor integral min in angstroms", Direction::Input);
   declareProperty("MonitorIntegrationWavelengthMax", Mantid::EMPTY_DBL(),
                   "Monitor integral max in angstroms", Direction::Input);
-
->>>>>>> 1bc82817
   declareProperty(make_unique<PropertyWithValue<std::string>>(
                       "DetectorComponentName", "", Direction::Input),
                   "Name of the detector component i.e. point-detector. If "
