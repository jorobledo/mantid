--- conflicted
+++ resolved
@@ -786,39 +786,7 @@
     return true;
   }
 
-<<<<<<< HEAD
-  auto groupIvsLam =
-      AnalysisDataService::Instance().retrieveWS<WorkspaceGroup>(outputIvsLam);
-  auto effAlg = createChildAlgorithm("CreatePolarizationEfficiencies");
-  effAlg->setProperty("InputWorkspace", groupIvsLam->getItem(0));
-  if (!isDefault("Pp")) {
-    effAlg->setProperty("Pp", getPropertyValue("Pp"));
-  }
-  if (!isDefault("Rho")) {
-    effAlg->setProperty("Rho", getPropertyValue("Rho"));
-  }
-  if (!isDefault("Ap")) {
-    effAlg->setProperty("Ap", getPropertyValue("Ap"));
-  }
-  if (!isDefault("Alpha")) {
-    effAlg->setProperty("Alpha", getPropertyValue("Alpha"));
-  }
-  effAlg->execute();
-  MatrixWorkspace_sptr efficiencies = effAlg->getProperty("OutputWorkspace");
-
-  Algorithm_sptr polAlg =
-      createChildAlgorithm("PolarizationCorrectionFredrikze");
-  polAlg->setChild(false);
-  polAlg->setRethrows(true);
-  polAlg->setProperty("InputWorkspace", outputIvsLam);
-  polAlg->setProperty("OutputWorkspace", outputIvsLam);
-  polAlg->setProperty("PolarizationAnalysis",
-                      getPropertyValue("PolarizationAnalysis"));
-  polAlg->setProperty("Efficiencies", efficiencies);
-  polAlg->execute();
-=======
   applyPolarizationCorrection(outputIvsLam);
->>>>>>> 46dc4bf3
 
   // Now we've overwritten the IvsLam workspaces, we'll need to recalculate
   // the IvsQ ones
