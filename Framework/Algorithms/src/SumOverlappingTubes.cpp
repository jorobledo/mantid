#include "MantidAlgorithms/SumOverlappingTubes.h"

#include "MantidAlgorithms/RunCombinationHelpers/RunCombinationHelper.h"
#include "MantidAPI/ADSValidator.h"
#include "MantidAPI/MatrixWorkspace.h"
#include "MantidAPI/NumericAxis.h"
#include "MantidAPI/SpectrumInfo.h"
#include "MantidAPI/WorkspaceProperty.h"
#include "MantidDataObjects/Workspace2D.h"
#include "MantidDataObjects/WorkspaceCreation.h"
#include "MantidGeometry/Instrument/ComponentInfo.h"
#include "MantidGeometry/IComponent.h"
#include "MantidGeometry/Instrument.h"
#include "MantidHistogramData/LinearGenerator.h"
#include "MantidKernel/ArrayProperty.h"
#include "MantidKernel/make_unique.h"
#include "MantidKernel/BoundedValidator.h"
#include "MantidKernel/ListValidator.h"
#include "MantidKernel/PropertyWithValue.h"
#include "MantidKernel/RebinParamsValidator.h"
#include "MantidKernel/VectorHelper.h"
#include "MantidKernel/Unit.h"
#include "MantidKernel/UnitFactory.h"

#include <boost/math/special_functions/round.hpp>

namespace Mantid {
namespace Algorithms {

DECLARE_ALGORITHM(SumOverlappingTubes)

using namespace API;
using namespace Geometry;
using namespace HistogramData;
using namespace DataObjects;
using namespace Kernel;

void SumOverlappingTubes::init() {
  declareProperty(make_unique<ArrayProperty<std::string>>(
                      "InputWorkspaces", boost::make_shared<ADSValidator>()),
                  "The names of the input workspaces as a list. You may also "
                  "group workspaces using the GUI or [[GroupWorkspaces]], and "
                  "specify the name of the group instead.");
  declareProperty(make_unique<WorkspaceProperty<MatrixWorkspace>>(
                      "OutputWorkspace", "", Direction::Output),
                  "Name of the output workspace.");
  std::vector<std::string> outputTypes{"2DTubes", "2D", "1D"};
  declareProperty("OutputType", "2D",
                  boost::make_shared<StringListValidator>(outputTypes),
                  "Whether to have the output in raw 2D, with no "
                  "Debye-Scherrer cone correction, 2D or 1D.");
  declareProperty(
      make_unique<ArrayProperty<double>>(
          "ScatteringAngleBinning", "0.05",
          boost::make_shared<RebinParamsValidator>(), Direction::Input),
      "A comma separated list of the first scattering angle, the scattering "
      "angle step size and the final scattering angle. Optionally this can "
      "also be a single number, which is the angle step size. In this case, "
      "the boundary of binning will be determined by minimum and maximum "
      "scattering angle present in the workspaces.");
  declareProperty(
      make_unique<PropertyWithValue<bool>>("CropNegativeScatteringAngles",
                                           false, Direction::Input),
      "If true the negative scattering angles are cropped (ignored).");
  declareProperty(
      make_unique<ArrayProperty<double>>(
          "HeightAxis", boost::make_shared<RebinParamsValidator>(true, true)),
      "A comma separated list of the first y value, the y value step size and "
      "the final y value. This can also be a single number, which "
      "is the y value step size. In this case, the boundary of binning will "
      "be determined by minimum and maximum y values present in the "
      "workspaces. This can also be two numbers to give the range desired.");
  declareProperty(
      make_unique<PropertyWithValue<bool>>("Normalise", true, Direction::Input),
      "If true normalise to the number of entries added for a particular "
      "scattering angle. ");
  auto toleranceValidator =
      boost::make_shared<BoundedValidator<double>>(0.0, 0.0);
  toleranceValidator->clearUpper();
  declareProperty("ScatteringAngleTolerance", 0.0, toleranceValidator,
                  "The relative tolerance for the scattering angles before the "
                  "counts are split.");
  declareProperty(make_unique<PropertyWithValue<bool>>("MirrorScatteringAngles",
                                                       false, Direction::Input),
                  "A flag to mirror the signed 2thetas. ");
}

void SumOverlappingTubes::exec() {
  getInputParameters();

  m_progress = make_unique<Progress>(this, 0.0, 1.0, m_workspaceList.size());

  HistogramData::Points x(m_numPoints, LinearGenerator(m_startScatteringAngle,
                                                       m_stepScatteringAngle));

  MatrixWorkspace_sptr outputWS = create<Workspace2D>(m_numHistograms, x);

  const auto newAxis = new NumericAxis(m_heightAxis);
  newAxis->setUnit("Label");
  auto yLabelUnit =
      boost::dynamic_pointer_cast<Kernel::Units::Label>(newAxis->unit());
  yLabelUnit->setLabel("Height", "m");
  newAxis->unit() = yLabelUnit;
  outputWS->replaceAxis(1, newAxis);

  outputWS->getAxis(0)->unit() =
      Kernel::UnitFactory::Instance().create("Label");
  Unit_sptr xUnit = outputWS->getAxis(0)->unit();
  boost::shared_ptr<Units::Label> xLabel =
      boost::dynamic_pointer_cast<Units::Label>(xUnit);
  xLabel->setLabel("Scattering Angle", "degrees");

  const auto normalisation = performBinning(outputWS);

  if (getProperty("Normalise"))
    for (size_t i = 0; i < m_numPoints; ++i)
      for (size_t j = 0; j < m_numHistograms; ++j) {
        // Avoid spurious normalisation for low counting cells
        if (normalisation[j][i] < 1e-15)
          continue;
        outputWS->mutableY(j)[i] /= normalisation[j][i];
        outputWS->mutableE(j)[i] /= normalisation[j][i];
      }

  setProperty("OutputWorkspace", outputWS);
}

void SumOverlappingTubes::getInputParameters() {

  // This is flag for flipping the sign of 2theta
<<<<<<< HEAD
  m_mirrorDetectors = 1;
  if (getProperty("MirrorScatteringAngles")) {
    m_mirrorDetectors = -1;
  }
=======
  m_mirrorDetectors = getProperty("MirrorScatteringAngles") ? -1 : 1;
>>>>>>> a89c0218

  const std::vector<std::string> inputWorkspaces =
      getProperty("InputWorkspaces");
  auto workspaces = RunCombinationHelper::unWrapGroups(inputWorkspaces);
  RunCombinationHelper combHelper;
  m_workspaceList = combHelper.validateInputWorkspaces(workspaces, g_log);
  m_outputType = getPropertyValue("OutputType");
  const auto &instrument = m_workspaceList.front()->getInstrument();
  std::string componentName = "";
  auto componentNameParam =
      instrument->getStringParameter("detector_for_height_axis");
  if (!componentNameParam.empty())
    componentName = componentNameParam[0];
  getScatteringAngleBinning();
  getHeightAxis(componentName);
}

void SumOverlappingTubes::getScatteringAngleBinning() {
  m_startScatteringAngle = 180.0;
  m_endScatteringAngle = 0.0;

  // Loop to check minimum and maximum extents for workspace
  for (auto &ws : m_workspaceList) {
    const auto &specInfo = ws->spectrumInfo();
    for (size_t i = 0; i < specInfo.size(); ++i) {
      if (specInfo.isMonitor(i))
        continue;
      const auto &pos = specInfo.position(i);
      double thetaAngle =
          m_mirrorDetectors * atan2(pos.X(), pos.Z()) * 180.0 / M_PI;
      m_startScatteringAngle = std::min(m_startScatteringAngle, thetaAngle);
      m_endScatteringAngle = std::max(m_endScatteringAngle, thetaAngle);
    }
  }

  std::vector<double> scatteringBinning = getProperty("ScatteringAngleBinning");
  if (scatteringBinning.size() == 1) {
    m_stepScatteringAngle = scatteringBinning[0];

    // Round to the nearest m_stepScatteringAngle, normally detectors will be
    // aiming for this.
    const auto roundingFactor = 1.0 / m_stepScatteringAngle;
    m_startScatteringAngle =
        std::round(m_startScatteringAngle * roundingFactor) / roundingFactor;
    m_endScatteringAngle =
        std::round(m_endScatteringAngle * roundingFactor) / roundingFactor;
  } else if (scatteringBinning.size() == 3) {
    if (scatteringBinning[0] > m_startScatteringAngle ||
        scatteringBinning[2] < m_endScatteringAngle)
      g_log.warning() << "Some detectors outside of scattering angle range.\n";
    m_startScatteringAngle = scatteringBinning[0];
    m_stepScatteringAngle = scatteringBinning[1];
    m_endScatteringAngle = scatteringBinning[2];
  }

  if (getProperty("CropNegativeScatteringAngles") && m_startScatteringAngle < 0)
    m_startScatteringAngle = 0.0;

  m_numPoints = int(ceil((m_endScatteringAngle - m_startScatteringAngle) /
                         m_stepScatteringAngle)) +
                1;
  g_log.information() << "Number of bins in output workspace:" << m_numPoints
                      << std::endl;
  g_log.information() << "Scattering angle binning:" << m_startScatteringAngle
                      << ", " << m_stepScatteringAngle << ", "
                      << m_endScatteringAngle << "\n";
}

void SumOverlappingTubes::getHeightAxis(const std::string &componentName) {
  std::vector<double> heightBinning = getProperty("HeightAxis");
  m_heightAxis.clear();
  if (componentName.length() == 0 && heightBinning.empty())
    throw std::runtime_error("No detector_for_height_axis parameter for this "
                             "instrument. Please enter a value for the "
                             "HeightAxis parameter.");
  if ((componentName.length() > 0 && heightBinning.empty()) ||
      (m_outputType != "1D" && heightBinning.size() == 2)) {
    // Try to get the component. It should be a tube with pixels in the
    // y-direction, the height bins are then taken as the detector positions.
    const auto &componentInfo = m_workspaceList.front()->componentInfo();
    const auto componentIndex = componentInfo.indexOfAny(componentName);
    const auto &detsInSubtree =
        componentInfo.detectorsInSubtree(componentIndex);
    for (const auto detIndex : detsInSubtree) {
      const auto posY = componentInfo.position({detIndex, 0}).Y();
      if (heightBinning.size() == 2 &&
          (posY < heightBinning[0] || posY > heightBinning[1]))
        continue;
      m_heightAxis.push_back(posY);
    }
  } else {
    if (heightBinning.size() != 3) {
      if (heightBinning.size() == 2 && m_outputType == "1D") {
        m_heightAxis.push_back(heightBinning[0]);
        m_heightAxis.push_back(heightBinning[1]);
      } else
        throw std::runtime_error("Height binning must have start, step and end "
                                 "values (except for 1D option).");
    } else if (m_outputType == "1D") {
      m_heightAxis.push_back(heightBinning[0]);
      m_heightAxis.push_back(heightBinning[2]);
    } else {
      double height = heightBinning[0];
      while (height < heightBinning[2]) {
        m_heightAxis.push_back(height);
        height += heightBinning[1];
      }
    }
  }

  m_startHeight = *min_element(m_heightAxis.begin(), m_heightAxis.end());
  m_endHeight = *max_element(m_heightAxis.begin(), m_heightAxis.end());

  if (m_outputType == "1D")
    m_heightAxis = {(m_heightAxis.front() + m_heightAxis.back()) * 0.5};

  m_numHistograms = m_heightAxis.size();

  g_log.information() << "Number of histograms in output workspace:"
                      << m_numHistograms << ".\n";
  g_log.information() << "Height axis:" << m_heightAxis[0] << " to "
                      << m_heightAxis[m_numHistograms - 1] << " with "
                      << m_heightAxis.size() << " entries.\n";
}

std::vector<std::vector<double>>
SumOverlappingTubes::performBinning(MatrixWorkspace_sptr &outputWS) {
  const double scatteringAngleTolerance =
      getProperty("ScatteringAngleTolerance");

  std::vector<std::vector<double>> normalisation(
      m_numHistograms, std::vector<double>(m_numPoints, 0.0));

  // loop over all workspaces
  for (auto &ws : m_workspaceList) {
    m_progress->report("Processing workspace " + std::string(ws->getName()));
    // loop over spectra
    const auto &specInfo = ws->spectrumInfo();
    for (size_t i = 0; i < specInfo.size(); ++i) {
      if (specInfo.isMonitor(i))
        continue;

      const auto &pos = specInfo.position(i);
      const auto height = pos.Y();

      const double tolerance = 1e-6;
      if (height < m_startHeight - tolerance ||
          height > m_endHeight + tolerance)
        continue;

      size_t heightIndex;
      try {
        heightIndex =
            Kernel::VectorHelper::indexOfValueFromCenters(m_heightAxis, height);
      } catch (std::out_of_range &) {
        continue;
      }

      double angle;
      if (m_outputType == "2DTubes")
        angle = atan2(pos.X(), pos.Z());
      else
        angle = specInfo.signedTwoTheta(i);
      angle *= m_mirrorDetectors * 180.0 / M_PI;

      int angleIndex = boost::math::iround((angle - m_startScatteringAngle) /
                                           m_stepScatteringAngle);

      // point is out of range, a warning should have been generated already for
      // the theta index
      if (angleIndex < 0 || angleIndex >= int(m_numPoints))
        continue;

      const double deltaAngle = distanceFromAngle(angleIndex, angle);
      auto counts = ws->histogram(i).y()[0];
      auto error = ws->histogram(i).e()[0];
      auto &yData = outputWS->mutableY(heightIndex);
      auto &eData = outputWS->mutableE(heightIndex);

      // counts are split between bins if outside this tolerance
      if (deltaAngle > m_stepScatteringAngle * scatteringAngleTolerance) {
        int angleIndexNeighbor;
        if (distanceFromAngle(angleIndex - 1, angle) <
            distanceFromAngle(angleIndex + 1, angle))
          angleIndexNeighbor = angleIndex - 1;
        else
          angleIndexNeighbor = angleIndex + 1;

        double deltaAngleNeighbor =
            distanceFromAngle(angleIndexNeighbor, angle);

        const auto scalingFactor = deltaAngleNeighbor / m_stepScatteringAngle;
        const auto newError = error * scalingFactor;
        yData[angleIndex] += counts * scalingFactor;
        eData[angleIndex] =
            sqrt(eData[angleIndex] * eData[angleIndex] + newError * newError);

        normalisation[heightIndex][angleIndex] +=
            (deltaAngleNeighbor / m_stepScatteringAngle);

        if (angleIndexNeighbor >= 0 && angleIndexNeighbor < int(m_numPoints)) {
          const auto scalingFactorNeighbor = deltaAngle / m_stepScatteringAngle;
          const auto newErrorNeighbor = error * scalingFactorNeighbor;
          yData[angleIndexNeighbor] += counts * scalingFactorNeighbor;
          eData[angleIndexNeighbor] =
              sqrt(eData[angleIndexNeighbor] * eData[angleIndexNeighbor] +
                   newErrorNeighbor * newErrorNeighbor);
          normalisation[heightIndex][angleIndexNeighbor] +=
              (deltaAngle / m_stepScatteringAngle);
        }
      } else {
        yData[angleIndex] += counts;
        eData[angleIndex] =
            sqrt(eData[angleIndex] * eData[angleIndex] + error * error);
        if (counts != 0.) {
          normalisation[heightIndex][angleIndex]++;
        }
      }
    }
  }

  return normalisation;
}

double SumOverlappingTubes::distanceFromAngle(const int angleIndex,
                                              const double angle) const {
  return fabs(m_startScatteringAngle +
              double(angleIndex) * m_stepScatteringAngle - angle);
}

} // namespace Algorithms
} // namespace Mantid<|MERGE_RESOLUTION|>--- conflicted
+++ resolved
@@ -128,14 +128,7 @@
 void SumOverlappingTubes::getInputParameters() {
 
   // This is flag for flipping the sign of 2theta
-<<<<<<< HEAD
-  m_mirrorDetectors = 1;
-  if (getProperty("MirrorScatteringAngles")) {
-    m_mirrorDetectors = -1;
-  }
-=======
   m_mirrorDetectors = getProperty("MirrorScatteringAngles") ? -1 : 1;
->>>>>>> a89c0218
 
   const std::vector<std::string> inputWorkspaces =
       getProperty("InputWorkspaces");
