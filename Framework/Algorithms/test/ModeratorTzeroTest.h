--- conflicted
+++ resolved
@@ -267,14 +267,8 @@
     const double rescaling_factor(4.0);
     const size_t numHists = testWS->getNumberHistograms();
     for (size_t ihist = 0; ihist < numHists; ++ihist) {
-<<<<<<< HEAD
-      EventList &evlist = testWS->getEventList(ihist);
+      EventList &evlist = testWS->getSpectrum(ihist);
       BinEdges xdata(numBins + 1);
-=======
-      EventList &evlist = testWS->getSpectrum(ihist);
-      MantidVecPtr xdata;
-      xdata.access().resize(numBins + 1);
->>>>>>> ec7bc5cb
       for (int ibin = 0; ibin <= numBins; ++ibin) {
         double tof = rescaling_factor * ibin;
         TofEvent tofevent(tof);
