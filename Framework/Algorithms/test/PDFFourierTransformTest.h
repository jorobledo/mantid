#ifndef MANTID_ALGORITHMS_PDFFOURIERTRANSFORMTEST_H_
#define MANTID_ALGORITHMS_PDFFOURIERTRANSFORMTEST_H_

#include "MantidAPI/AnalysisDataService.h"
#include "MantidAPI/Axis.h"
#include "MantidAPI/FrameworkManager.h"
#include "MantidAPI/IAlgorithm.h"
#include "MantidAPI/MatrixWorkspace.h"
#include "MantidAPI/WorkspaceFactory.h"
#include "MantidDataObjects/Workspace2D.h"
#include "MantidKernel/System.h"
#include "MantidKernel/Timer.h"
#include "MantidKernel/UnitFactory.h"
#include <cxxtest/TestSuite.h>

#include "MantidAlgorithms/PDFFourierTransform.h"
#include <algorithm>
#include <cmath>
#include <numeric>

using namespace Mantid::Algorithms;
using namespace Mantid::Kernel;
using namespace Mantid;

namespace {
/**
<<<<<<< HEAD
* Create Workspace from 0 to N*dx
*/
Mantid::API::MatrixWorkspace_sptr createBraggWorkspace(size_t n, double dx,
=======
 * Create Workspace from 0 to N*dx
 */
Mantid::API::MatrixWorkspace_sptr createWS(size_t n, double dx,
>>>>>>> dbacd7f8
                                           const std::string &name,
                                           const std::string unitlabel,
                                           const bool withBadValues = false) {

  Mantid::API::FrameworkManager::Instance();
  Mantid::DataObjects::Workspace2D_sptr ws =
      boost::dynamic_pointer_cast<Mantid::DataObjects::Workspace2D>(
          Mantid::API::WorkspaceFactory::Instance().create("Workspace2D", 1, n,
                                                           n));

  auto &X = ws->mutableX(0);
  auto &Y = ws->mutableY(0);
  auto &E = ws->mutableE(0);

  for (size_t i = 0; i < n; i++) {
    X[i] = double(i) * dx;
    Y[i] = X[i] + 1.0;
    E[i] = sqrt(fabs(X[i]));
  }

  if (withBadValues) {
    Y[0] = std::numeric_limits<double>::quiet_NaN();
    Y[Y.size() - 1] = std::numeric_limits<double>::quiet_NaN();
  }

  ws->getAxis(0)->unit() =
      Mantid::Kernel::UnitFactory::Instance().create(unitlabel);

  Mantid::API::AnalysisDataService::Instance().add(name, ws);

  return ws;
}
} // namespace

class PDFFourierTransformTest : public CxxTest::TestSuite {
public:
  void test_Init() {
    PDFFourierTransform alg;
    TS_ASSERT_THROWS_NOTHING(alg.initialize())
    TS_ASSERT(alg.isInitialized())
  }

  void test_Execute() {

    API::Workspace_sptr ws =
        createBraggWorkspace(20, 0.1, "TestInput1", "MomentumTransfer");

    PDFFourierTransform pdfft;
    pdfft.initialize();
    pdfft.setProperty("InputWorkspace", ws);
    pdfft.setProperty("OutputWorkspace", "PDFGofR");
    pdfft.setProperty("InputSofQType", "S(Q)");
    pdfft.setProperty("Rmax", 20.0);
    pdfft.setProperty("DeltaR", 0.01);
    pdfft.setProperty("Qmin", 0.0);
    pdfft.setProperty("Qmax", 30.0);
    pdfft.setProperty("PDFType", "G(r)");

    pdfft.execute();

    TS_ASSERT(pdfft.isExecuted());
  }

  void test_CheckResult() {

    API::Workspace_sptr ws =
        createBraggWorkspace(20, 0.1, "CheckResult", "MomentumTransfer");

    // 1. Run PDFFT
    API::IAlgorithm *pdfft =
        Mantid::API::FrameworkManager::Instance().createAlgorithm(
            "PDFFourierTransform");

    pdfft->initialize();
    pdfft->setProperty("InputWorkspace", ws);
    pdfft->setProperty("OutputWorkspace", "PDFGofR");
    pdfft->setProperty("InputSofQType", "S(Q)");
    pdfft->setProperty("Rmax", 20.0);
    pdfft->setProperty("DeltaR", 0.01);
    pdfft->setProperty("Qmin", 0.0);
    pdfft->setProperty("Qmax", 30.0);
    pdfft->setProperty("PDFType", "G(r)");

    pdfft->execute();

    DataObjects::Workspace2D_sptr pdfws =
        boost::dynamic_pointer_cast<DataObjects::Workspace2D>(
            API::AnalysisDataService::Instance().retrieve("PDFGofR"));
    const auto R = pdfws->x(0);
    const auto GofR = pdfws->y(0);

    TS_ASSERT_DELTA(R[0], 0.01, 0.0001);
    TS_ASSERT_DELTA(R[249], 2.5, 0.0001);
    TS_ASSERT_DELTA(GofR[0], 0.0186, 0.0001);
    TS_ASSERT_DELTA(GofR[249], -0.3867, 0.0001);
  }

  void test_CheckNan() {

    API::Workspace_sptr ws =
        createBraggWorkspace(20, 0.1, "CheckNan", "MomentumTransfer", true);

    // 1. Run PDFFT
    API::IAlgorithm *pdfft =
        Mantid::API::FrameworkManager::Instance().createAlgorithm(
            "PDFFourierTransform");

    pdfft->initialize();
    pdfft->setProperty("InputWorkspace", ws);
    pdfft->setProperty("OutputWorkspace", "PDFGofR");
    pdfft->setProperty("InputSofQType", "S(Q)");
    pdfft->setProperty("Rmax", 20.0);
    pdfft->setProperty("DeltaR", 0.01);
    pdfft->setProperty("Qmin", 0.0);
    pdfft->setProperty("Qmax", 30.0);
    pdfft->setProperty("PDFType", "G(r)");

    pdfft->execute();

    DataObjects::Workspace2D_sptr pdfws =
        boost::dynamic_pointer_cast<DataObjects::Workspace2D>(
            API::AnalysisDataService::Instance().retrieve("PDFGofR"));
    const auto R = pdfws->x(0);
    const auto GofR = pdfws->y(0);

    TS_ASSERT_DELTA(R[0], 0.01, 0.0001);
    TS_ASSERT_DELTA(R[249], 2.5, 0.0001);
    // make sure that nan didn' slip in
    TS_ASSERT(std::find_if(GofR.begin(), GofR.end(), [](const double d) {
      return std::isnan(d);
    }) == GofR.end());
  }

  void test_filter() {
    API::MatrixWorkspace_sptr ws =
        createBraggWorkspace(200, 0.1, "filter", "MomentumTransfer");
    auto &SofQ = ws->mutableY(0);
    for (size_t i = 0; i < SofQ.size(); i++) {
      SofQ[i] = 1.0;
    }

    // 1. Run PDFFT
    API::IAlgorithm *pdfft =
        Mantid::API::FrameworkManager::Instance().createAlgorithm(
            "PDFFourierTransform");

    pdfft->initialize();
    pdfft->setProperty("InputWorkspace", ws);
    pdfft->setProperty("OutputWorkspace", "PDFGofR");
    pdfft->setProperty("InputSofQType", "S(Q)-1");
    pdfft->setProperty("Qmax", 20.0);
    pdfft->setProperty("PDFType", "G(r)");
    pdfft->setProperty("Filter", true);

    pdfft->execute();

    DataObjects::Workspace2D_sptr pdfws =
        boost::dynamic_pointer_cast<DataObjects::Workspace2D>(
            API::AnalysisDataService::Instance().retrieve("PDFGofR"));
    const auto GofR = pdfws->y(0);

    TS_ASSERT(GofR[0] > 40.0);
    for (size_t i = 1; i < GofR.size(); i++) {
      TS_ASSERT_LESS_THAN(fabs(GofR[i]), 1e-12);
    }

    Mantid::API::AnalysisDataService::Instance().clear();
  }
};

class PDFFourierTransformTestPerformance : public CxxTest::TestSuite {

public:
  // This pair of boilerplate methods prevent the suite being created statically
  // This means the constructor isn't called when running other tests
  static PDFFourierTransformTestPerformance *createSuite() {
    return new PDFFourierTransformTestPerformance();
  }

  static void destroySuite(PDFFourierTransformTestPerformance *suite) {
    delete suite;
  }

  void setUp() override {
    ws = createBraggWorkspace(2000000, 0.1, "inputWS", "MomentumTransfer");
    pdfft = Mantid::API::FrameworkManager::Instance().createAlgorithm(
        "PDFFourierTransform");

    pdfft->initialize();
    pdfft->setProperty("InputWorkspace", ws);
    pdfft->setProperty("OutputWorkspace", "outputWS");
    pdfft->setProperty("InputSofQType", "S(Q)");
    pdfft->setProperty("Rmax", 20.0);
    pdfft->setProperty("DeltaR", 0.01);
    pdfft->setProperty("Qmin", 0.0);
    pdfft->setProperty("Qmax", 30.0);
    pdfft->setProperty("PDFType", "G(r)");
  }

  void tearDown() override {
    Mantid::API::AnalysisDataService::Instance().remove("outputWS");
  }

  void testPerformanceWS() { pdfft->execute(); }

private:
  Mantid::API::MatrixWorkspace_sptr ws;
  API::IAlgorithm *pdfft;
};

#endif /* MANTID_ALGORITHMS_PDFFOURIERTRANSFORMTEST_H_ */<|MERGE_RESOLUTION|>--- conflicted
+++ resolved
@@ -24,15 +24,9 @@
 
 namespace {
 /**
-<<<<<<< HEAD
-* Create Workspace from 0 to N*dx
-*/
-Mantid::API::MatrixWorkspace_sptr createBraggWorkspace(size_t n, double dx,
-=======
  * Create Workspace from 0 to N*dx
  */
 Mantid::API::MatrixWorkspace_sptr createWS(size_t n, double dx,
->>>>>>> dbacd7f8
                                            const std::string &name,
                                            const std::string unitlabel,
                                            const bool withBadValues = false) {
