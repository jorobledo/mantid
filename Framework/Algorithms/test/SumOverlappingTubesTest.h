#ifndef MANTID_ALGORITHMS_SUMOVERLAPPINGTUBESTEST_H_
#define MANTID_ALGORITHMS_SUMOVERLAPPINGTUBESTEST_H_

#include <cxxtest/TestSuite.h>

#include "MantidAlgorithms/SumOverlappingTubes.h"

#include "MantidAPI/AnalysisDataService.h"
#include "MantidAPI/Axis.h"
#include "MantidAPI/WorkspaceGroup.h"
#include "MantidDataObjects/ScanningWorkspaceBuilder.h"
#include "MantidDataObjects/Workspace2D.h"
#include "MantidDataObjects/WorkspaceCreation.h"
#include "MantidGeometry/Instrument/DetectorInfo.h"
#include "MantidHistogramData/LinearGenerator.h"
#include "MantidIndexing/IndexInfo.h"
#include "MantidTestHelpers/ComponentCreationHelper.h"
#include "MantidTypes/Core/DateAndTime.h"

using Mantid::Algorithms::SumOverlappingTubes;

using namespace Mantid::API;
using namespace Mantid::DataObjects;
using namespace Mantid::HistogramData;
using namespace Mantid::Indexing;
using namespace Mantid::Kernel;
using namespace Mantid::Types::Core;

namespace {
MatrixWorkspace_sptr createTestScanningWS(size_t nTubes, size_t nPixelsPerTube,
                                          std::vector<double> rotations,
                                          std::string name = "testWS") {
  const auto instrument = ComponentCreationHelper::createInstrumentWithPSDTubes(
      nTubes, nPixelsPerTube, true);
  size_t nTimeIndexes = rotations.size();
  size_t nBins = 1;

  std::vector<std::pair<DateAndTime, DateAndTime>> timeRanges;
  for (size_t i = 0; i < nTimeIndexes; ++i)
    timeRanges.push_back(std::make_pair(DateAndTime(i), DateAndTime(i + 1)));

  ScanningWorkspaceBuilder builder(instrument, nTimeIndexes, nBins);
  builder.setTimeRanges(timeRanges);
  builder.setRelativeRotationsForScans(rotations, V3D(0, 0, 0), V3D(0, 1, 0));

  Points x(nBins, LinearGenerator(0.0, 1.0));
  Counts y(std::vector<double>(nBins, 2.0));
  builder.setHistogram(Histogram(x, y));

  auto testWS = builder.buildWorkspace();

  // This has to be added to the ADS so that it can be used with the string
  // validator used in the algorithm.
  AnalysisDataService::Instance().add(name, testWS);

  auto parameterMap = testWS->getInstrument()->getParameterMap();
  parameterMap->addString(testWS->getInstrument()->getBaseComponent(),
                          "detector_for_height_axis", "tube-1");

  return testWS;
}
} // namespace

class SumOverlappingTubesTest : public CxxTest::TestSuite {
public:
  // This pair of boilerplate methods prevent the suite being created statically
  // This means the constructor isn't called when running other tests
  static SumOverlappingTubesTest *createSuite() {
    return new SumOverlappingTubesTest();
  }
  static void destroySuite(SumOverlappingTubesTest *suite) { delete suite; }

  const size_t N_TUBES = 5;
  const size_t N_PIXELS_PER_TUBE = 10;

  MatrixWorkspace_sptr createTestWS(size_t nTubes, size_t nPixelsPerTube,
                                    bool mirror = true,
                                    bool mirrorOutput = false) {
    const size_t nSpectra = nTubes * nPixelsPerTube;
    const size_t nBins = 1;

    MatrixWorkspace_sptr testWS = create<Workspace2D>(
        ComponentCreationHelper::createInstrumentWithPSDTubes(
            nTubes, nPixelsPerTube, mirror),
        IndexInfo(nSpectra),
        Histogram(BinEdges(nBins + 1, LinearGenerator(0.0, 1.0)),
                  Counts(nBins, 2.0)));

    // This has to be added to the ADS so that it can be used with the string
    // validator used in the algorithm.
    AnalysisDataService::Instance().add("testWS", testWS);

    auto parameterMap = testWS->getInstrument()->getParameterMap();
    parameterMap->addBool(testWS->getInstrument()->getBaseComponent(),
                          "mirror_detector_angles", mirrorOutput);
    parameterMap->addString(testWS->getInstrument()->getBaseComponent(),
                            "detector_for_height_axis", "tube-1");
    return testWS;
  }

  void verifySuccessCase(double expectedCounts = 2.0,
                         double expectedErrors = sqrt(2.0)) {
    MatrixWorkspace_sptr outWS =
        boost::dynamic_pointer_cast<Mantid::API::MatrixWorkspace>(
            AnalysisDataService::Instance().retrieve("outWS"));

    verifyScatteringAngleAxis(outWS, N_TUBES);
    verifyHeightAxis(outWS);
    verifySpectraHaveSameCounts(outWS, expectedCounts, expectedErrors);
  }

  void verifyScatteringAngleAxis(const MatrixWorkspace_sptr &outWS,
                                 const size_t nEntries) {
    const auto &xAxis = outWS->getAxis(0);
    TS_ASSERT_EQUALS(xAxis->length(), nEntries + 1)
    for (size_t i = 0; i < N_TUBES; ++i)
      TS_ASSERT_DELTA(xAxis->getValue(i), -101.25 + 22.5 * double(i), 1e-6)
  }

  void verifyHeightAxis(const MatrixWorkspace_sptr &outWS) {
    // Check y-axis goes from 0 to 0.027 with 10 points
    const auto &yAxis = outWS->getAxis(1);
    TS_ASSERT_EQUALS(yAxis->length(), N_PIXELS_PER_TUBE)
    for (size_t i = 0; i < N_PIXELS_PER_TUBE; ++i)
      TS_ASSERT_DELTA(yAxis->getValue(i), 0.003 * double(i), 1e-6)
  }

  void verifySpectraHaveSameCounts(MatrixWorkspace_sptr outWS,
                                   double expectedCounts = 2.0,
                                   double expectedErrors = sqrt(2.0),
                                   bool checkErrors = true) {
    for (size_t i = 0; i < N_TUBES; ++i)
      for (size_t j = 0; j < N_PIXELS_PER_TUBE; ++j) {
        TS_ASSERT_DELTA(outWS->getSpectrum(j).y()[i], expectedCounts, 1e-6)
        if (checkErrors)
          TS_ASSERT_DELTA(outWS->getSpectrum(j).e()[i], expectedErrors, 1e-6)
      }
  }

  void verifySpectraCountsForScan(MatrixWorkspace_sptr outWS) {
    size_t bin = 0;
    for (size_t j = 0; j < N_PIXELS_PER_TUBE; ++j) {
      TS_ASSERT_DELTA(outWS->getSpectrum(j).y()[bin], 2.0, 1e-6)
      TS_ASSERT_DELTA(outWS->getSpectrum(j).e()[bin], sqrt(2.0), 1e-6)
    }

    bin = 1;
    for (size_t j = 0; j < N_PIXELS_PER_TUBE; ++j) {
      TS_ASSERT_DELTA(outWS->getSpectrum(j).y()[bin], 4.0, 1e-6)
      TS_ASSERT_DELTA(outWS->getSpectrum(j).e()[bin], sqrt(4.0), 1e-6)
    }

    for (size_t i = 2; i < 5; ++i)
      for (size_t j = 0; j < N_PIXELS_PER_TUBE; ++j) {
        TS_ASSERT_DELTA(outWS->getSpectrum(j).y()[i], 6.0, 1e-6)
        TS_ASSERT_DELTA(outWS->getSpectrum(j).e()[i], sqrt(6.0), 1e-6)
      }

    bin = 5;
    for (size_t j = 0; j < N_PIXELS_PER_TUBE; ++j) {
      TS_ASSERT_DELTA(outWS->getSpectrum(j).y()[bin], 4.0, 1e-6)
      TS_ASSERT_DELTA(outWS->getSpectrum(j).e()[bin], sqrt(4.0), 1e-6)
    }

    bin = 6;
    for (size_t j = 0; j < N_PIXELS_PER_TUBE; ++j) {
      TS_ASSERT_DELTA(outWS->getSpectrum(j).y()[bin], 2.0, 1e-6)
      TS_ASSERT_DELTA(outWS->getSpectrum(j).e()[bin], sqrt(2.0), 1e-6)
    }
  }

  void
  test_normal_operation_with_component_specified_in_instrument_parameters() {
    auto testWS = createTestWS(N_TUBES, N_PIXELS_PER_TUBE);

    SumOverlappingTubes alg;
    alg.initialize();
    alg.setProperty("InputWorkspaces", "testWS");
    alg.setProperty("OutputWorkspace", "outWS");
    alg.setProperty("OutputType", "2DTubes");
    alg.setProperty("ScatteringAngleBinning", "22.5");
    TS_ASSERT_THROWS_NOTHING(alg.execute());

    verifySuccessCase();

    AnalysisDataService::Instance().remove("testWS");
    AnalysisDataService::Instance().remove("outWS");
  }

  void test_normal_operation_with_component_specified_and_mirrored_output() {
    auto testWS = createTestWS(N_TUBES, N_PIXELS_PER_TUBE, true, true);

    SumOverlappingTubes alg;
    alg.initialize();
    alg.setProperty("InputWorkspaces", "testWS");
    alg.setProperty("OutputWorkspace", "outWS");
    alg.setProperty("OutputType", "2DTubes");
    alg.setProperty("ScatteringAngleBinning", "22.5");
    alg.setProperty("MirrorScatteringAngles", true);
    TS_ASSERT_THROWS_NOTHING(alg.execute());

    MatrixWorkspace_sptr outWS =
        boost::dynamic_pointer_cast<Mantid::API::MatrixWorkspace>(
            AnalysisDataService::Instance().retrieve("outWS"));
    const auto &xAxis = outWS->getAxis(0);
    TS_ASSERT_EQUALS(xAxis->length(), 6)
    for (size_t i = 0; i < N_TUBES; ++i)
      TS_ASSERT_DELTA(xAxis->getValue(i), -11.25 + 22.5 * double(i), 1e-6)

    verifyHeightAxis(outWS);
    verifySpectraHaveSameCounts(outWS, 2.0, sqrt(2.0));

    AnalysisDataService::Instance().remove("testWS");
    AnalysisDataService::Instance().remove("outWS");
  }

  void test_normal_operation_explicit_height_axis() {
    auto testWS = createTestWS(N_TUBES, N_PIXELS_PER_TUBE);

    SumOverlappingTubes alg;
    alg.initialize();
    alg.setProperty("InputWorkspaces", "testWS");
    alg.setProperty("OutputWorkspace", "outWS");
    alg.setProperty("OutputType", "2DTubes");
    alg.setProperty("ScatteringAngleBinning", "22.5");
    alg.setProperty("HeightAxis", "0.0, 0.003, 0.027");
    TS_ASSERT_THROWS_NOTHING(alg.execute());

    verifySuccessCase();

    AnalysisDataService::Instance().remove("testWS");
    AnalysisDataService::Instance().remove("outWS");
  }

  void test_normal_operation_manual_scattering_angle_bins() {
    auto testWS = createTestWS(N_TUBES, N_PIXELS_PER_TUBE);

    SumOverlappingTubes alg;
    alg.initialize();
    alg.setProperty("InputWorkspaces", "testWS");
    alg.setProperty("OutputWorkspace", "outWS");
    alg.setProperty("OutputType", "2DTubes");
    alg.setProperty("ScatteringAngleBinning", "-101.25, 22.5, 11.25");
    TS_ASSERT_THROWS_NOTHING(alg.execute());

    verifySuccessCase();

    AnalysisDataService::Instance().remove("testWS");
    AnalysisDataService::Instance().remove("outWS");
  }

  void test_non_existent_component() {
    auto testWS = createTestWS(N_TUBES, N_PIXELS_PER_TUBE);

    auto parameterMap = testWS->getInstrument()->getParameterMap();
    parameterMap->addString(testWS->getInstrument()->getBaseComponent(),
                            "detector_for_height_axis", "not_a_component");

    SumOverlappingTubes alg;
    alg.initialize();
    alg.setChild(true);
    alg.setProperty("InputWorkspaces", "testWS");
    alg.setProperty("OutputWorkspace", "outWS");
    alg.setProperty("OutputType", "2DTubes");
    alg.setProperty("ScatteringAngleBinning", "22.5");
    TS_ASSERT_THROWS_EQUALS(alg.execute(), std::invalid_argument & e,
                            std::string(e.what()),
                            "not_a_component does not exist");
    AnalysisDataService::Instance().remove("testWS");
  }

  void test_height_bins_given_as_single_value_fails() {
    auto testWS = createTestWS(N_TUBES, N_PIXELS_PER_TUBE);

    SumOverlappingTubes alg;
    alg.initialize();
    alg.setChild(true);
    alg.setProperty("InputWorkspaces", "testWS");
    alg.setProperty("OutputWorkspace", "outWS");
    alg.setProperty("OutputType", "2DTubes");
    alg.setProperty("ScatteringAngleBinning", "22.5");
    alg.setProperty("HeightAxis", "0.003");
    TS_ASSERT_THROWS_EQUALS(alg.execute(), std::runtime_error & e,
                            std::string(e.what()),
                            "Height binning must have start, step and end "
                            "values (except for 1D option).");
    AnalysisDataService::Instance().remove("testWS");
  }

  void test_height_bins_given_as_a_range_fails() {
    auto testWS = createTestWS(N_TUBES, N_PIXELS_PER_TUBE);

    SumOverlappingTubes alg;
    alg.initialize();
    alg.setChild(true);
    alg.setProperty("InputWorkspaces", "testWS");
    alg.setProperty("OutputWorkspace", "outWS");
    alg.setProperty("OutputType", "2DTubes");
    alg.setProperty("ScatteringAngleBinning", "22.5");
    alg.setProperty("HeightAxis", "0.003");
    TS_ASSERT_THROWS_EQUALS(alg.execute(), std::runtime_error & e,
                            std::string(e.what()),
                            "Height binning must have start, step and end "
                            "values (except for 1D option).");
    AnalysisDataService::Instance().remove("testWS");
  }

  void test_with_scanning_workspaces_detectors_at_same_positions() {
    std::vector<double> rotations = {0, 0, 0};
    auto testWS = createTestScanningWS(N_TUBES, N_PIXELS_PER_TUBE, rotations);

    SumOverlappingTubes alg;
    alg.initialize();
    alg.setProperty("InputWorkspaces", "testWS");
    alg.setProperty("OutputWorkspace", "outWS");
    alg.setProperty("OutputType", "2DTubes");
    alg.setProperty("ScatteringAngleBinning", "22.5");
    TS_ASSERT_THROWS_NOTHING(alg.execute());

    verifySuccessCase(2.0, sqrt(6) / 3.);

    AnalysisDataService::Instance().remove("testWS");
    AnalysisDataService::Instance().remove("outWS");
  }

  void test_with_scanning_workspaces_detectors_rotated_in_overlapping_scan() {
    std::vector<double> rotations = {0, 22.5, 45};
    auto testWS = createTestScanningWS(N_TUBES, N_PIXELS_PER_TUBE, rotations);

    SumOverlappingTubes alg;
    alg.initialize();
    alg.setProperty("InputWorkspaces", "testWS");
    alg.setProperty("OutputWorkspace", "outWS");
    alg.setProperty("OutputType", "2DTubes");
    alg.setProperty("ScatteringAngleBinning", "22.5");
    alg.setProperty("Normalise", false);
    TS_ASSERT_THROWS_NOTHING(alg.execute());

    MatrixWorkspace_sptr outWS =
        boost::dynamic_pointer_cast<Mantid::API::MatrixWorkspace>(
            AnalysisDataService::Instance().retrieve("outWS"));

    verifyScatteringAngleAxis(outWS, N_TUBES + 2);
    verifyHeightAxis(outWS);
    verifySpectraCountsForScan(outWS);

    AnalysisDataService::Instance().remove("testWS");
    AnalysisDataService::Instance().remove("outWS");
  }

  void
  test_with_scanning_workspaces_detectors_rotated_in_overlapping_scan_crop_negative() {
    std::vector<double> rotations = {0, 22.5, 45};
    auto testWS = createTestScanningWS(N_TUBES, N_PIXELS_PER_TUBE, rotations);

    SumOverlappingTubes alg;
    alg.initialize();
    alg.setProperty("InputWorkspaces", "testWS");
    alg.setProperty("OutputWorkspace", "outWS");
    alg.setProperty("OutputType", "2DTubes");
    alg.setProperty("ScatteringAngleBinning", "22.5");
    alg.setProperty("CropNegativeScatteringAngles", true);
    alg.setProperty("Normalise", false);
    TS_ASSERT_THROWS_NOTHING(alg.execute());

    MatrixWorkspace_sptr outWS =
        boost::dynamic_pointer_cast<Mantid::API::MatrixWorkspace>(
            AnalysisDataService::Instance().retrieve("outWS"));

    const auto &xAxis = outWS->getAxis(0);
    TS_ASSERT_EQUALS(xAxis->length(), 4)
    for (size_t i = 0; i < 4; ++i)
      TS_ASSERT_DELTA(xAxis->getValue(i), -11.25 + 22.5 * double(i), 1e-6)

    verifyHeightAxis(outWS);

    size_t bin = 0;
    for (size_t j = 0; j < N_PIXELS_PER_TUBE; ++j) {
      TS_ASSERT_DELTA(outWS->getSpectrum(j).y()[bin], 6.0, 1e-6)
      TS_ASSERT_DELTA(outWS->getSpectrum(j).e()[bin], sqrt(6.0), 1e-6)
    }

    bin = 1;
    for (size_t j = 0; j < N_PIXELS_PER_TUBE; ++j) {
      TS_ASSERT_DELTA(outWS->getSpectrum(j).y()[bin], 4.0, 1e-6)
      TS_ASSERT_DELTA(outWS->getSpectrum(j).e()[bin], sqrt(4.0), 1e-6)
    }

    bin = 2;
    for (size_t j = 0; j < N_PIXELS_PER_TUBE; ++j) {
      TS_ASSERT_DELTA(outWS->getSpectrum(j).y()[bin], 2.0, 1e-6)
      TS_ASSERT_DELTA(outWS->getSpectrum(j).e()[bin], sqrt(2.0), 1e-6)
    }

    AnalysisDataService::Instance().remove("testWS");
    AnalysisDataService::Instance().remove("outWS");
  }

  void
  test_with_scanning_workspaces_detectors_rotated_in_non_overlapping_scan() {
    std::vector<double> rotations = {0, 28.125, 45};
    auto testWS = createTestScanningWS(N_TUBES, N_PIXELS_PER_TUBE, rotations);

    SumOverlappingTubes alg;
    alg.initialize();
    alg.setProperty("InputWorkspaces", "testWS");
    alg.setProperty("OutputWorkspace", "outWS");
    alg.setProperty("OutputType", "2DTubes");
    alg.setProperty("ScatteringAngleBinning", "22.5");
    alg.setProperty("ScatteringAngleTolerance", 1000.);
    alg.setProperty("Normalise", false);
    TS_ASSERT_THROWS_NOTHING(alg.execute());

    MatrixWorkspace_sptr outWS =
        boost::dynamic_pointer_cast<Mantid::API::MatrixWorkspace>(
            AnalysisDataService::Instance().retrieve("outWS"));

    verifyScatteringAngleAxis(outWS, N_TUBES + 2);
    verifyHeightAxis(outWS);

    size_t bin = 0;
    for (size_t j = 0; j < N_PIXELS_PER_TUBE; ++j)
      TS_ASSERT_DELTA(outWS->getSpectrum(j).y()[bin], 2.0, 1e-6)

    bin = 1;
    for (size_t j = 0; j < N_PIXELS_PER_TUBE; ++j)
      TS_ASSERT_DELTA(outWS->getSpectrum(j).y()[bin], 4.0, 1e-6)

    for (size_t i = 2; i < 5; ++i)
      for (size_t j = 0; j < N_PIXELS_PER_TUBE; ++j)
        TS_ASSERT_DELTA(outWS->getSpectrum(j).y()[i], 6.0, 1e-6)

    bin = 5;
    for (size_t j = 0; j < N_PIXELS_PER_TUBE; ++j)
      TS_ASSERT_DELTA(outWS->getSpectrum(j).y()[bin], 4.0, 1e-6)

    bin = 6;
    for (size_t j = 0; j < N_PIXELS_PER_TUBE; ++j)
      TS_ASSERT_DELTA(outWS->getSpectrum(j).y()[bin], 2.0, 1e-6)

    AnalysisDataService::Instance().remove("testWS");
    AnalysisDataService::Instance().remove("outWS");
  }

  void
  test_with_scanning_workspaces_detectors_rotated_in_non_overlapping_scan_with_large_tolerance() {
    std::vector<double> rotations = {0, 22.5, 45};
    auto testWS = createTestScanningWS(N_TUBES, N_PIXELS_PER_TUBE, rotations);

    SumOverlappingTubes alg;
    alg.initialize();
    alg.setProperty("InputWorkspaces", "testWS");
    alg.setProperty("OutputWorkspace", "outWS");
    alg.setProperty("OutputType", "2DTubes");
    alg.setProperty("ScatteringAngleBinning", "22.5");
    alg.setProperty("ScatteringAngleTolerance", 5.);
    alg.setProperty("SplitCounts", true);
    alg.setProperty("Normalise", false);
    TS_ASSERT_THROWS_NOTHING(alg.execute());

    MatrixWorkspace_sptr outWS =
        boost::dynamic_pointer_cast<Mantid::API::MatrixWorkspace>(
            AnalysisDataService::Instance().retrieve("outWS"));

    verifyScatteringAngleAxis(outWS, N_TUBES + 2);
    verifyHeightAxis(outWS);
    verifySpectraCountsForScan(outWS);

    AnalysisDataService::Instance().remove("testWS");
    AnalysisDataService::Instance().remove("outWS");
  }

  void
  test_with_scanning_workspaces_detectors_rotated_in_non_overlapping_scan_with_normalisation() {
    std::vector<double> rotations = {0, 28.125, 45};
    auto testWS = createTestScanningWS(N_TUBES, N_PIXELS_PER_TUBE, rotations);

    SumOverlappingTubes alg;
    alg.initialize();
    alg.setProperty("InputWorkspaces", "testWS");
    alg.setProperty("OutputWorkspace", "outWS");
    alg.setProperty("OutputType", "2DTubes");
    alg.setProperty("ScatteringAngleBinning", "22.5");
    TS_ASSERT_THROWS_NOTHING(alg.execute());

    MatrixWorkspace_sptr outWS =
        boost::dynamic_pointer_cast<Mantid::API::MatrixWorkspace>(
            AnalysisDataService::Instance().retrieve("outWS"));

    verifyScatteringAngleAxis(outWS, N_TUBES + 2);
    verifyHeightAxis(outWS);

    verifySpectraHaveSameCounts(outWS, 2.0, sqrt(2.0), false);

    AnalysisDataService::Instance().remove("testWS");
    AnalysisDataService::Instance().remove("outWS");
  }

  void
  test_with_scanning_workspaces_detectors_rotated_in_overlapping_scan_with_normalisation() {
    std::vector<double> rotations = {0, 22.5, 45};
    auto testWS = createTestScanningWS(N_TUBES, N_PIXELS_PER_TUBE, rotations);

    SumOverlappingTubes alg;
    alg.initialize();
    alg.setProperty("InputWorkspaces", "testWS");
    alg.setProperty("OutputWorkspace", "outWS");
    alg.setProperty("OutputType", "2DTubes");
    alg.setProperty("ScatteringAngleBinning", "22.5");
    TS_ASSERT_THROWS_NOTHING(alg.execute());

    MatrixWorkspace_sptr outWS =
        boost::dynamic_pointer_cast<Mantid::API::MatrixWorkspace>(
            AnalysisDataService::Instance().retrieve("outWS"));

    verifyScatteringAngleAxis(outWS, N_TUBES + 2);
    verifyHeightAxis(outWS);

    size_t bin = 0;
    for (size_t j = 0; j < N_PIXELS_PER_TUBE; ++j) {
      TS_ASSERT_DELTA(outWS->getSpectrum(j).y()[bin], 2.0, 1e-6)
      TS_ASSERT_DELTA(outWS->getSpectrum(j).e()[bin], sqrt(2.0), 1e-6)
    }

    bin = 1;
    for (size_t j = 0; j < N_PIXELS_PER_TUBE; ++j) {
      TS_ASSERT_DELTA(outWS->getSpectrum(j).y()[bin], 2.0, 1e-6)
      TS_ASSERT_DELTA(outWS->getSpectrum(j).e()[bin], sqrt(4.0) / 2.0, 1e-6)
    }

    for (size_t i = 2; i < 5; ++i) {
      for (size_t j = 0; j < N_PIXELS_PER_TUBE; ++j) {
        TS_ASSERT_DELTA(outWS->getSpectrum(j).y()[i], 2.0, 1e-6)
        TS_ASSERT_DELTA(outWS->getSpectrum(j).e()[i], sqrt(6.0) / 3., 1e-6)
      }
    }

    bin = 5;
    for (size_t j = 0; j < N_PIXELS_PER_TUBE; ++j) {
      TS_ASSERT_DELTA(outWS->getSpectrum(j).y()[bin], 2.0, 1e-6)
      TS_ASSERT_DELTA(outWS->getSpectrum(j).e()[bin], sqrt(4.0) / 2.0, 1e-6)
    }

    bin = 6;
    for (size_t j = 0; j < N_PIXELS_PER_TUBE; ++j) {
      TS_ASSERT_DELTA(outWS->getSpectrum(j).y()[bin], 2.0, 1e-6)
      TS_ASSERT_DELTA(outWS->getSpectrum(j).e()[bin], sqrt(2.0), 1e-6)
    }

    AnalysisDataService::Instance().remove("testWS");
    AnalysisDataService::Instance().remove("outWS");
  }

  MatrixWorkspace_sptr do_standard_option(bool oneDimensional = false,
                                          bool explicitHeightAxis = false) {
    auto testWS = createTestWS(N_TUBES, N_PIXELS_PER_TUBE);

    SumOverlappingTubes alg;
    alg.initialize();
    alg.setProperty("InputWorkspaces", "testWS");
    alg.setProperty("OutputWorkspace", "outWS");
    alg.setProperty("ScatteringAngleBinning", "22.5");
    if (explicitHeightAxis)
      alg.setProperty("HeightAxis", "0.0, 0.0135");
    alg.setProperty("Normalise", false);
    if (oneDimensional)
      alg.setProperty("OutputType", "1D");
    alg.setProperty("MirrorScatteringAngles", false);
    TS_ASSERT_THROWS_NOTHING(alg.execute());

    auto outWS = boost::dynamic_pointer_cast<Mantid::API::MatrixWorkspace>(
        AnalysisDataService::Instance().retrieve("outWS"));

    const auto &xAxis = outWS->getAxis(0);
    TS_ASSERT_EQUALS(xAxis->length(), N_TUBES + 1)
    for (size_t i = 0; i < N_TUBES; ++i)
      TS_ASSERT_DELTA(xAxis->getValue(i), -101.25 + 22.5 * double(i), 1e-6)

    return outWS;
  }

  void test_normal_operation_with_2d_option() {
    auto outWS = do_standard_option();

    verifyHeightAxis(outWS);

    double totalCounts = 0.0;
    for (size_t i = 0; i < N_TUBES; ++i)
      for (size_t j = 0; j < N_PIXELS_PER_TUBE; ++j) {
        auto counts = outWS->getSpectrum(j).y()[i];
<<<<<<< HEAD
        // Tolerance on error is quite large, due to repeated rounding
=======
>>>>>>> c7418bbc
        TS_ASSERT_DELTA(outWS->getSpectrum(j).e()[i], sqrt(counts), 0.001)
        totalCounts += counts;
      }

    TS_ASSERT_DELTA(totalCounts,
                    double(N_TUBES) * double(N_PIXELS_PER_TUBE) * 2.0, 1e-6)
<<<<<<< HEAD

    // An analytic comparison is a little harder for this case, do a quick check
    // of an arbitary value
    TS_ASSERT_DELTA(outWS->getSpectrum(8).y()[2], 2., 1e-6)

=======
    TS_ASSERT_DELTA(outWS->getSpectrum(8).y()[2], 2., 1e-6)
>>>>>>> c7418bbc
    AnalysisDataService::Instance().remove("testWS");
    AnalysisDataService::Instance().remove("outWS");
  }

  void test_normal_operation_with_1d_option() {
    auto outWS = do_standard_option(true);

    const auto &yAxis = outWS->getAxis(1);
    TS_ASSERT_EQUALS(yAxis->length(), 1)
    TS_ASSERT_DELTA(yAxis->getValue(0), 0.027 * 0.5, 1e-6)

    double totalCounts = 0.0;
    for (size_t i = 0; i < N_TUBES; ++i) {
      auto counts = outWS->getSpectrum(0).y()[i];
      // Tolerance on error is quite large, due to repeated rounding
      TS_ASSERT_DELTA(outWS->getSpectrum(0).e()[i], sqrt(counts), 0.001)
      totalCounts += counts;
    }
    TS_ASSERT_DELTA(totalCounts,
                    double(N_TUBES) * double(N_PIXELS_PER_TUBE) * 2.0, 1e-6)
    TS_ASSERT_DELTA(outWS->getSpectrum(0).y()[2], 20., 1e-6)

    AnalysisDataService::Instance().remove("testWS");
    AnalysisDataService::Instance().remove("outWS");
  }

  void test_normal_operation_with_1d_option_with_height_range() {
    auto outWS = do_standard_option(true, true);

    const auto &yAxis = outWS->getAxis(1);
    TS_ASSERT_EQUALS(yAxis->length(), 1)
    TS_ASSERT_DELTA(yAxis->getValue(0), 0.027 * 0.25, 1e-6)

    double totalCounts = 0.0;
    for (size_t i = 0; i < N_TUBES; ++i) {
      auto counts = outWS->getSpectrum(0).y()[i];
      TS_ASSERT_DELTA(outWS->getSpectrum(0).e()[i], sqrt(counts), 0.001)
      totalCounts += counts;
    }

    TS_ASSERT_DELTA(totalCounts, double(N_TUBES) * double(N_PIXELS_PER_TUBE),
                    1e-6)

    // An analytic comparison is a little harder for this case, do a quick check
    // of an arbitary value
    TS_ASSERT_DELTA(outWS->getSpectrum(0).y()[2], 10., 1e-6)

    AnalysisDataService::Instance().remove("testWS");
    AnalysisDataService::Instance().remove("outWS");
  }

  void test_normal_operation_with_2d_option_with_height_range() {
    auto outWS = do_standard_option(false, true);

    const auto &yAxis = outWS->getAxis(1);
    TS_ASSERT_EQUALS(yAxis->length(), 5)
    for (size_t i = 0; i < 5; ++i)
      TS_ASSERT_DELTA(yAxis->getValue(i), 0.003 * double(i), 1e-6)

    double totalCounts = 0.0;
    for (size_t i = 0; i < N_TUBES; ++i) {
      auto counts = outWS->getSpectrum(0).y()[i];
      TS_ASSERT_DELTA(outWS->getSpectrum(0).e()[i], sqrt(counts), 0.001)
      totalCounts += counts;
    }

    TS_ASSERT_DELTA(totalCounts, 10.0, 1e-6)
    TS_ASSERT_DELTA(outWS->getSpectrum(0).y()[2], 2.0, 1e-6)

    AnalysisDataService::Instance().remove("testWS");
    AnalysisDataService::Instance().remove("outWS");
  }
};

class SumOverlappingTubesTestPerformance : public CxxTest::TestSuite {
public:
  static SumOverlappingTubesTestPerformance *createSuite() {
    return new SumOverlappingTubesTestPerformance();
  }
  static void destroySuite(SumOverlappingTubesTestPerformance *suite) {
    delete suite;
  }

  SumOverlappingTubesTestPerformance() {}

  void setUp() override {

    WorkspaceGroup_sptr group = boost::make_shared<WorkspaceGroup>();

    for (size_t i = 0; i < m_numberOfWorkspaces; ++i) {
      std::vector<double> rotations;
      for (size_t j = 0; j < 25; ++j)
        rotations.push_back(double(j * m_numberOfWorkspaces + i) * 0.1);

      auto testWS =
          createTestScanningWS(100, 128, rotations, "a" + std::to_string(i));
      group->addWorkspace(testWS);
    }

    AnalysisDataService::Instance().addOrReplace("group", group);

    m_alg.initialize();
    m_alg.setProperty("InputWorkspaces", "group");
    m_alg.setProperty("OutputWorkspace", "outWS");
    m_alg.setProperty("OutputType", "2D");
    m_alg.setProperty("ScatteringAngleBinning", "1.0");
  }

  void test_merge_d2b_like_detector_scan_workspaces() {
    TS_ASSERT_THROWS_NOTHING(m_alg.execute());
  }

  void tearDown() override {
    AnalysisDataService::Instance().remove("group");
    AnalysisDataService::Instance().remove("outWS");
    for (size_t i = 0; i < m_numberOfWorkspaces; ++i)
      AnalysisDataService::Instance().remove("a" + std::to_string(i));
  }

private:
  SumOverlappingTubes m_alg;
  size_t m_numberOfWorkspaces = 20;
};

#endif /* MANTID_ALGORITHMS_SUMOVERLAPPINGTUBESTEST_H_ */<|MERGE_RESOLUTION|>--- conflicted
+++ resolved
@@ -588,25 +588,13 @@
     for (size_t i = 0; i < N_TUBES; ++i)
       for (size_t j = 0; j < N_PIXELS_PER_TUBE; ++j) {
         auto counts = outWS->getSpectrum(j).y()[i];
-<<<<<<< HEAD
-        // Tolerance on error is quite large, due to repeated rounding
-=======
->>>>>>> c7418bbc
         TS_ASSERT_DELTA(outWS->getSpectrum(j).e()[i], sqrt(counts), 0.001)
         totalCounts += counts;
       }
 
     TS_ASSERT_DELTA(totalCounts,
                     double(N_TUBES) * double(N_PIXELS_PER_TUBE) * 2.0, 1e-6)
-<<<<<<< HEAD
-
-    // An analytic comparison is a little harder for this case, do a quick check
-    // of an arbitary value
     TS_ASSERT_DELTA(outWS->getSpectrum(8).y()[2], 2., 1e-6)
-
-=======
-    TS_ASSERT_DELTA(outWS->getSpectrum(8).y()[2], 2., 1e-6)
->>>>>>> c7418bbc
     AnalysisDataService::Instance().remove("testWS");
     AnalysisDataService::Instance().remove("outWS");
   }
