#ifndef TRANSPOSETEST_H_
#define TRANSPOSETEST_H_

#include <cxxtest/TestSuite.h>

#include "MantidTestHelpers/WorkspaceCreationHelper.h"

#include "MantidAlgorithms/Transpose.h"
#include "MantidAPI/Axis.h"
#include "MantidDataHandling/LoadRaw3.h"
#include "MantidDataObjects/RebinnedOutput.h"

using namespace Mantid::Kernel;
using namespace Mantid::API;
using namespace Mantid::Algorithms;
using namespace Mantid::DataObjects;

class TransposeTest : public CxxTest::TestSuite {
public:
  // This pair of boilerplate methods prevent the suite being created statically
  // This means the constructor isn't called when running other tests
  static TransposeTest *createSuite() { return new TransposeTest(); }
  static void destroySuite(TransposeTest *suite) {
    AnalysisDataService::Instance().clear();
    delete suite;
  }

  void testMetaInfo() {
    transpose = new Transpose();
    TS_ASSERT_EQUALS(transpose->name(), "Transpose");
    TS_ASSERT_EQUALS(transpose->version(), 1);
    delete transpose;
  }

  void testInit() {
    transpose = new Transpose();
    TS_ASSERT_THROWS_NOTHING(transpose->initialize());
    TS_ASSERT(transpose->isInitialized());
    delete transpose;
  }

  void testExec() {
    IAlgorithm *loader;
    loader = new Mantid::DataHandling::LoadRaw3;
    loader->initialize();
    loader->setPropertyValue("Filename", "IRS21360.raw");
    loader->setPropertyValue("OutputWorkspace", "transpose_irs_r");
    loader->setPropertyValue("SpectrumMin", "3");
    loader->setPropertyValue("SpectrumMax", "13");

    TS_ASSERT_THROWS_NOTHING(loader->execute());
    TS_ASSERT(loader->isExecuted());

    delete loader;

    transpose = new Transpose();

    if (!transpose->isInitialized()) {
      transpose->initialize();
    }

    // Input workspace
    MatrixWorkspace_const_sptr inputWS =
        AnalysisDataService::Instance().retrieveWS<MatrixWorkspace>(
            "transpose_irs_r");

    const size_t nHist = inputWS->getNumberHistograms();
    const size_t nBins = inputWS->blocksize();

    TS_ASSERT_THROWS(transpose->execute(), std::runtime_error);
    TS_ASSERT(!transpose->isExecuted());

    TS_ASSERT_THROWS_NOTHING(
        transpose->setPropertyValue("InputWorkspace", "transpose_irs_r"));
    TS_ASSERT_THROWS_NOTHING(
        transpose->setPropertyValue("OutputWorkspace", "transpose_irs_t"));
    TS_ASSERT_THROWS_NOTHING(transpose->execute());
    TS_ASSERT(transpose->isExecuted());

    // Get output workspace
    MatrixWorkspace_const_sptr outputWS;
    TS_ASSERT_THROWS_NOTHING(
        outputWS = AnalysisDataService::Instance().retrieveWS<MatrixWorkspace>(
            "transpose_irs_t"));

    // Dimensions
    TS_ASSERT_EQUALS(inputWS->getNumberHistograms(), outputWS->blocksize());
    TS_ASSERT_EQUALS(outputWS->getNumberHistograms(), inputWS->blocksize());

    // Units
    TS_ASSERT_EQUALS(inputWS->getAxis(0)->unit(), outputWS->getAxis(1)->unit());
    TS_ASSERT_EQUALS(outputWS->getAxis(0)->unit(), inputWS->getAxis(1)->unit());

    // Values
    TS_ASSERT_EQUALS(inputWS->y(0)[0], outputWS->y(0)[0]);
    TS_ASSERT_EQUALS(inputWS->y(nHist - 1)[nBins - 1],
                     outputWS->y(nBins - 1)[nHist - 1]);

    delete transpose;
  }

  void testRebinnedOutput() {
    RebinnedOutput_sptr inputWS =
        WorkspaceCreationHelper::CreateRebinnedOutputWorkspace();
    std::string inName = inputWS->getName();
    AnalysisDataService::Instance().addOrReplace(inName, inputWS);
    std::string outName = "rebinTrans";
    transpose = new Transpose();
    if (!transpose->isInitialized()) {
      transpose->initialize();
    }
    transpose->setPropertyValue("InputWorkspace", inName);
    transpose->setPropertyValue("OutputWorkspace", outName);
    TS_ASSERT_THROWS_NOTHING(transpose->execute());
    TS_ASSERT(transpose->isExecuted());

    RebinnedOutput_sptr outputWS;
    outputWS =
        AnalysisDataService::Instance().retrieveWS<RebinnedOutput>(outName);
    TS_ASSERT(outputWS);
    // Dimensions
    TS_ASSERT_EQUALS(inputWS->getNumberHistograms(), outputWS->blocksize());
    TS_ASSERT_EQUALS(outputWS->getNumberHistograms(), inputWS->blocksize());

    // Value
    TS_ASSERT_EQUALS(outputWS->mutableY(3)[1], inputWS->mutableY(1)[3]);
    TS_ASSERT_DELTA(outputWS->mutableE(3)[1], inputWS->mutableE(1)[3], 1.e-5);
    TS_ASSERT_EQUALS(outputWS->dataF(0).size(), 4);
    TS_ASSERT_EQUALS(outputWS->dataF(3)[1], inputWS->dataF(1)[3]);
    // Check a nan
<<<<<<< HEAD
    bool inNan = boost::math::isnan(inputWS->mutableY(0)[5]);
    bool outNan = boost::math::isnan(outputWS->mutableY(5)[0]);
=======
    bool inNan = std::isnan(inputWS->dataY(0)[5]);
    bool outNan = std::isnan(outputWS->dataY(5)[0]);
>>>>>>> 507589a0
    TS_ASSERT_EQUALS(outNan, inNan);

    delete transpose;
  }

private:
  Transpose *transpose;
};

class TransposeTestPerformance : public CxxTest::TestSuite {
public:
  // This pair of boilerplate methods prevent the suite being created statically
  // This means the constructor isn't called when running other tests
  static TransposeTestPerformance *createSuite() {
    return new TransposeTestPerformance();
  }
  static void destroySuite(TransposeTestPerformance *suite) {
    AnalysisDataService::Instance().clear();
    delete suite;
  }

  TransposeTestPerformance() {

    // set up testExecPerformance
    IAlgorithm *loader;
    loader = new Mantid::DataHandling::LoadRaw3;
    loader->initialize();
    loader->setPropertyValue("Filename", "IRS21360.raw");
    loader->setPropertyValue("OutputWorkspace", "transpose_irs_r");
    loader->setPropertyValue("SpectrumMin", "3");
    loader->setPropertyValue("SpectrumMax", "13");

    TS_ASSERT_THROWS_NOTHING(loader->execute());
    TS_ASSERT(loader->isExecuted());

    delete loader;

    // set up testRebinnedOutputPerformance
    RebinnedOutput_sptr inputWS =
        WorkspaceCreationHelper::CreateRebinnedOutputWorkspace();
    std::string inName = rebinned_inputWS;
    AnalysisDataService::Instance().addOrReplace(inName, inputWS);
  }

  void testExecPerformance() {
    // Input workspace
    Transpose transpose;
    MatrixWorkspace_const_sptr inputWS =
        AnalysisDataService::Instance().retrieveWS<MatrixWorkspace>(
            "transpose_irs_r");
    transpose.initialize();

    transpose.setPropertyValue("InputWorkspace", "transpose_irs_r");
    transpose.setPropertyValue("OutputWorkspace", "transpose_irs_t");
    TS_ASSERT_THROWS_NOTHING(transpose.execute());
    TS_ASSERT(transpose.isExecuted());
  }

  void testRebinnedOutputPerformance() {
    Transpose transpose;
    transpose.initialize();
    transpose.setPropertyValue("InputWorkspace", rebinned_inputWS);
    transpose.setPropertyValue("OutputWorkspace", rebinned_outputWS);
    TS_ASSERT_THROWS_NOTHING(transpose.execute());
    TS_ASSERT(transpose.isExecuted());
  }

  const std::string rebinned_inputWS = "rebinned_inputWS";
  const std::string rebinned_outputWS = "rebinned_outputWS";
};
#endif<|MERGE_RESOLUTION|>--- conflicted
+++ resolved
@@ -128,13 +128,8 @@
     TS_ASSERT_EQUALS(outputWS->dataF(0).size(), 4);
     TS_ASSERT_EQUALS(outputWS->dataF(3)[1], inputWS->dataF(1)[3]);
     // Check a nan
-<<<<<<< HEAD
     bool inNan = boost::math::isnan(inputWS->mutableY(0)[5]);
     bool outNan = boost::math::isnan(outputWS->mutableY(5)[0]);
-=======
-    bool inNan = std::isnan(inputWS->dataY(0)[5]);
-    bool outNan = std::isnan(outputWS->dataY(5)[0]);
->>>>>>> 507589a0
     TS_ASSERT_EQUALS(outNan, inNan);
 
     delete transpose;
