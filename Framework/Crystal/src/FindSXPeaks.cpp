--- conflicted
+++ resolved
@@ -64,12 +64,9 @@
   // ---------------------------------------------------------------
   // Peak strategies + Threshold
   // ---------------------------------------------------------------
-<<<<<<< HEAD
-=======
   auto mustBePositiveDouble = boost::make_shared<BoundedValidator<double>>();
   mustBePositiveDouble->setLower(0.0);
 
->>>>>>> 5fe79098
   std::vector<std::string> peakFindingStrategy = {strongestPeakStrategy,
                                                   allPeaksStrategy};
   declareProperty(
@@ -80,20 +77,12 @@
       "spectrum (provided there is "
       "one). This options is more performant than the AllPeaks option.\n"
       "2. AllPeaks: This strategy will find all peaks in each "
-<<<<<<< HEAD
-      "spectrum. This is slower than StrongestPeakOnly.\n");
-
-  // Declare
-  declareProperty(
-      "SignalBackground", 10.0,
-=======
       "spectrum. This is slower than StrongestPeakOnly. Note that the "
       "recommended ResolutionStrategy in this mode is AbsoluteResolution.\n");
 
   // Declare
   declareProperty(
       "SignalBackground", 10.0, mustBePositiveDouble,
->>>>>>> 5fe79098
       "Multiplication factor for the signal background. Peaks which are"
       " below the estimated background are discarded. The background is "
       "estimated"
@@ -101,11 +90,7 @@
       " by the SignalBackground property.\n");
 
   declareProperty(
-<<<<<<< HEAD
-      "AbsoluteBackground", 10.0,
-=======
       "AbsoluteBackground", 30.0, mustBePositiveDouble,
->>>>>>> 5fe79098
       "Peaks which are below the specified absolute background are discarded."
       " The background is gloabally specified for all spectra. Inspect your "
       "data in the InstrumentView to get a good feeling for the background "
@@ -154,23 +139,11 @@
       "Resolution", 0.01, mustBePositiveDouble,
       "Tolerance needed to avoid peak duplication in number of pixels");
 
-<<<<<<< HEAD
-  declareProperty("TofResolution", 5000.,
-=======
   declareProperty("TofResolution", 5000., mustBePositiveDouble,
->>>>>>> 5fe79098
                   "Absolute tolerance in time-of-flight needed to avoid peak "
                   "duplication in number of pixels. The values are specified "
                   "in microseconds.");
 
-<<<<<<< HEAD
-  declareProperty("PhiResolution", 1., "Absolute tolerance in the phi "
-                                       "coordinate needed to avoid peak "
-                                       "duplication in number of pixels. The "
-                                       "values are specified in degrees.");
-
-  declareProperty("TwoThetaResolution", 1.,
-=======
   declareProperty("PhiResolution", 1., mustBePositiveDouble,
                   "Absolute tolerance in the phi "
                   "coordinate needed to avoid peak "
@@ -178,7 +151,6 @@
                   "values are specified in degrees.");
 
   declareProperty("TwoThetaResolution", 1., mustBePositiveDouble,
->>>>>>> 5fe79098
                   "Absolute tolerance of two theta value needed to avoid peak "
                   "duplication in number of pixels. The values are specified "
                   "in degrees.");
@@ -329,11 +301,8 @@
 @param progress: a progress object
 */
 void FindSXPeaks::reducePeakList(const peakvector &pcv, Progress &progress) {
-<<<<<<< HEAD
   MatrixWorkspace_const_sptr localworkspace = getProperty("InputWorkspace");
   auto &goniometerMatrix = localworkspace->run().getGoniometer().getR();
-=======
->>>>>>> 5fe79098
   auto compareStrategy = getCompareStrategy();
   auto reductionStrategy = getReducePeakListStrategy(compareStrategy.get());
   auto finalv = reductionStrategy->reduce(pcv, progress);
