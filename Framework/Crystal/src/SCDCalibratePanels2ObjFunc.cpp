--- conflicted
+++ resolved
@@ -225,11 +225,7 @@
                                                                              std::string componentName,
                                                                              IPeaksWorkspace_sptr &pws) const {
   // rotate
-<<<<<<< HEAD
   auto rot_alg = Mantid::API::AlgorithmFactory::Instance().create("RotateInstrumentComponent", -1);
-  //
-=======
-  IAlgorithm_sptr rot_alg = Mantid::API::AlgorithmFactory::Instance().create("RotateInstrumentComponent", -1);
   // around X
   rot_alg->initialize();
   rot_alg->setChild(true);
@@ -255,7 +251,6 @@
   rot_alg->setProperty("RelativeRotation", true);
   rot_alg->executeAsChildAlg();
   // around Z
->>>>>>> 3616e788
   rot_alg->initialize();
   rot_alg->setChild(true);
   rot_alg->setLogging(LOGCHILDALG);
