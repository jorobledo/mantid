#ifndef MANTID_DIFFSPHERE_H_
#define MANTID_DIFFSPHERE_H_

//----------------------------------------------------------------------
// Includes
//----------------------------------------------------------------------
#include "DeltaFunction.h"
#include "MantidAPI/ParamFunction.h"
#include "MantidAPI/IFunction1D.h"
#include "MantidAPI/FunctionDomain.h"
#include "MantidAPI/Jacobian.h"
#include "MantidAPI/ImmutableCompositeFunction.h"
#include "DeltaFunction.h"

namespace Mantid {
namespace CurveFitting {
namespace Functions {
/**
@author Jose Borreguero, NScD
@date 11/14/2011

Copyright &copy; 2007-8 ISIS Rutherford Appleton Laboratory, NScD Oak Ridge
National Laboratory & European Spallation Source

This file is part of Mantid.

Mantid is free software; you can redistribute it and/or modify
it under the terms of the GNU General Public License as published by
the Free Software Foundation; either version 3 of the License, or
(at your option) any later version.

Mantid is distributed in the hope that it will be useful,
but WITHOUT ANY WARRANTY; without even the implied warranty of
MERCHANTABILITY or FITNESS FOR A PARTICULAR PURPOSE.  See the
GNU General Public License for more details.

You should have received a copy of the GNU General Public License
along with this program.  If not, see <http://www.gnu.org/licenses/>.

File change history is stored at: <https://github.com/mantidproject/mantid>
Code Documentation is available at: <http://doxygen.mantidproject.org>
*/

class DLLExport ElasticDiffSphere : public DeltaFunction {
public:
  /// Constructor
  ElasticDiffSphere();

  /// Destructor
<<<<<<< HEAD
  virtual ~ElasticDiffSphere() = default;
  ;
=======
  ~ElasticDiffSphere() override{};
>>>>>>> fa8a40d8

  /// overwrite IFunction base class methods
  std::string name() const override { return "ElasticDiffSphere"; }

  const std::string category() const override { return "QuasiElastic"; }

  /// A rescaling of the peak intensity
  double HeightPrefactor() const override;

  /// overwrite IFunction base class method, which declare function parameters
  void init() override;
};

/// structure to hold info on Volino's coefficients
struct xnlc {
  double x;
  size_t n;
  size_t l;
};

/// simple structure to hold a linear interpolation of factor J around its
/// numerical divergence point
struct linearJ {
  double slope;
  double intercept;
};

/* Class representing the inelastic portion of the DiffSphere algorithm.
 * Contains the 98 Lorentzians.
 */
class DLLExport InelasticDiffSphere : public API::ParamFunction,
                                      public API::IFunction1D {
public:
  InelasticDiffSphere();

<<<<<<< HEAD
  virtual ~InelasticDiffSphere() = default;
=======
  ~InelasticDiffSphere() override {}
>>>>>>> fa8a40d8

  /// overwrite IFunction base class methods
  void init() override;

  /// overwrite IFunction base class methods
  std::string name() const override { return "InelasticDiffSphere"; }

  /// overwrite IFunction base class methods
  const std::string category() const override { return "QuasiElastic"; }

  /// Calculate the (2l+1)*A_{n,l} coefficients for each Lorentzian
  std::vector<double> LorentzianCoefficients(double a) const;

protected:
  void function1D(double *out, const double *xValues,
                  const size_t nData) const override;

private:
  /// initialize the Xnl coefficients
  void initXnlCoeff();

  /// initialize the m_alpha coefficients
  void initAlphaCoeff();

  /// initialize the list of parameters for A_{n,l} linear interpolation around
  /// the indeterminacy point
  void initLinJlist();

  /// Cache Q values from the workspace
  void setWorkspace(boost::shared_ptr<const API::Workspace> ws) override;

  /// xnl coefficients
  std::vector<xnlc> m_xnl;

  /// certain coefficients invariant during fitting
  std::vector<double> m_alpha;

  /// maximum value of l in xnlist
  size_t m_lmax;

  /// linear interpolation zone around the numerical divergence of factor J
  double m_divZone;

  /// Plank's constant divided by \f$2\pi\f$, in units of meV*THz
  double m_hbar;

  /// list of linearized J values
  std::vector<linearJ> m_linearJlist;

  /// list of calculated Q values
  std::vector<double> m_qValueCache;

}; // end of class InelasticDiffSphere

class DLLExport DiffSphere : public API::ImmutableCompositeFunction {

public:
  /// Destructor
<<<<<<< HEAD
  ~DiffSphere() = default;
  ;
=======
  ~DiffSphere() override{};
>>>>>>> fa8a40d8

  /// overwrite IFunction base class methods
  std::string name() const override { return "DiffSphere"; }

  /// overwrite IFunction base class methods
  const std::string category() const override { return "QuasiElastic"; }

  /// overwrite IFunction base class methods
  virtual int version() const { return 1; }

  /// Propagate an attribute to member functions
  virtual void trickleDownAttribute(const std::string &name);

  /// Override parent definition
  virtual void declareAttribute(const std::string &name,
                                const API::IFunction::Attribute &defaultValue);

  /// Override parent definition
  void setAttribute(const std::string &attName, const Attribute &att) override;

  /// overwrite IFunction base class method, which declare function parameters
  void init() override;

private:
  boost::shared_ptr<ElasticDiffSphere>
      m_elastic; // elastic intensity of the DiffSphere structure factor
  boost::shared_ptr<InelasticDiffSphere>
      m_inelastic; // inelastic intensity of the DiffSphere structure factor
};

} // namespace Functions
} // namespace CurveFitting
} // namespace Mantid

#endif /*MANTID_DIFFSPHERE_H_*/<|MERGE_RESOLUTION|>--- conflicted
+++ resolved
@@ -46,14 +46,6 @@
   /// Constructor
   ElasticDiffSphere();
 
-  /// Destructor
-<<<<<<< HEAD
-  virtual ~ElasticDiffSphere() = default;
-  ;
-=======
-  ~ElasticDiffSphere() override{};
->>>>>>> fa8a40d8
-
   /// overwrite IFunction base class methods
   std::string name() const override { return "ElasticDiffSphere"; }
 
@@ -87,12 +79,6 @@
                                       public API::IFunction1D {
 public:
   InelasticDiffSphere();
-
-<<<<<<< HEAD
-  virtual ~InelasticDiffSphere() = default;
-=======
-  ~InelasticDiffSphere() override {}
->>>>>>> fa8a40d8
 
   /// overwrite IFunction base class methods
   void init() override;
@@ -150,13 +136,6 @@
 class DLLExport DiffSphere : public API::ImmutableCompositeFunction {
 
 public:
-  /// Destructor
-<<<<<<< HEAD
-  ~DiffSphere() = default;
-  ;
-=======
-  ~DiffSphere() override{};
->>>>>>> fa8a40d8
 
   /// overwrite IFunction base class methods
   std::string name() const override { return "DiffSphere"; }
