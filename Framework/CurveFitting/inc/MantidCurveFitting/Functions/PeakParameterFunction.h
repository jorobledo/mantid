--- conflicted
+++ resolved
@@ -48,11 +48,6 @@
       virtual public API::FunctionParameterDecorator {
 public:
   PeakParameterFunction() : FunctionParameterDecorator() {}
-<<<<<<< HEAD
-  virtual ~PeakParameterFunction() = default;
-=======
-  ~PeakParameterFunction() override {}
->>>>>>> fa8a40d8
 
   std::string name() const override { return "PeakParameterFunction"; }
 
