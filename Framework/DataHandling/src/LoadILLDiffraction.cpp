--- conflicted
+++ resolved
@@ -723,7 +723,6 @@
   return fullPath.toString();
 }
 
-<<<<<<< HEAD
 /** Adds some sample logs needed later by reduction
 */
 void LoadILLDiffraction::setSampleLogs() {
@@ -754,7 +753,7 @@
   double eFixed = WAVE_TO_E / (lambda * lambda);
   run.addLogData(new PropertyWithValue<double>("Ei", eFixed));
 }
-=======
+
 /**
  * Returns true if the file contains calibrated data
  *
@@ -770,6 +769,5 @@
   return descriptor.pathExists("/entry0/data_scan/detector_data/raw_data");
 }
 
->>>>>>> 70a50e61
 } // namespace DataHandling
 } // namespace Mantid