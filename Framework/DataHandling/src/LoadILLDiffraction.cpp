--- conflicted
+++ resolved
@@ -275,13 +275,7 @@
   } else if (m_scanType == OtherScan) {
     nBins = m_numberScanPoints;
   }
-<<<<<<< HEAD
-  m_outWorkspace = WorkspaceFactory::Instance().create("Workspace2D", nSpectra,
-                                                       nBins, nBins);
-=======
-
   m_outWorkspace = WorkspaceFactory::Instance().create("Workspace2D", nSpectra, nBins, nBins);
->>>>>>> 107e7fea
 
   // the start time is needed in the workspace when loading the parameter file
   m_outWorkspace->mutableRun().addProperty("start_time", start_time);
@@ -301,18 +295,12 @@
   const auto instrumentWorkspace = loadEmptyInstrument(start_time);
   const auto &instrument = instrumentWorkspace->getInstrument();
   auto &params = instrumentWorkspace->instrumentParameters();
-<<<<<<< HEAD
   if (m_instName == "D20") {
     m_pixelSize = instrument->getNumberParameter("pixel_size")[0];
     m_numberDeadPixels = instrument->getIntParameter("number_dead_pixels")[0];
     computeThetaOffset();
   }
-  const auto &referenceComponentPosition =
-      getReferenceComponentPosition(instrumentWorkspace);
-=======
-
   const auto &referenceComponentPosition = getReferenceComponentPosition(instrumentWorkspace);
->>>>>>> 107e7fea
 
   double refR, refTheta, refPhi;
   referenceComponentPosition.getSpherical(refR, refTheta, refPhi);
@@ -471,13 +459,10 @@
   std::vector<double> monitor = getMonitor(scan);
   auto d2bNumberPixelsInTubes = 0;
   if (m_instName == "D2B") {
-    d2bNumberPixelsInTubes = m_outWorkspace->getInstrument()->getIntParameter(
-        "number_pixels_in_tubes")[0];
+    d2bNumberPixelsInTubes = m_outWorkspace->getInstrument()->getIntParameter("number_pixels_in_tubes")[0];
   } else if (m_instName == "D20") {
-    m_numberDeadPixels = m_outWorkspace->getInstrument()->getIntParameter(
-        "number_dead_pixels")[0];
-    m_numberDetectorsActual =
-        m_resolutionMode * (D20_NUMBER_PIXELS - 2 * m_numberDeadPixels);
+    m_numberDeadPixels = m_outWorkspace->getInstrument()->getIntParameter("number_dead_pixels")[0];
+    m_numberDetectorsActual = m_resolutionMode * (D20_NUMBER_PIXELS - 2 * m_numberDeadPixels);
     cropWorkspace();
   }
   // First load the monitors
@@ -521,29 +506,23 @@
   const std::vector<double> axis = getAxis(scan);
   const std::vector<double> monitor = getMonitor(scan);
 
-<<<<<<< HEAD
   // Link the instrument
   loadStaticInstrument();
   auto d2bNumberPixelsInTubes = 0;
   if (m_instName == "D2B") {
-    d2bNumberPixelsInTubes = m_outWorkspace->getInstrument()->getIntParameter(
-        "number_pixels_in_tubes")[0];
+    d2bNumberPixelsInTubes = m_outWorkspace->getInstrument()->getIntParameter("number_pixels_in_tubes")[0];
   } else if (m_instName == "D20") {
-    m_pixelSize =
-        m_outWorkspace->getInstrument()->getNumberParameter("pixel_size")[0];
-    m_numberDeadPixels = m_outWorkspace->getInstrument()->getIntParameter(
-        "number_dead_pixels")[0];
+    m_pixelSize = m_outWorkspace->getInstrument()->getNumberParameter("pixel_size")[0];
+    m_numberDeadPixels = m_outWorkspace->getInstrument()->getIntParameter("number_dead_pixels")[0];
     computeThetaOffset();
-    m_numberDetectorsActual =
-        m_resolutionMode * (D20_NUMBER_PIXELS - 2 * m_numberDeadPixels);
+    m_numberDetectorsActual = m_resolutionMode * (D20_NUMBER_PIXELS - 2 * m_numberDeadPixels);
     cropWorkspace();
-=======
+  }
   size_t monitorIndex = 0;
   size_t startIndex = NUMBER_MONITORS;
   if (m_isSpectrometer) {
     startIndex = 0;
     monitorIndex = m_numberDetectorsActual;
->>>>>>> 107e7fea
   }
 
   // Assign monitor counts
@@ -569,19 +548,11 @@
     m_outWorkspace->mutableX(i) = axis;
   }
 
-<<<<<<< HEAD
-  // Move to the starting 2theta
-  moveTwoThetaZero(twoTheta0);
-=======
-  // Link the instrument
-  loadStaticInstrument();
   if (!m_isSpectrometer) {
     // Move to the starting 2theta
     moveTwoThetaZero(twoTheta0);
   }
->>>>>>> 107e7fea
-}
-
+}
 /**
  * Loads the scanned_variables/variables_names block
  */
@@ -778,18 +749,11 @@
       m_resolutionMode = m_numberDetectorsRead / D20_NUMBER_PIXELS;
       size_t activePixels = D20_NUMBER_PIXELS;
       m_numberDetectorsActual = m_resolutionMode * activePixels;
-<<<<<<< HEAD
       auto const tolerance = 0.05; // tolerance due to not including number of
                                    // dead pixels at this moment
       if (static_cast<double>(m_resolutionMode) > 3 + tolerance ||
           static_cast<double>(m_resolutionMode) < 1 - tolerance) {
-        throw std::runtime_error("Unknown resolution mode for instrument " +
-                                 m_instName);
-=======
-
-      if (m_resolutionMode > 3 || m_resolutionMode < 1) {
         throw std::runtime_error("Unknown resolution mode for instrument " + m_instName);
->>>>>>> 107e7fea
       }
       if (static_cast<double>(m_resolutionMode) > 1 - tolerance &&
           static_cast<double>(m_resolutionMode) < 1 + tolerance) {
@@ -878,15 +842,8 @@
   } else if (m_scanType == OtherScan) {
     scanTypeStr = "OtherScan";
   }
-<<<<<<< HEAD
-  run.addLogData(
-      new PropertyWithValue<std::string>("ScanType", std::move(scanTypeStr)));
-  run.addLogData(new PropertyWithValue<double>(
-      "PixelSize", m_pixelSize / static_cast<double>(m_resolutionMode)));
-=======
   run.addLogData(new PropertyWithValue<std::string>("ScanType", std::move(scanTypeStr)));
-  run.addLogData(new PropertyWithValue<double>("PixelSize", D20_PIXEL_SIZE / static_cast<double>(m_resolutionMode)));
->>>>>>> 107e7fea
+  run.addLogData(new PropertyWithValue<double>("PixelSize", m_pixelSize / static_cast<double>(m_resolutionMode)));
   std::string resModeStr = "Nominal";
   if (m_resolutionMode == 1) {
     resModeStr = "Low";
@@ -927,8 +884,8 @@
  * Computes the 2theta offset of the decoder for D20
  */
 void LoadILLDiffraction::computeThetaOffset() {
-  m_offsetTheta = static_cast<double>(m_numberDeadPixels) * m_pixelSize -
-                  m_pixelSize / (static_cast<double>(m_resolutionMode) * 2);
+  m_offsetTheta =
+      static_cast<double>(m_numberDeadPixels) * m_pixelSize - m_pixelSize / (static_cast<double>(m_resolutionMode) * 2);
 }
 
 /**
