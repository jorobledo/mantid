#include "MantidDataHandling/LoadILLReflectometry.h"

#include "MantidAPI/Axis.h"
#include "MantidAPI/FileProperty.h"
#include "MantidAPI/FunctionFactory.h"
#include "MantidAPI/IPeakFunction.h"
#include "MantidAPI/MatrixWorkspace.h"
#include "MantidAPI/RegisterFileLoader.h"
#include "MantidAPI/SpectrumInfo.h"
#include "MantidAPI/WorkspaceFactory.h"
#include "MantidDataObjects/TableWorkspace.h"
#include "MantidHistogramData/LinearGenerator.h"
#include "MantidKernel/BoundedValidator.h"
#include "MantidKernel/EnabledWhenProperty.h"
#include "MantidKernel/ListValidator.h"
#include "MantidKernel/OptionalBool.h"
#include "MantidKernel/Quat.h"
#include "MantidKernel/UnitFactory.h"
#include "MantidDataObjects/Workspace2D.h"
#include "MantidDataObjects/WorkspaceCreation.h"

namespace {
/// A struct for information needed for detector angle calibration.
struct PeakInfo {
  double detectorAngle;
  double detectorDistance;
  double peakCentre;
};

/** Convert degrees to radians.
 *  @param x an angle in degrees
 *  @return the angle in radians
 */
constexpr double inRad(const double x) { return x * M_PI / 180; }

/** Convert radians to degrees.
 *  @param x an angle in radians
 *  @return the angle in degrees
 */
constexpr double inDeg(const double x) { return x * 180 / M_PI; }

/** Convert millimeters to meters.
 *  @param x a distance in millimeters
 *  @return the distance in meters
 */
constexpr double inMeter(const double x) { return x * 1e-3; }

/** Create a table with data needed for detector angle calibration.
 * @param info data to be written to the table
 * @return a TableWorkspace containing the beam position info
 */
Mantid::API::ITableWorkspace_sptr
createPeakPositionTable(const PeakInfo &info) {
  auto table = Mantid::API::WorkspaceFactory::Instance().createTable();
  table->addColumn("double", "DetectorAngle");
  table->addColumn("double", "DetectorDistance");
  table->addColumn("double", "PeakCentre");
  table->appendRow();
  auto col = table->getColumn("DetectorAngle");
  col->cell<double>(0) = info.detectorAngle;
  col = table->getColumn("DetectorDistance");
  col->cell<double>(0) = info.detectorDistance;
  col = table->getColumn("PeakCentre");
  col->cell<double>(0) = info.peakCentre;
  return table;
}

/** Strip monitors from the beginning and end of a workspace.
 *  @param ws a workspace to work on
 *  @return begin and end ws indices for non-monitor histograms
 */
std::pair<size_t, size_t>
fitIntegrationWSIndexRange(const Mantid::API::MatrixWorkspace &ws) {
  const size_t nHisto = ws.getNumberHistograms();
  size_t begin = 0;
  const auto &spectrumInfo = ws.spectrumInfo();
  for (size_t i = 0; i < nHisto; ++i) {
    if (!spectrumInfo.isMonitor(i)) {
      break;
    }
    ++begin;
  }
  size_t end = nHisto - 1;
  for (ptrdiff_t i = static_cast<ptrdiff_t>(nHisto) - 1; i != 0; --i) {
    if (!spectrumInfo.isMonitor(i)) {
      break;
    }
    --end;
  }
  return std::pair<size_t, size_t>{begin, end};
}

/** Construct a DirectBeamMeasurement object from a beam position table.
 *  @param table a beam position TableWorkspace
 *  @return a DirectBeamMeasurement object corresonding to the table parameter.
 */
<<<<<<< HEAD
PeakInfo
parseBeamPositionTable(const Mantid::API::ITableWorkspace &table) {
=======
PeakInfo parseBeamPositionTable(const Mantid::API::ITableWorkspace &table) {
>>>>>>> 11b5bfbf
  if (table.rowCount() != 1) {
    throw std::runtime_error("BeamPosition table should have a single row.");
  }
  PeakInfo p;
  auto col = table.getColumn("DetectorAngle");
  p.detectorAngle = col->cell<double>(0);
  col = table.getColumn("DetectorDistance");
  p.detectorDistance = col->cell<double>(0);
  col = table.getColumn("PeakCentre");
  p.peakCentre = col->cell<double>(0);
  return p;
}

/** Calculate the offset angle between detector center and peak.
 *  @param peakCentre peak centre in pixels.
 *  @param detectorCentre detector centre in pixels.
 *  @param pixelWidth pixel width in meters.
 *  @param detectorDistance detector-sample distance in meters.
 *  @return the offset angle.
 */
<<<<<<< HEAD
double offsetAngle(const double peakCentre, const double detectorCentre, const double pixelWidth, const double detectorDistance) {
=======
double offsetAngle(const double peakCentre, const double detectorCentre,
                   const double pixelWidth, const double detectorDistance) {
>>>>>>> 11b5bfbf
  const double offsetWidth = (detectorCentre - peakCentre) * pixelWidth;
  return inDeg(std::atan2(offsetWidth, detectorDistance));
}

/** Fill the X values of the first histogram of ws with values 0, 1, 2,...
 *  @param ws a workspace to modify
 */
void rebinIntegralWorkspace(Mantid::API::MatrixWorkspace &ws) {
  auto &xs = ws.mutableX(0);
  std::iota(xs.begin(), xs.end(), 0.0);
}

/// Enumerations to define the rotation plane of the detector.
enum class RotationPlane { horizontal, vertical };

/** Calculate the detector position from given parameters.
 *  @param plane rotation plane of the detector
 *  @param distance sample to detector centre distance in meters
 *  @param angle an angle between the Z axis and the detector in degrees
 *  @return a vector pointing to the new detector centre
 */
Mantid::Kernel::V3D detectorPosition(const RotationPlane plane,
                                     const double distance,
                                     const double angle) {
  const double a = inRad(angle);
  double x, y, z;
  switch (plane) {
  case RotationPlane::horizontal:
    x = distance * std::sin(a);
    y = 0;
    z = distance * std::cos(a);
    break;
  case RotationPlane::vertical:
    x = 0;
    y = distance * std::sin(a);
    z = distance * std::cos(a);
    break;
  }
  return Mantid::Kernel::V3D(x, y, z);
}

/** Calculates the detector rotation such that it faces the origin.
 *  @param plane rotation plane of the detectorPosition
 *  @param angle an angle between the Z axis and the detector in degrees
 *  @return the calculated rotation transformation
 */
Mantid::Kernel::Quat detectorFaceRotation(const RotationPlane plane,
                                          const double angle) {
  const Mantid::Kernel::V3D axis = [plane]() {
    double x, y;
    switch (plane) {
    case RotationPlane::horizontal:
      x = 0;
      y = 1;
      break;
    case RotationPlane::vertical:
      x = -1;
      y = 0;
      break;
    }
    return Mantid::Kernel::V3D(x, y, 0);
  }();
  return Mantid::Kernel::Quat(angle, axis);
}
} // anonymous namespace

namespace Mantid {
namespace DataHandling {

using namespace Kernel;
using namespace API;
using namespace NeXus;

// Register the algorithm into the AlgorithmFactory
DECLARE_NEXUS_FILELOADER_ALGORITHM(LoadILLReflectometry)

/**
 * Return the confidence with this algorithm can load the file
 * @param descriptor A descriptor for the file
 * @returns An integer specifying the confidence level. 0 indicates it will not
 * be used
 */
int LoadILLReflectometry::confidence(
    Kernel::NexusDescriptor &descriptor) const {

  // fields existent only at the ILL
  if ((descriptor.pathExists("/entry0/wavelength") || // ILL D17
       descriptor.pathExists("/entry0/theta"))        // ILL Figaro
      &&
      descriptor.pathExists("/entry0/experiment_identifier") &&
      descriptor.pathExists("/entry0/mode") &&
      (descriptor.pathExists("/entry0/instrument/VirtualChopper") || // ILL D17
       descriptor.pathExists("/entry0/instrument/Theta")) // ILL Figaro
      )
    return 80;
  else
    return 0;
}

/// Initialize the algorithm's properties.
void LoadILLReflectometry::init() {
  declareProperty(Kernel::make_unique<FileProperty>("Filename", std::string(),
                                                    FileProperty::Load, ".nxs",
                                                    Direction::Input),
                  "Name of the Nexus file to load");

  declareProperty(Kernel::make_unique<WorkspaceProperty<>>(
                      "OutputWorkspace", std::string(), Direction::Output),
                  "Name of the output workspace");

  declareProperty(Kernel::make_unique<WorkspaceProperty<ITableWorkspace>>(
                      "OutputBeamPosition", std::string(), Direction::Output,
                      PropertyMode::Optional),
                  "Name of the fitted beam position output workspace");

  declareProperty(Kernel::make_unique<WorkspaceProperty<ITableWorkspace>>(
                      "BeamPosition", std::string(), Direction::Input,
                      PropertyMode::Optional),
                  "A workspace defining the beam position; used to calculate "
                  "the Bragg angle");

  declareProperty("BraggAngle", EMPTY_DBL(),
                  "User defined Bragg angle in degrees");
  const std::vector<std::string> availableUnits{"Wavelength", "TimeOfFlight"};
  declareProperty("XUnit", "Wavelength",
                  boost::make_shared<StringListValidator>(availableUnits),
                  "X unit of the OutputWorkspace");
}

/**
 * Validate inputs
 * @returns a string map containing the error messages
 */
std::map<std::string, std::string> LoadILLReflectometry::validateInputs() {
  std::map<std::string, std::string> result;
  return result;
}

/// Execute the algorithm.
void LoadILLReflectometry::exec() {
  // open the root node
  NeXus::NXRoot root(getPropertyValue("Filename"));
  NXEntry firstEntry{root.openFirstEntry()};
  // load Monitor details: n. monitors x monitor contents
  std::vector<std::vector<int>> monitorsData{loadMonitors(firstEntry)};
  // set instrument specific names of Nexus file entries
  initNames(firstEntry);
  // load Data details (number of tubes, channels, etc)
  loadDataDetails(firstEntry);
  // initialise workspace
  initWorkspace(monitorsData);
  // load the instrument from the IDF if it exists
  loadInstrument();
  // get properties
  loadNexusEntriesIntoProperties();
  // load data into the workspace
  loadData(firstEntry, monitorsData, getXValues());
  root.close();
  firstEntry.close();
  // position the source
  placeSource();
  // position the detector
  placeDetector();
  convertTofToWavelength();
  // Set the output workspace property
  setProperty("OutputWorkspace", m_localWorkspace);
} // exec

/// Run the Child Algorithm LoadInstrument.
void LoadILLReflectometry::loadInstrument() {
  // execute the Child Algorithm. Catch and log any error, but don't stop.
  g_log.debug("Loading instrument definition...");
  try {
    IAlgorithm_sptr loadInst = createChildAlgorithm("LoadInstrument");
    loadInst->setPropertyValue("InstrumentName", m_instrumentName);
    loadInst->setProperty("RewriteSpectraMap",
                          Mantid::Kernel::OptionalBool(true));
    loadInst->setProperty<MatrixWorkspace_sptr>("Workspace", m_localWorkspace);
    loadInst->executeAsChildAlg();
  } catch (std::runtime_error &e) {
    g_log.information()
        << "Unable to succesfully run LoadInstrument child algorithm: "
        << e.what() << '\n';
  }
}

/**
  * Init names of member variables based on instrument specific NeXus file
  * entries
  *
  * @param entry :: the NeXus file entry
  */
void LoadILLReflectometry::initNames(NeXus::NXEntry &entry) {
  std::string instrumentNamePath = m_loader.findInstrumentNexusPath(entry);
  m_instrumentName = entry.getString(instrumentNamePath.append("/name"));
  if (m_instrumentName.empty())
    throw std::runtime_error(
        "Cannot set the instrument name from the Nexus file!");
  // In NeXus files names are: D17 and figaro. The instrument
  // definition is independent and names start with a capital letter. This
  // loader follows its convention.
  boost::to_lower(m_instrumentName);
  m_instrumentName[0] = char((std::toupper(m_instrumentName[0])));
  g_log.debug() << "Instrument name: " << m_instrumentName << '\n';
  if (m_instrumentName == "D17") {
    m_detectorDistance = "det";
    m_detectorAngleName = "dan.value";
    m_sampleAngleName = "san.value";
    m_offsetFrom = "VirtualChopper";
    m_offsetName = "open_offset";
    m_pixelCentre = 127.5;
    m_chopper1Name = "Chopper1";
    m_chopper2Name = "Chopper2";
  } else if (m_instrumentName == "Figaro") {
    // TODO Figaro's detector position should be calculated from
    // some motor positions, not from DTR and some offset value.
    m_detectorDistance = "DTR";
    // TODO Figaro's detector angle may need to be calculated
    // from some motor positions instead.
    m_detectorAngleName = "VirtualAxis.DAN_actual_angle";
    m_sampleAngleName = "CollAngle.actual_coll_angle";
    m_offsetFrom = "CollAngle";
    m_offsetName = "openOffset";
    m_pixelCentre = 127.5;
    // Figaro: find out which of the four choppers are used
    NXFloat firstChopper =
        entry.openNXFloat("instrument/ChopperSetting/firstChopper");
    firstChopper.load();
    NXFloat secondChopper =
        entry.openNXFloat("instrument/ChopperSetting/secondChopper");
    secondChopper.load();
    m_chopper1Name = "CH" + std::to_string(int(firstChopper[0]));
    m_chopper2Name = "CH" + std::to_string(int(secondChopper[0]));
  }
  // get acquisition mode
  NXInt acqMode = entry.openNXInt("acquisition_mode");
  acqMode.load();
  m_acqMode = acqMode[0];
  m_acqMode ? g_log.debug("TOF mode") : g_log.debug("Monochromatic Mode");
}

/// Call child algorithm ConvertUnits for conversion from TOF to wavelength
void LoadILLReflectometry::convertTofToWavelength() {
  if (m_acqMode && (getPropertyValue("XUnit") == "Wavelength")) {
    auto convertToWavelength =
        createChildAlgorithm("ConvertUnits", -1, -1, true);
    convertToWavelength->initialize();
    convertToWavelength->setProperty<MatrixWorkspace_sptr>("InputWorkspace",
                                                           m_localWorkspace);
    convertToWavelength->setProperty<MatrixWorkspace_sptr>("OutputWorkspace",
                                                           m_localWorkspace);
    convertToWavelength->setPropertyValue("Target", "Wavelength");
    convertToWavelength->executeAsChildAlg();
  }
}

/**
 * Creates the workspace and initialises member variables with
 * the corresponding values
 *
 * @param monitorsData :: Monitors data already loaded
 */
void LoadILLReflectometry::initWorkspace(
    const std::vector<std::vector<int>> &monitorsData) {

  g_log.debug() << "Number of monitors: " << monitorsData.size() << '\n';
  for (size_t i = 0; i < monitorsData.size(); ++i) {
    if (monitorsData[i].size() != m_numberOfChannels)
      g_log.debug() << "Data size of monitor ID " << i << " is "
                    << monitorsData[i].size() << '\n';
  }
  // create the workspace
  try {
    m_localWorkspace = WorkspaceFactory::Instance().create(
        "Workspace2D", m_numberOfHistograms + monitorsData.size(),
        m_numberOfChannels + 1, m_numberOfChannels);
  } catch (std::out_of_range &) {
    throw std::runtime_error(
        "Workspace2D cannot be created, check number of histograms (" +
        std::to_string(m_numberOfHistograms) + "), monitors (" +
        std::to_string(monitorsData.size()) + "), and channels (" +
        std::to_string(m_numberOfChannels) + '\n');
  }
  if (m_acqMode)
    m_localWorkspace->getAxis(0)->unit() =
        UnitFactory::Instance().create("TOF");
  m_localWorkspace->setYUnitLabel("Counts");
  m_localWorkspace->mutableRun().addProperty("Facility", std::string("ILL"));
}

/**
 * Load Data details (number of tubes, channels, etc)
 *
 * @param entry First entry of nexus file
 */
void LoadILLReflectometry::loadDataDetails(NeXus::NXEntry &entry) {
  // PSD data D17 256 x 1 x 1000
  // PSD data Figaro 1 x 256 x 1000

  if (m_acqMode) {
    NXFloat timeOfFlight = entry.openNXFloat("instrument/PSD/time_of_flight");
    timeOfFlight.load();
    m_channelWidth = static_cast<double>(timeOfFlight[0]);
    m_numberOfChannels = size_t(timeOfFlight[1]);
    m_tofDelay = timeOfFlight[2];
    if (m_instrumentName == "Figaro") {
      NXFloat eDelay = entry.openNXFloat("instrument/Theta/edelay_delay");
      eDelay.load();
      m_tofDelay += static_cast<double>(eDelay[0]);
    }
  } else { // monochromatic mode
    m_numberOfChannels = 1;
  }

  NXInt nChannels = entry.openNXInt("instrument/PSD/detsize");
  nChannels.load();
  m_numberOfHistograms = nChannels[0];

  std::string widthName;
  if (m_instrumentName == "D17")
    widthName = "mppx";
  else if (m_instrumentName == "Figaro")
    widthName = "mppy";

  NXFloat pixelWidth = entry.openNXFloat("instrument/PSD/" + widthName);
  pixelWidth.load();
  m_pixelWidth = inMeter(static_cast<double>(pixelWidth[0]));

  g_log.debug()
      << "Please note that ILL reflectometry instruments have "
         "several tubes, after integration one "
         "tube remains in the Nexus file.\n Number of tubes (banks): 1\n";
  g_log.debug() << "Number of pixels per tube (number of detectors and number "
                   "of histograms): " << m_numberOfHistograms << '\n';
  g_log.debug() << "Number of time channels: " << m_numberOfChannels << '\n';
  g_log.debug() << "Channel width: " << m_channelWidth << " 1e-6 sec\n";
  g_log.debug() << "TOF delay: " << m_tofDelay << '\n';
  g_log.debug() << "Pixel width: " << m_pixelWidth << '\n';
}

double LoadILLReflectometry::doubleFromRun(const std::string &entryName) const {
  return m_localWorkspace->run().getPropertyValueAsType<double>(entryName);
}

/**
 * Load single monitor
 *
 * @param entry :: The Nexus entry
 * @param monitor_data :: A std::string containing the Nexus path to the monitor
 *data
 * @return monitor :: A std::vector containing monitor values
 */
std::vector<int>
LoadILLReflectometry::loadSingleMonitor(NeXus::NXEntry &entry,
                                        const std::string &monitor_data) {
  NXData dataGroup = entry.openNXData(monitor_data);
  NXInt data = dataGroup.openIntData();
  // load counts
  data.load();
  return std::vector<int>(data(), data() + data.size());
}

/**
 * Load monitor data
 *
 * @param entry :: The Nexus entry
 * @return :: A std::vector of vectors of monitors containing monitor values
 */
std::vector<std::vector<int>>
LoadILLReflectometry::loadMonitors(NeXus::NXEntry &entry) {
  g_log.debug("Read monitor data...");
  // vector of monitors with one entry
  const std::vector<std::vector<int>> monitors{
      loadSingleMonitor(entry, "monitor1/data"),
      loadSingleMonitor(entry, "monitor2/data")};
  return monitors;
}

/**
 * Determine x values (unit time-of-flight)
 *
 * @return :: vector holding the x values
 */
std::vector<double> LoadILLReflectometry::getXValues() {
  std::vector<double> xVals;             // no initialisation
  xVals.reserve(m_numberOfChannels + 1); // reserve memory
  try {
    if (m_acqMode) {
      std::string chopper{"Chopper"};
      double chop1Speed{0.0}, chop1Phase{0.0}, chop2Speed{0.0}, chop2Phase{0.0};
      if (m_instrumentName == "D17") {
        // TODO: This is a temporary hack. It seems that some VirtualChopper
        // fields in the NeXus files are mixed so we need to load chopper 1
        // phase from the chopper2_speed_average field.
        chop1Speed = doubleFromRun("VirtualChopper.chopper1_speed_average");
<<<<<<< HEAD
        chop1Phase = doubleFromRun("VirtualChopper.chopper2_speed_average");
        // TODO: This is a temporary hack, see above.
        chop2Speed = doubleFromRun("VirtualChopper.chopper1_phase_average");
=======
        chop1Phase = doubleFromRun("VirtualChopper.chopper1_phase_average");
        chop2Speed = doubleFromRun("VirtualChopper.chopper2_speed_average");
>>>>>>> 11b5bfbf
        chop2Phase = doubleFromRun("VirtualChopper.chopper2_phase_average");
      } else if (m_instrumentName == "Figaro") {
        chop1Phase = doubleFromRun(m_chopper1Name + ".phase");
        // Chopper 1 phase on Figaro is set to an arbitrary value (999.9)
<<<<<<< HEAD
        if (chop1Phase > 360.0) chop1Phase = 0.0;
=======
        if (chop1Phase > 360.0)
          chop1Phase = 0.0;
>>>>>>> 11b5bfbf
      }
      const double POFF = doubleFromRun(m_offsetFrom + ".poff");
      const double openOffset =
          doubleFromRun(m_offsetFrom + "." + m_offsetName);
      if (m_instrumentName == "D17" && chop1Speed != 0.0 && chop2Speed != 0.0 &&
          chop2Phase != 0.0) {
        // virtual chopper entries are valid
        chopper = "Virtual chopper";
      } else {
        // use chopper values
        chop1Speed = doubleFromRun(m_chopper1Name + ".rotation_speed");
        chop2Speed = doubleFromRun(m_chopper2Name + ".rotation_speed");
        chop2Phase = doubleFromRun(m_chopper2Name + ".phase");
      }
      // logging
      g_log.debug() << "Poff: " << POFF << '\n';
      g_log.debug() << "Open offset: " << openOffset << '\n';
      g_log.debug() << "Chopper 1 phase: " << chop1Phase << '\n';
      g_log.debug() << chopper << " 1 speed: " << chop1Speed << '\n';
      g_log.debug() << chopper << " 2 phase: " << chop2Phase << '\n';
      g_log.debug() << chopper << " 2 speed: " << chop2Speed << '\n';

      if (chop1Speed <= 0.0) {
        g_log.error() << "First chopper velocity " << chop1Speed
                      << ". Check you NeXus file.\n";
      }
      const double chopWindow = 45.0;
<<<<<<< HEAD
      const double t_TOF2 =
          m_tofDelay -
          1.e+6 * 60.0 * (POFF - chopWindow + chop2Phase - chop1Phase + openOffset) /
              (2.0 * 360 * chop1Speed);
=======
      const double t_TOF2 = m_tofDelay -
                            1.e+6 * 60.0 * (POFF - chopWindow + chop2Phase -
                                            chop1Phase + openOffset) /
                                (2.0 * 360 * chop1Speed);
>>>>>>> 11b5bfbf
      g_log.debug() << "t_TOF2: " << t_TOF2 << '\n';
      // compute tof values
      xVals.emplace_back(t_TOF2 - 0.5 * m_channelWidth);
      for (int channelIndex = 0;
           channelIndex < static_cast<int>(m_numberOfChannels);
           ++channelIndex) {
        const double t_TOF1 = (channelIndex + 0.5) * m_channelWidth;
        xVals.push_back(t_TOF1 + t_TOF2);
      }
    } else {
      g_log.debug("Time channel index for axis description \n");
      for (size_t t = 0; t <= m_numberOfChannels; ++t)
        xVals.push_back(double(t));
    }
  } catch (std::runtime_error &e) {
    g_log.information() << "Unable to access NeXus file entry: " << e.what()
                        << '\n';
  }
  return xVals;
}

/**
 * Load data from nexus file
 *
 * @param entry :: The Nexus file entry
 * @param monitorsData :: Monitors data already loaded
 * @param xVals :: X values
 */
void LoadILLReflectometry::loadData(
    NeXus::NXEntry &entry, const std::vector<std::vector<int>> &monitorsData,
    const std::vector<double> &xVals) {
  g_log.debug("Loading data...");
  NXData dataGroup = entry.openNXData("data");
  NXInt data = dataGroup.openIntData();
  // load the counts from the file into memory
  data.load();
  const size_t nb_monitors = monitorsData.size();
  Progress progress(this, 0, 1, m_numberOfHistograms + nb_monitors);

  // write monitors
  if (!xVals.empty()) {
    HistogramData::BinEdges binEdges(xVals);
    // write data
    for (size_t j = 0; j < m_numberOfHistograms; ++j) {
      const int *data_p = &data(0, static_cast<int>(j), 0);
      const HistogramData::Counts counts(data_p, data_p + m_numberOfChannels);
      m_localWorkspace->setHistogram(j, binEdges, std::move(counts));
      progress.report();
      for (size_t im = 0; im < nb_monitors; ++im) {
        const int *monitor_p = monitorsData[im].data();
        const HistogramData::Counts counts(monitor_p,
                                           monitor_p + m_numberOfChannels);
        m_localWorkspace->setHistogram(im + m_numberOfHistograms, binEdges,
                                       std::move(counts));
        progress.report();
      }
    }
  } else
    g_log.debug("Vector of x values is empty");
} // LoadILLIndirect::loadData

/**
 * Use the LoadHelper utility to load most of the nexus entries into workspace
 * sample log properties
 */
void LoadILLReflectometry::loadNexusEntriesIntoProperties() {
  g_log.debug("Building properties...");
  // Open NeXus file
  const std::string filename{getPropertyValue("Filename")};
  NXhandle nxfileID;
  NXstatus stat = NXopen(filename.c_str(), NXACC_READ, &nxfileID);
  if (stat == NX_ERROR)
    throw Kernel::Exception::FileError("Unable to open File:", filename);
  m_loader.addNexusFieldsToWsRun(nxfileID, m_localWorkspace->mutableRun());
  stat = NXclose(&nxfileID);
}

/**
  * Gaussian fit to determine peak position.
  *
  * @return :: detector position of the peak: Gaussian fit and position
  * of the maximum (serves as start value for the optimization)
  */
double LoadILLReflectometry::fitReflectometryPeak() {
  size_t startIndex;
  size_t endIndex;
  std::tie(startIndex, endIndex) =
      fitIntegrationWSIndexRange(*m_localWorkspace);
  IAlgorithm_sptr integration = createChildAlgorithm("Integration");
  integration->initialize();
  integration->setProperty("InputWorkspace", m_localWorkspace);
  integration->setProperty("OutputWorkspace", "__unused_for_child");
  integration->setProperty("StartWorkspaceIndex", static_cast<int>(startIndex));
  integration->setProperty("EndWorkspaceIndex", static_cast<int>(endIndex));
  integration->execute();
  MatrixWorkspace_sptr integralWS = integration->getProperty("OutputWorkspace");
  IAlgorithm_sptr transpose = createChildAlgorithm("Transpose");
  transpose->initialize();
  transpose->setProperty("InputWorkspace", integralWS);
  transpose->setProperty("OutputWorkspace", "__unused_for_child");
  transpose->execute();
  integralWS = transpose->getProperty("OutputWorkspace");
  rebinIntegralWorkspace(*integralWS);
  // determine initial height: maximum value
  const auto maxValueIt =
      std::max_element(integralWS->y(0).cbegin(), integralWS->y(0).cend());
  const double height = *maxValueIt;
  // determine initial centre: index of the maximum value
  const size_t maxIndex = std::distance(integralWS->y(0).cbegin(), maxValueIt);
  const double centreByMax = static_cast<double>(maxIndex);
  g_log.debug() << "Peak maximum position: " << centreByMax << '\n';
  // determine sigma
  auto lessThanHalfMax = [height](const double x) { return x < 0.5 * height; };
  using IterType = HistogramData::HistogramY::const_iterator;
  std::reverse_iterator<IterType> revMaxValueIt{maxValueIt};
  auto revMinFwhmIt =
      std::find_if(revMaxValueIt, integralWS->y(0).crend(), lessThanHalfMax);
  auto maxFwhmIt =
      std::find_if(maxValueIt, integralWS->y(0).cend(), lessThanHalfMax);
  std::reverse_iterator<IterType> revMaxFwhmIt{maxFwhmIt};
  const double fwhm =
      static_cast<double>(std::distance(revMaxFwhmIt, revMinFwhmIt) + 1);
  g_log.debug() << "Initial fwhm (fixed window at half maximum): " << fwhm
                << '\n';
  // generate Gaussian
  auto func = API::FunctionFactory::Instance().createFunction("Gaussian");
  auto initialGaussian = boost::dynamic_pointer_cast<API::IPeakFunction>(func);
  initialGaussian->setHeight(height);
  initialGaussian->setCentre(centreByMax);
  initialGaussian->setFwhm(fwhm);
  // call Fit child algorithm
  API::IAlgorithm_sptr fitGaussian = createChildAlgorithm("Fit");
  fitGaussian->initialize();
  fitGaussian->setProperty(
      "Function", boost::dynamic_pointer_cast<API::IFunction>(initialGaussian));
  fitGaussian->setProperty("InputWorkspace", integralWS);
  bool success = fitGaussian->execute();
  if (!success)
    g_log.warning("Fit not successful, using position of max value.\n");
  else
    g_log.debug() << "Sigma: " << initialGaussian->fwhm() << '\n';
  const double centre = success ? initialGaussian->centre() : centreByMax;
  g_log.debug() << "Estimated peak position: " << centre << '\n';
  return centre;
}

/** Compute the detector and the Bragg angles.
 *  @return a pair where first is detector angle and second the Bragg angle.
 */
std::pair<double, double> LoadILLReflectometry::detectorAndBraggAngles() {
  ITableWorkspace_const_sptr posTable = getProperty("BeamPosition");
  const double peakCentre = fitReflectometryPeak();
  const double nominalDetectorAngle = doubleFromRun(m_detectorAngleName);
  g_log.debug() << "Using detector angle (degrees) " << m_detectorAngleName
                << ": " << nominalDetectorAngle << '\n';
  if (!isDefault("OutputBeamPosition")) {
    PeakInfo p;
    p.detectorAngle = nominalDetectorAngle;
    p.detectorDistance = sampleDetectorDistance();
    p.peakCentre = peakCentre;
    setProperty("OutputBeamPosition", createPeakPositionTable(p));
  }
  const double userAngle = getProperty("BraggAngle");
<<<<<<< HEAD
  const double offset = offsetAngle(peakCentre, m_pixelCentre, m_pixelWidth, m_detectorDistanceValue);
  if (!posTable) {
    if (userAngle == EMPTY_DBL()) {
      const double bragg = (nominalDetectorAngle + offset) / 2;
      return std::make_pair(nominalDetectorAngle, bragg);
    }
    const double userDetectorAngle = 2 * userAngle - offset;
    return std::make_pair(userDetectorAngle, userAngle);
  }
  const auto dbPeak = parseBeamPositionTable(*posTable);
  const double dbOffset = offsetAngle(dbPeak.peakCentre, m_pixelCentre, m_pixelWidth, dbPeak.detectorDistance);
  if (userAngle == EMPTY_DBL()) {
    const double detectorAngle = nominalDetectorAngle - dbPeak.detectorAngle - 2 * dbOffset + offset;
    const double bragg = (detectorAngle + offset) / 2;
    return std::make_pair(detectorAngle, bragg);
  }
  const double userDetectorAngle = 2 * userAngle - offset + (dbOffset - offset);
  return std::make_pair(userDetectorAngle, userAngle);
=======
  const double offset = offsetAngle(peakCentre, m_pixelCentre, m_pixelWidth,
                                    m_detectorDistanceValue);
  m_log.debug() << "Beam offset angle: " << offset << '\n';
  if (userAngle != EMPTY_DBL()) {
    if (posTable) {
      g_log.notice() << "Ignoring BeamPosition, using BraggAngle instead.";
    }
    const double userDetectorAngle = 2 * userAngle - offset;
    return std::make_pair(userDetectorAngle, userAngle);
  }
  if (!posTable) {
    const double bragg = (nominalDetectorAngle + offset) / 2;
    return std::make_pair(nominalDetectorAngle, bragg);
  }
  const auto dbPeak = parseBeamPositionTable(*posTable);
  const double dbOffset = offsetAngle(dbPeak.peakCentre, m_pixelCentre,
                                      m_pixelWidth, dbPeak.detectorDistance);
  m_log.debug() << "Direct beam offset angle: " << dbOffset << '\n';
  const double detectorAngle =
      nominalDetectorAngle - dbPeak.detectorAngle - dbOffset;
  m_log.debug() << "Direct beam calibrated detector angle: " << detectorAngle
                << '\n';
  const double bragg = (detectorAngle + offset) / 2;
  return std::make_pair(detectorAngle, bragg);
>>>>>>> 11b5bfbf
}

/// Update detector position according to data file
void LoadILLReflectometry::placeDetector() {
  g_log.debug("Move the detector bank \n");
  double dist = doubleFromRun(m_detectorDistance + ".value");
  m_detectorDistanceValue = inMeter(dist);
  // TODO offset_value cannot be used like this for Figaro.
  if (m_instrumentName == "Figaro")
    dist += doubleFromRun(m_detectorDistance + ".offset_value");
  g_log.debug() << "Sample-detector distance: " << m_detectorDistanceValue
                << "m.\n";
  double detectorAngle;
  double braggAngle;
  std::tie(detectorAngle, braggAngle) = detectorAndBraggAngles();
  // incident angle for using the algorithm ConvertToReflectometryQ
  // TODO Doesn't seem to work with ConvertToReflectometryQ. Maybe they
  //      expect a time series?
  // TODO They are moving to 2theta in ISIS reflectometry algorithms.
  m_localWorkspace->mutableRun().addProperty("stheta", inRad(braggAngle));
  const std::string componentName = "detector";
  const RotationPlane rotPlane = [this]() {
    if (m_instrumentName == "D17")
      return RotationPlane::horizontal;
    else if (m_instrumentName == "Figaro")
      return RotationPlane::vertical;
    else
      return RotationPlane::horizontal;
  }();
  const auto newpos =
      detectorPosition(rotPlane, m_detectorDistanceValue, detectorAngle);
  m_loader.moveComponent(m_localWorkspace, componentName, newpos);
  // apply a local rotation to stay perpendicular to the beam
  const auto rotation = detectorFaceRotation(rotPlane, detectorAngle);
  m_loader.rotateComponent(m_localWorkspace, componentName, rotation);
}

/// Update source position.
void LoadILLReflectometry::placeSource() {
  const double dist = sourceSampleDistance();
  g_log.debug() << "Source-sample distance " << dist << "m.\n";
  const std::string source = "chopper1";
  const V3D newPos{0.0, 0.0, -dist};
  m_loader.moveComponent(m_localWorkspace, source, newPos);
}

/** Return the sample to detector distance for the current instrument.
 *  @return the sample to detector distance in meters
 */
double LoadILLReflectometry::sampleDetectorDistance() const {
  // TODO This is incorrect for Figaro.
  double dist = inMeter(doubleFromRun(m_detectorDistance + ".value"));
  if (m_instrumentName == "Figaro")
    dist -= inMeter(doubleFromRun(m_detectorDistance + ".offset_value"));
  return dist;
}

/** Return the source to sample distance for the current instrument.
 *  @return the source to sample distance in meters
 */
double LoadILLReflectometry::sourceSampleDistance() const {
  if (m_instrumentName == "D17") {
    const double pairCentre = doubleFromRun("VirtualChopper.dist_chop_samp");
    // Chopper pair separation is in cm in sample logs.
    const double pairSeparation = doubleFromRun("Distance.ChopperGap") / 100;
    return pairCentre - 0.5 * pairSeparation;
  } else if (m_instrumentName == "Figaro") {
    return inMeter(doubleFromRun("ChopperSetting.chopperpair_sample_distance"));
  }
  std::ostringstream out;
  out << "sourceSampleDistance: unknown instrument " << m_instrumentName;
  throw std::runtime_error(out.str());
}

} // namespace DataHandling
} // namespace Mantid<|MERGE_RESOLUTION|>--- conflicted
+++ resolved
@@ -94,12 +94,7 @@
  *  @param table a beam position TableWorkspace
  *  @return a DirectBeamMeasurement object corresonding to the table parameter.
  */
-<<<<<<< HEAD
-PeakInfo
-parseBeamPositionTable(const Mantid::API::ITableWorkspace &table) {
-=======
 PeakInfo parseBeamPositionTable(const Mantid::API::ITableWorkspace &table) {
->>>>>>> 11b5bfbf
   if (table.rowCount() != 1) {
     throw std::runtime_error("BeamPosition table should have a single row.");
   }
@@ -120,12 +115,8 @@
  *  @param detectorDistance detector-sample distance in meters.
  *  @return the offset angle.
  */
-<<<<<<< HEAD
-double offsetAngle(const double peakCentre, const double detectorCentre, const double pixelWidth, const double detectorDistance) {
-=======
 double offsetAngle(const double peakCentre, const double detectorCentre,
                    const double pixelWidth, const double detectorDistance) {
->>>>>>> 11b5bfbf
   const double offsetWidth = (detectorCentre - peakCentre) * pixelWidth;
   return inDeg(std::atan2(offsetWidth, detectorDistance));
 }
@@ -517,28 +508,15 @@
       std::string chopper{"Chopper"};
       double chop1Speed{0.0}, chop1Phase{0.0}, chop2Speed{0.0}, chop2Phase{0.0};
       if (m_instrumentName == "D17") {
-        // TODO: This is a temporary hack. It seems that some VirtualChopper
-        // fields in the NeXus files are mixed so we need to load chopper 1
-        // phase from the chopper2_speed_average field.
         chop1Speed = doubleFromRun("VirtualChopper.chopper1_speed_average");
-<<<<<<< HEAD
-        chop1Phase = doubleFromRun("VirtualChopper.chopper2_speed_average");
-        // TODO: This is a temporary hack, see above.
-        chop2Speed = doubleFromRun("VirtualChopper.chopper1_phase_average");
-=======
         chop1Phase = doubleFromRun("VirtualChopper.chopper1_phase_average");
         chop2Speed = doubleFromRun("VirtualChopper.chopper2_speed_average");
->>>>>>> 11b5bfbf
         chop2Phase = doubleFromRun("VirtualChopper.chopper2_phase_average");
       } else if (m_instrumentName == "Figaro") {
         chop1Phase = doubleFromRun(m_chopper1Name + ".phase");
         // Chopper 1 phase on Figaro is set to an arbitrary value (999.9)
-<<<<<<< HEAD
-        if (chop1Phase > 360.0) chop1Phase = 0.0;
-=======
         if (chop1Phase > 360.0)
           chop1Phase = 0.0;
->>>>>>> 11b5bfbf
       }
       const double POFF = doubleFromRun(m_offsetFrom + ".poff");
       const double openOffset =
@@ -566,17 +544,10 @@
                       << ". Check you NeXus file.\n";
       }
       const double chopWindow = 45.0;
-<<<<<<< HEAD
-      const double t_TOF2 =
-          m_tofDelay -
-          1.e+6 * 60.0 * (POFF - chopWindow + chop2Phase - chop1Phase + openOffset) /
-              (2.0 * 360 * chop1Speed);
-=======
       const double t_TOF2 = m_tofDelay -
                             1.e+6 * 60.0 * (POFF - chopWindow + chop2Phase -
                                             chop1Phase + openOffset) /
                                 (2.0 * 360 * chop1Speed);
->>>>>>> 11b5bfbf
       g_log.debug() << "t_TOF2: " << t_TOF2 << '\n';
       // compute tof values
       xVals.emplace_back(t_TOF2 - 0.5 * m_channelWidth);
@@ -740,26 +711,6 @@
     setProperty("OutputBeamPosition", createPeakPositionTable(p));
   }
   const double userAngle = getProperty("BraggAngle");
-<<<<<<< HEAD
-  const double offset = offsetAngle(peakCentre, m_pixelCentre, m_pixelWidth, m_detectorDistanceValue);
-  if (!posTable) {
-    if (userAngle == EMPTY_DBL()) {
-      const double bragg = (nominalDetectorAngle + offset) / 2;
-      return std::make_pair(nominalDetectorAngle, bragg);
-    }
-    const double userDetectorAngle = 2 * userAngle - offset;
-    return std::make_pair(userDetectorAngle, userAngle);
-  }
-  const auto dbPeak = parseBeamPositionTable(*posTable);
-  const double dbOffset = offsetAngle(dbPeak.peakCentre, m_pixelCentre, m_pixelWidth, dbPeak.detectorDistance);
-  if (userAngle == EMPTY_DBL()) {
-    const double detectorAngle = nominalDetectorAngle - dbPeak.detectorAngle - 2 * dbOffset + offset;
-    const double bragg = (detectorAngle + offset) / 2;
-    return std::make_pair(detectorAngle, bragg);
-  }
-  const double userDetectorAngle = 2 * userAngle - offset + (dbOffset - offset);
-  return std::make_pair(userDetectorAngle, userAngle);
-=======
   const double offset = offsetAngle(peakCentre, m_pixelCentre, m_pixelWidth,
                                     m_detectorDistanceValue);
   m_log.debug() << "Beam offset angle: " << offset << '\n';
@@ -784,7 +735,6 @@
                 << '\n';
   const double bragg = (detectorAngle + offset) / 2;
   return std::make_pair(detectorAngle, bragg);
->>>>>>> 11b5bfbf
 }
 
 /// Update detector position according to data file
