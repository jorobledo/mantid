--- conflicted
+++ resolved
@@ -177,140 +177,6 @@
 
 } // namespace
 
-<<<<<<< HEAD
-void LoadNexusProcessed::extractMappingInfoNew(NXEntry &mtd_entry) {
-
-  NXInstrument inst =
-      mtd_entry.openNXInstrument("instrument"); // TODO called be called
-                                                // something else though not at
-                                                // present!
-
-  auto &spectrumNumbers = m_spectrumNumbers;
-  auto &detectorIds = m_detectorIds;
-  auto &detectorCounts = m_detectorCounts;
-  for (const auto &group : inst.groups()) {
-    if (group.nxclass == "NXdetector") {
-      NXDetector detgroup = inst.openNXDetector(group.nxname);
-
-      // Load the spectrum numbers
-      NXInt spectra_block = detgroup.openNXInt("spectra");
-      spectra_block.load();
-      const size_t nSpecEntries = spectra_block.dim0();
-      auto data = spectra_block.sharedBuffer();
-      size_t currentSize = spectrumNumbers.size();
-      spectrumNumbers.resize(currentSize + nSpecEntries, 0);
-      // Append spectrum numbers
-      for (size_t i = 0; i < nSpecEntries; ++i) {
-        spectrumNumbers[i + currentSize] = data[i];
-      }
-
-      // Load the detector ids
-      NXInt det_index = detgroup.openNXInt("detector_list");
-      det_index.load();
-      size_t nDetEntries = det_index.dim0();
-      currentSize = detectorIds.size();
-      data = det_index.sharedBuffer();
-      detectorIds.resize(currentSize + nDetEntries, 0);
-      for (size_t i = 0; i < nDetEntries; ++i) {
-        detectorIds[i + currentSize] = data[i];
-      }
-
-      // Load the number of detectors per spectra
-      NXInt det_counts = detgroup.openNXInt("detector_count");
-      det_counts.load();
-      size_t nDetCounts = det_counts.dim0();
-      currentSize = detectorCounts.size();
-      data = det_counts.sharedBuffer();
-      detectorCounts.resize(currentSize + nDetCounts, 0);
-      size_t dataSum = 0;
-      for (size_t i = 0; i < nDetCounts; ++i) {
-        const int dataVal = data[i];
-        dataSum += dataVal;
-        detectorCounts[i + currentSize] = dataVal;
-      }
-
-      if (nDetCounts != nSpecEntries) {
-        throw std::runtime_error("Bad file. Has different number of entries in "
-                                 "spec and detector_count datasets");
-      }
-      if (dataSum != nDetEntries) {
-        throw std::runtime_error("Bad file. detector_counts sum does not match "
-                                 "the number of detectors given by number of "
-                                 "detector_list entries");
-      }
-
-      detgroup.close();
-    }
-  }
-  inst.close();
-}
-/**
- * Attempt to load nexus geometry. Should fail without exception if not
- * possible.
- *
- * Caveats are:
- * 1. Only works for input files where there is a single NXEntry. Does nothing
- * otherwise.
- * 2. Is only applied after attempted instrument loading in the legacy fashion
- * that happens as part of loadEntry. So you will still get warning+error
- * messages from that even if this succeeds
- *
- * @param ws : Input workspace onto which instrument will get attached
- * @param nWorkspaceEntries : number of entries
- * @param logger : to write to
- * @param filename : filename to load from.
- * @return true if successful
- */
-bool LoadNexusProcessed::loadNexusGeometry(Workspace &ws,
-                                           const int nWorkspaceEntries,
-                                           Kernel::Logger &logger,
-                                           const std::string &filename) {
-  if (nWorkspaceEntries == 1) {
-    if (auto *matrixWs = dynamic_cast<MatrixWorkspace *>(&ws)) {
-      try {
-        using namespace Mantid::NexusGeometry;
-        auto instrument = NexusGeometry::NexusGeometryParser::createInstrument(
-            filename, NexusGeometry::makeLogger(&logger));
-        matrixWs->setInstrument(
-            Geometry::Instrument_const_sptr(std::move(instrument)));
-
-        auto &detInfo = matrixWs->detectorInfo();
-        if (m_detectorIds.size() != detInfo.size()) {
-          logger.warning("New style mappings will not be loaded. Detector "
-                         "mappings do not match number of detectors in "
-                         "geometry");
-          return false;
-        }
-        Indexing::IndexInfo info(m_spectrumNumbers);
-        std::vector<SpectrumDefinition> definitions;
-        definitions.reserve(m_spectrumNumbers.size());
-        size_t detCounter = 0;
-        for (size_t i = 0; i < m_spectrumNumbers.size(); ++i) {
-          // counts gives number of detectors per spectrum
-          size_t counts = m_detectorCounts[i];
-          SpectrumDefinition def;
-          // Add the number of detectors known to be associated with this
-          // spectrum
-          for (size_t j = 0; j < counts; ++j, ++detCounter) {
-            def.add(detInfo.indexOf(m_detectorIds[detCounter]));
-          }
-          definitions.push_back(def);
-        }
-        info.setSpectrumDefinitions(definitions);
-        matrixWs->setIndexInfo(info);
-        return true;
-      } catch (std::exception &e) {
-        logger.warning(e.what());
-      } catch (H5::Exception &e) {
-        logger.warning(e.getDetailMsg());
-      }
-    }
-  }
-  return false;
-} // namespace DataHandling
-
-=======
->>>>>>> df09561f
 /// Default constructor
 LoadNexusProcessed::LoadNexusProcessed()
     : m_shared_bins(false), m_xbins(0), m_axis1vals(), m_list(false),
