--- conflicted
+++ resolved
@@ -111,12 +111,8 @@
   }
 
   void test_diffraction_bats() {
-<<<<<<< HEAD
-    // checks bats in the older version of IN16B diffraction mode
-=======
     // checks loading IN16B diffraction data acquired in bats mode with the data
     // written in the older way in the Nexus
->>>>>>> 8558780b
     LoadILLIndirect2 loader;
     TS_ASSERT_THROWS_NOTHING(loader.initialize())
     TS_ASSERT(loader.isInitialized())
@@ -142,12 +138,8 @@
     AnalysisDataService::Instance().clear();
   }
   void test_diffraction_doppler() {
-<<<<<<< HEAD
-    // checks doppler in the newer version of IN16B diffraction mode
-=======
     // checks loading IN16B diffration data acquired in Doppler mode with the
     // data written in the newer way in the Nexus
->>>>>>> 8558780b
     LoadILLIndirect2 loader;
     TS_ASSERT_THROWS_NOTHING(loader.initialize())
     TS_ASSERT(loader.isInitialized())
