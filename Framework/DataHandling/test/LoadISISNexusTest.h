#ifndef LOADISISNEXUSTEST_H_
#define LOADISISNEXUSTEST_H_

#include <cxxtest/TestSuite.h>

#include "MantidGeometry/IDTypes.h"
#include "MantidGeometry/Instrument.h"
#include "MantidKernel/TimeSeriesProperty.h"
#include "MantidKernel/ArrayProperty.h"
#include "MantidKernel/LogFilter.h"
#include "MantidKernel/FilteredTimeSeriesProperty.h"

#include "MantidAPI/AnalysisDataService.h"
#include "MantidAPI/MatrixWorkspace.h"
#include "MantidAPI/FrameworkManager.h"
#include "MantidAPI/WorkspaceGroup.h"

#include "MantidDataHandling/LoadISISNexus2.h"

#include <cmath>

using namespace Mantid::API;
using namespace Mantid::Kernel;
using namespace Mantid::DataHandling;

class LoadISISNexusTest : public CxxTest::TestSuite {
private:
  // Helper method to fetch the log property entry corresponding to period.
  Property *fetchPeriodLog(MatrixWorkspace_sptr workspace,
                           int expectedPeriodNumber) {
    std::stringstream period_number_stream;
    period_number_stream << expectedPeriodNumber;
    std::string log_name = "period " + period_number_stream.str();
    Property *p = workspace->run().getLogData(log_name);
    return p;
  }

  // Helper method to fetch the log property entry corresponding to the current
  // period.
  Property *fetchCurrentPeriodLog(MatrixWorkspace_sptr workspace) {
    Property *p = workspace->run().getLogData("current_period");
    return p;
  }

  // Helper method to check that the log data contains a specific period number
  // entry.
  void checkPeriodLogData(MatrixWorkspace_sptr workspace,
                          int expectedPeriodNumber) {
    Property *p = NULL;
    TS_ASSERT_THROWS_NOTHING(
        p = fetchPeriodLog(workspace, expectedPeriodNumber));
    TS_ASSERT(p != NULL)
    TSM_ASSERT_THROWS("Shouldn't have a period less than the expected entry",
                      fetchPeriodLog(workspace, expectedPeriodNumber - 1),
                      Mantid::Kernel::Exception::NotFoundError);
    TSM_ASSERT_THROWS("Shouldn't have a period greater than the expected entry",
                      fetchPeriodLog(workspace, expectedPeriodNumber + 1),
                      Mantid::Kernel::Exception::NotFoundError);
    Mantid::Kernel::TimeSeriesProperty<bool> *period_property =
        dynamic_cast<Mantid::Kernel::TimeSeriesProperty<bool> *>(p);
    TS_ASSERT(period_property);
    // Check that the logs also contain a current_period property.
    Property *current_period_log = fetchCurrentPeriodLog(workspace);
    TS_ASSERT_EQUALS(expectedPeriodNumber,
                     atoi(current_period_log->value().c_str()));

    // Check time series properties have been filtered by period
    p = NULL;
    TSM_ASSERT_THROWS_NOTHING("Cannot retrieve stheta log",
                              p = workspace->run().getLogData("stheta"));
    auto stheta = dynamic_cast<FilteredTimeSeriesProperty<double> *>(p);
    TSM_ASSERT("stheta log has not been converted to a FilteredTimeSeries",
               stheta);
    TS_ASSERT(42 > stheta->size());
  }

public:
  void testExecMonSeparated() {
    Mantid::API::FrameworkManager::Instance();
    LoadISISNexus2 ld;
    ld.initialize();
    ld.setPropertyValue("Filename", "LOQ49886.nxs");
    ld.setPropertyValue("OutputWorkspace", "outWS");
    ld.setPropertyValue("LoadMonitors", "1"); // should read "Separate"
    TS_ASSERT_THROWS_NOTHING(ld.execute());
    TS_ASSERT(ld.isExecuted());

    MatrixWorkspace_sptr ws =
        AnalysisDataService::Instance().retrieveWS<MatrixWorkspace>("outWS");
    MatrixWorkspace_sptr mon_ws =
        AnalysisDataService::Instance().retrieveWS<MatrixWorkspace>(
            "outWS_monitors");

    TS_ASSERT_EQUALS(ws->blocksize(), 5);
    TS_ASSERT_EQUALS(ws->getNumberHistograms(), 17790);

    TS_ASSERT_EQUALS(mon_ws->blocksize(), 5);
    TS_ASSERT_EQUALS(mon_ws->getNumberHistograms(), 2);

    // Two monitors which form two first spectra are excluded by load separately

    // spectrum with ID 5 is now spectrum N 3 as 2 monitors
    TS_ASSERT_EQUALS(ws->readY(5 - 2)[1], 1.);
    TS_ASSERT_EQUALS(ws->getSpectrum(5 - 2)->getSpectrumNo(), 6);
    TS_ASSERT_EQUALS(*(ws->getSpectrum(5 - 2)->getDetectorIDs().begin()), 6);
    // spectrum with ID 7 is now spectrum N 4
    TS_ASSERT_EQUALS(ws->readY(6 - 2)[0], 1.);
    TS_ASSERT_EQUALS(ws->getSpectrum(6 - 2)->getSpectrumNo(), 7);
    TS_ASSERT_EQUALS(*(ws->getSpectrum(6 - 2)->getDetectorIDs().begin()), 7);
    //
    TS_ASSERT_EQUALS(ws->readY(8 - 2)[3], 1.);

    TS_ASSERT_EQUALS(mon_ws->readX(0)[0], 5.);
    TS_ASSERT_EQUALS(mon_ws->readX(0)[1], 4005.);
    TS_ASSERT_EQUALS(mon_ws->readX(0)[2], 8005.);

    // these spectra are not loaded as above so their values are different
    // (occasionally 0)
    TS_ASSERT_EQUALS(mon_ws->readY(0)[1], 0);
    TS_ASSERT_EQUALS(mon_ws->readY(1)[0], 0.);
    TS_ASSERT_EQUALS(mon_ws->readY(0)[3], 0.);

    const std::vector<Property *> &logs = mon_ws->run().getLogData();
    for (size_t i = 0; i < logs.size(); ++i)
      std::cerr << logs[i]->name() << "\n";
    TS_ASSERT_EQUALS(logs.size(), 62);

    std::string header =
        mon_ws->run().getPropertyValueAsType<std::string>("run_header");
    TS_ASSERT_EQUALS(86, header.size());
    TS_ASSERT_EQUALS("LOQ 49886 Team LOQ             Quiet Count, ISIS Off, N "
                     "28-APR-2009  09:20:29     0.00",
                     header);

    TimeSeriesProperty<std::string> *slog =
        dynamic_cast<TimeSeriesProperty<std::string> *>(
            mon_ws->run().getLogData("icp_event"));
    TS_ASSERT(slog);
    std::string str = slog->value();
    TS_ASSERT_EQUALS(str.size(), 1023);
    TS_ASSERT_EQUALS(str.substr(0, 37),
                     "2009-Apr-28 09:20:29  CHANGE_PERIOD 1");

    slog = dynamic_cast<TimeSeriesProperty<std::string> *>(
        mon_ws->run().getLogData("icp_debug"));
    TS_ASSERT(slog);
    TS_ASSERT_EQUALS(slog->size(), 50);

    AnalysisDataService::Instance().remove("outWS");
    AnalysisDataService::Instance().remove("outWS_monitors");
  }

  void testExec() {
    Mantid::API::FrameworkManager::Instance();
    LoadISISNexus2 ld;
    ld.initialize();
    ld.setPropertyValue("Filename", "LOQ49886.nxs");
    ld.setPropertyValue("OutputWorkspace", "outWS");
    TS_ASSERT_THROWS_NOTHING(ld.execute());
    TS_ASSERT(ld.isExecuted());

    MatrixWorkspace_sptr ws =
        AnalysisDataService::Instance().retrieveWS<MatrixWorkspace>("outWS");
    TS_ASSERT_EQUALS(ws->blocksize(), 5);
    TS_ASSERT_EQUALS(ws->getNumberHistograms(), 17792);
    TS_ASSERT_EQUALS(ws->readX(0)[0], 5.);
    TS_ASSERT_EQUALS(ws->readX(0)[1], 4005.);
    TS_ASSERT_EQUALS(ws->readX(0)[2], 8005.);
    TS_ASSERT_EQUALS(ws->getSpectrum(0)->getSpectrumNo(), 1);
    TS_ASSERT_EQUALS(*(ws->getSpectrum(0)->getDetectorIDs().begin()), 1);

    TS_ASSERT_EQUALS(ws->readY(5)[1], 1.);
    TS_ASSERT_EQUALS(ws->getSpectrum(5)->getSpectrumNo(), 6);
    TS_ASSERT_EQUALS(*(ws->getSpectrum(5)->getDetectorIDs().begin()), 6);
    TS_ASSERT_EQUALS(ws->readY(6)[0], 1.);
    TS_ASSERT_EQUALS(ws->getSpectrum(6)->getSpectrumNo(), 7);
    TS_ASSERT_EQUALS(*(ws->getSpectrum(6)->getDetectorIDs().begin()), 7);
    TS_ASSERT_EQUALS(ws->readY(8)[3], 1.);
    TS_ASSERT_EQUALS(ws->getSpectrum(8)->getSpectrumNo(), 9);
    TS_ASSERT_EQUALS(*(ws->getSpectrum(8)->getDetectorIDs().begin()), 9);

    TS_ASSERT_EQUALS(ws->readY(13)[1], 1.);
    TS_ASSERT_EQUALS(ws->getSpectrum(13)->getSpectrumNo(), 14);
    TS_ASSERT_EQUALS(*(ws->getSpectrum(13)->getDetectorIDs().begin()), 14);
    TS_ASSERT_EQUALS(ws->readY(17)[1], 2.);
    TS_ASSERT_EQUALS(ws->getSpectrum(17)->getSpectrumNo(), 18);
    TS_ASSERT_EQUALS(*(ws->getSpectrum(17)->getDetectorIDs().begin()), 18);
    TS_ASSERT_EQUALS(ws->readY(18)[1], 1.);
    TS_ASSERT_EQUALS(ws->getSpectrum(18)->getSpectrumNo(), 19);
    TS_ASSERT_EQUALS(*(ws->getSpectrum(18)->getDetectorIDs().begin()), 19);

    TS_ASSERT_EQUALS(ws->readY(33)[2], 1.);
    TS_ASSERT_EQUALS(ws->getSpectrum(33)->getSpectrumNo(), 34);
    TS_ASSERT_EQUALS(*(ws->getSpectrum(33)->getDetectorIDs().begin()), 34);
    TS_ASSERT_EQUALS(ws->readY(34)[1], 1.);
    TS_ASSERT_EQUALS(ws->getSpectrum(34)->getSpectrumNo(), 35);
    TS_ASSERT_EQUALS(*(ws->getSpectrum(34)->getDetectorIDs().begin()), 35);

    TS_ASSERT_EQUALS(ws->readY(37)[3], 1.);
    TS_ASSERT_EQUALS(ws->readY(37)[4], 1.);
    TS_ASSERT_EQUALS(ws->getSpectrum(37)->getSpectrumNo(), 38);
    TS_ASSERT_EQUALS(*(ws->getSpectrum(37)->getDetectorIDs().begin()), 38);

    TS_ASSERT_EQUALS(ws->getSpectrum(1234)->getDetectorIDs().size(), 1);
    TS_ASSERT_EQUALS(*(ws->getSpectrum(1234)->getDetectorIDs().begin()), 1235);

    TS_ASSERT_EQUALS(ws->getSpectrum(1234)->getSpectrumNo(), 1235);
    TS_ASSERT(ws->getSpectrum(1234)->hasDetectorID(1235));

    const std::vector<Property *> &logs = ws->run().getLogData();
    TS_ASSERT_EQUALS(logs.size(), 62);

    std::string header =
        ws->run().getPropertyValueAsType<std::string>("run_header");
    TS_ASSERT_EQUALS(86, header.size());
    TS_ASSERT_EQUALS("LOQ 49886 Team LOQ             Quiet Count, ISIS Off, N "
                     "28-APR-2009  09:20:29     0.00",
                     header);

    TimeSeriesProperty<std::string> *slog =
        dynamic_cast<TimeSeriesProperty<std::string> *>(
            ws->run().getLogData("icp_event"));
    TS_ASSERT(slog);
    std::string str = slog->value();
    TS_ASSERT_EQUALS(str.size(), 1023);
    TS_ASSERT_EQUALS(str.substr(0, 37),
                     "2009-Apr-28 09:20:29  CHANGE_PERIOD 1");

    slog = dynamic_cast<TimeSeriesProperty<std::string> *>(
        ws->run().getLogData("icp_debug"));
    TS_ASSERT(slog);
    TS_ASSERT_EQUALS(slog->size(), 50);

    TimeSeriesProperty<int> *ilog = dynamic_cast<TimeSeriesProperty<int> *>(
        ws->run().getLogData("total_counts"));
    TS_ASSERT(ilog);
    TS_ASSERT_EQUALS(ilog->size(), 172);

    ilog =
        dynamic_cast<TimeSeriesProperty<int> *>(ws->run().getLogData("period"));
    TS_ASSERT(ilog);
    TS_ASSERT_EQUALS(ilog->size(), 172);

    TimeSeriesProperty<double> *dlog =
        dynamic_cast<TimeSeriesProperty<double> *>(
            ws->run().getLogData("proton_charge"));
    TS_ASSERT(dlog);
    TS_ASSERT_EQUALS(dlog->size(), 172);

    TimeSeriesProperty<bool> *blog = dynamic_cast<TimeSeriesProperty<bool> *>(
        ws->run().getLogData("period 1"));
    TS_ASSERT(blog);
    TS_ASSERT_EQUALS(blog->size(), 1);

    blog = dynamic_cast<TimeSeriesProperty<bool> *>(
        ws->run().getLogData("running"));
    TS_ASSERT(blog);
    TS_ASSERT_EQUALS(blog->size(), 6);

    TS_ASSERT_EQUALS(ws->sample().getName(), "PMMA_SAN25_1.5%_TRANS_150");

    Property *l_property = ws->run().getLogData("run_number");
    TS_ASSERT_EQUALS(l_property->value(), "49886");
    AnalysisDataService::Instance().remove("outWS");
  }
  void testExec2() {
    Mantid::API::FrameworkManager::Instance();
    LoadISISNexus2 ld;
    ld.initialize();
    ld.setPropertyValue("Filename", "LOQ49886.nxs");
    ld.setPropertyValue("OutputWorkspace", "outWS");
    ld.setPropertyValue("SpectrumMin", "10");
    ld.setPropertyValue("SpectrumMax", "20");
    ld.setPropertyValue("SpectrumList", "5,34,35,38");
    TS_ASSERT_THROWS_NOTHING(ld.execute());
    TS_ASSERT(ld.isExecuted());

    MatrixWorkspace_sptr ws =
        AnalysisDataService::Instance().retrieveWS<MatrixWorkspace>("outWS");
    TS_ASSERT_EQUALS(ws->blocksize(), 5);
    TS_ASSERT_EQUALS(ws->getNumberHistograms(), 15);

    TS_ASSERT_EQUALS(ws->readX(0)[0], 5.);
    TS_ASSERT_EQUALS(ws->readX(0)[1], 4005.);
    TS_ASSERT_EQUALS(ws->readX(0)[2], 8005.);
    TS_ASSERT_EQUALS(ws->getSpectrum(0)->getSpectrumNo(), 5);
    TS_ASSERT_EQUALS(*(ws->getSpectrum(0)->getDetectorIDs().begin()), 5);

    // these spectra are not loaded as above so their values are different
    // (occasionally 0)
    TSM_ASSERT_EQUALS("Total workspace spectra N13, index 1 is occasionally 1 ",
                      ws->readY(5)[1], 1.);
    TS_ASSERT_EQUALS(ws->getSpectrum(5)->getSpectrumNo(), 14);
    TS_ASSERT_EQUALS(*(ws->getSpectrum(5)->getDetectorIDs().begin()), 14);
    TS_ASSERT_EQUALS(ws->readY(6)[0], 0.);
    TS_ASSERT_EQUALS(ws->getSpectrum(6)->getSpectrumNo(), 15);
    TS_ASSERT_EQUALS(*(ws->getSpectrum(6)->getDetectorIDs().begin()), 15);
    TS_ASSERT_EQUALS(ws->readY(8)[3], 0.);
    TS_ASSERT_EQUALS(ws->getSpectrum(8)->getSpectrumNo(), 17);
    TS_ASSERT_EQUALS(*(ws->getSpectrum(8)->getDetectorIDs().begin()), 17);

    // look at the same values as the full loader above
    TS_ASSERT_EQUALS(ws->readY(13 - 8)[1], 1.);
    TS_ASSERT_EQUALS(ws->getSpectrum(13 - 8)->getSpectrumNo(), 14);
    TS_ASSERT_EQUALS(*(ws->getSpectrum(13 - 8)->getDetectorIDs().begin()), 14);

    TS_ASSERT_EQUALS(ws->readY(17 - 8)[1], 2.);
    TS_ASSERT_EQUALS(ws->getSpectrum(17 - 8)->getSpectrumNo(), 18);
    TS_ASSERT_EQUALS(*(ws->getSpectrum(17 - 8)->getDetectorIDs().begin()), 18);
    TS_ASSERT_EQUALS(ws->readY(18 - 8)[1], 1.);
    TS_ASSERT_EQUALS(ws->getSpectrum(18 - 8)->getSpectrumNo(), 19);
    TS_ASSERT_EQUALS(*(ws->getSpectrum(18 - 8)->getDetectorIDs().begin()), 19);

    // look at the same values as the full loader above
    TS_ASSERT_EQUALS(ws->readY(33 - 21)[2], 1.);
    TS_ASSERT_EQUALS(ws->getSpectrum(33 - 21)->getSpectrumNo(), 34);
    TS_ASSERT_EQUALS(*(ws->getSpectrum(33 - 21)->getDetectorIDs().begin()), 34);
    TS_ASSERT_EQUALS(ws->readY(34 - 21)[1], 1.);
    TS_ASSERT_EQUALS(ws->getSpectrum(34 - 21)->getSpectrumNo(), 35);
    TS_ASSERT_EQUALS(*(ws->getSpectrum(34 - 21)->getDetectorIDs().begin()), 35);
    TS_ASSERT_EQUALS(ws->readY(37 - 23)[3], 1.);
    TS_ASSERT_EQUALS(ws->readY(37 - 23)[4], 1.);
    TS_ASSERT_EQUALS(ws->getSpectrum(37 - 23)->getSpectrumNo(), 38);
    TS_ASSERT_EQUALS(*(ws->getSpectrum(37 - 23)->getDetectorIDs().begin()), 38);

    TS_ASSERT_EQUALS(ws->getSpectrum(0)->getSpectrumNo(), 5);
    TS_ASSERT_EQUALS(*(ws->getSpectrum(0)->getDetectorIDs().begin()), 5);
    TS_ASSERT(ws->getSpectrum(0)->hasDetectorID(5));

    TS_ASSERT_EQUALS(ws->getSpectrum(1)->getSpectrumNo(), 10);
    TS_ASSERT_EQUALS(*(ws->getSpectrum(1)->getDetectorIDs().begin()), 10);
    TS_ASSERT(ws->getSpectrum(1)->hasDetectorID(10));

<<<<<<< HEAD
    std::vector<size_t> spectNum2WSInd;
    Mantid::specnum_t offset;
    ws->getSpectrumToWorkspaceIndexVector(spectNum2WSInd, offset);
=======
    Mantid::specid_t offset;
    auto spectNum2WSInd = ws->getSpectrumToWorkspaceIndexVector(offset);
>>>>>>> 377089d0
    TS_ASSERT_EQUALS(38 + offset + 1, spectNum2WSInd.size());
    size_t sample[] = {5,  10, 11, 12, 13, 14, 15, 16,
                       17, 18, 19, 20, 34, 35, 38};
    std::vector<size_t> Sample(sample, sample + 15);
    for (size_t i = 0; i < Sample.size(); i++) {
      TS_ASSERT_EQUALS(i, spectNum2WSInd[Sample[i] + offset]);
    }

    TS_ASSERT_EQUALS(ws->getSpectrum(14)->getSpectrumNo(), 38);
    TS_ASSERT_EQUALS(*(ws->getSpectrum(14)->getDetectorIDs().begin()), 38);
    TS_ASSERT(ws->getSpectrum(14)->hasDetectorID(38));

    AnalysisDataService::Instance().remove("outWS");
  }
  void testExec3() {
    Mantid::API::FrameworkManager::Instance();
    LoadISISNexus2 ld;
    ld.initialize();
    ld.setPropertyValue("Filename", "LOQ49886.nxs");
    ld.setPropertyValue("OutputWorkspace", "outWS");
    ld.setPropertyValue("SpectrumMin", "10");
    ld.setPropertyValue("SpectrumMax", "20");
    TS_ASSERT_THROWS_NOTHING(ld.execute());
    TS_ASSERT(ld.isExecuted());

    MatrixWorkspace_sptr ws =
        AnalysisDataService::Instance().retrieveWS<MatrixWorkspace>("outWS");
    TS_ASSERT_EQUALS(ws->blocksize(), 5);
    TS_ASSERT_EQUALS(ws->getNumberHistograms(), 11);

    TS_ASSERT_EQUALS(ws->readX(0)[0], 5.);
    TS_ASSERT_EQUALS(ws->readX(0)[1], 4005.);
    TS_ASSERT_EQUALS(ws->readX(0)[2], 8005.);

    // these spectra are not loaded as above so their values are different
    // (occasionally 0)
    TS_ASSERT_EQUALS(ws->readY(5)[1], 0);
    TS_ASSERT_EQUALS(ws->readY(6)[0], 0.);
    TS_ASSERT_EQUALS(ws->readY(8)[3], 0.);

    // look at the same values as the full/partial loader above
    TS_ASSERT_EQUALS(ws->readY(13 - 9)[1], 1.);
    TS_ASSERT_EQUALS(ws->getSpectrum(13 - 9)->getSpectrumNo(), 14);
    TS_ASSERT_EQUALS(ws->readY(17 - 9)[1], 2.);
    TS_ASSERT_EQUALS(ws->getSpectrum(17 - 9)->getSpectrumNo(), 18);
    TS_ASSERT_EQUALS(ws->readY(18 - 9)[1], 1.);
    TS_ASSERT_EQUALS(ws->getSpectrum(18 - 9)->getSpectrumNo(), 19);

<<<<<<< HEAD
    std::vector<size_t> spectNum2WSInd;
    Mantid::specnum_t offset;
    ws->getSpectrumToWorkspaceIndexVector(spectNum2WSInd, offset);
=======
    Mantid::specid_t offset;
    auto spectNum2WSInd = ws->getSpectrumToWorkspaceIndexVector(offset);
>>>>>>> 377089d0
    TS_ASSERT_EQUALS(20 + offset + 1, spectNum2WSInd.size());
    size_t sample[] = {10, 11, 12, 13, 14, 15, 16, 17, 18, 19, 20};
    std::vector<size_t> Sample(sample, sample + 10);
    for (size_t i = 0; i < Sample.size(); i++) {
      TS_ASSERT_EQUALS(i, spectNum2WSInd[Sample[i] + offset]);
    }

    AnalysisDataService::Instance().remove("outWS");
  }

  void testMultiPeriodEntryNumberZero() {
    Mantid::API::FrameworkManager::Instance();
    LoadISISNexus2 ld;
    ld.initialize();
    ld.setPropertyValue("Filename", "TEST00000008.nxs");
    ld.setPropertyValue("OutputWorkspace", "outWS");
    ld.setPropertyValue("SpectrumMin", "10");
    ld.setPropertyValue("SpectrumMax", "19");
    ld.setPropertyValue("EntryNumber", "0");
    // ld.setPropertyValue("SpectrumList","30,31");
    TS_ASSERT_THROWS_NOTHING(ld.execute());
    TS_ASSERT(ld.isExecuted());

    WorkspaceGroup_sptr grpout; //=WorkspaceGroup_sptr(new WorkspaceGroup);
    TS_ASSERT_THROWS_NOTHING(
        grpout = AnalysisDataService::Instance().retrieveWS<WorkspaceGroup>(
            "outWS"));

    MatrixWorkspace_sptr ws =
        AnalysisDataService::Instance().retrieveWS<MatrixWorkspace>("outWS_1");
    TS_ASSERT_EQUALS(ws->blocksize(), 995);
    TS_ASSERT_EQUALS(ws->getNumberHistograms(), 10);
    TS_ASSERT_DELTA(ws->run().getProtonCharge(), 0.069991, 1e-6);

    TS_ASSERT_EQUALS(ws->readX(0)[0], 5.);
    TS_ASSERT_EQUALS(ws->readX(0)[1], 6.);
    TS_ASSERT_EQUALS(ws->readX(0)[2], 7.);

    TS_ASSERT_EQUALS(ws->readY(5)[1], 0);
    TS_ASSERT_EQUALS(ws->readY(6)[0], 0.);
    TS_ASSERT_EQUALS(ws->readY(8)[3], 0.);

    TS_ASSERT_EQUALS(ws->readY(7)[1], 0.);
    TS_ASSERT_EQUALS(ws->readY(9)[3], 0.);
    TS_ASSERT_EQUALS(ws->readY(9)[1], 0.);
    AnalysisDataService::Instance().remove("outWS");
  }
  void testMultiPeriodEntryNumberNonZero() {
    Mantid::API::FrameworkManager::Instance();
    LoadISISNexus2 ld;
    ld.initialize();
    ld.setPropertyValue("Filename", "TEST00000008.nxs");
    ld.setPropertyValue("OutputWorkspace", "outWS");
    ld.setPropertyValue("SpectrumMin", "10");
    ld.setPropertyValue("SpectrumMax", "20");
    //      ld.setPropertyValue("SpectrumList","29,30,31");
    ld.setPropertyValue("EntryNumber", "5");
    TS_ASSERT_THROWS_NOTHING(ld.execute());
    TS_ASSERT(ld.isExecuted());

    MatrixWorkspace_sptr ws =
        AnalysisDataService::Instance().retrieveWS<MatrixWorkspace>("outWS");
    TS_ASSERT_EQUALS(ws->blocksize(), 995);
    //   TS_ASSERT_EQUALS(ws->getNumberHistograms(),14);
    TS_ASSERT_EQUALS(ws->getTitle(), "hello\\0");
    TS_ASSERT_DELTA(ws->run().getProtonCharge(), 0.069991, 1e-6);
    TS_ASSERT_EQUALS(ws->readX(0)[0], 5.);
    TS_ASSERT_EQUALS(ws->readX(0)[1], 6.);
    TS_ASSERT_EQUALS(ws->readX(0)[2], 7.);

    TS_ASSERT_EQUALS(ws->readY(5)[1], 0.);
    TS_ASSERT_EQUALS(ws->readY(6)[0], 0.);
    TS_ASSERT_EQUALS(ws->readY(8)[3], 0.);

    TS_ASSERT_EQUALS(ws->readY(7)[1], 0.);
    TS_ASSERT_EQUALS(ws->readY(9)[3], 0.);
    TS_ASSERT_EQUALS(ws->readY(9)[1], 0.);
    AnalysisDataService::Instance().remove("outWS");
  }

  void testLoadMultiPeriodData() {
    Mantid::API::FrameworkManager::Instance();
    const std::string wsName = "outWS";
    LoadISISNexus2 loadingAlg;
    loadingAlg.initialize();
    loadingAlg.setRethrows(true);
    loadingAlg.setPropertyValue("Filename", "POLREF00004699.nxs");
    loadingAlg.setPropertyValue("OutputWorkspace", wsName);
    loadingAlg.execute();
    TS_ASSERT(loadingAlg.isExecuted());

    AnalysisDataServiceImpl &ADS = AnalysisDataService::Instance();

    WorkspaceGroup_sptr grpWs;
    TS_ASSERT_THROWS_NOTHING(grpWs = ADS.retrieveWS<WorkspaceGroup>(wsName));
    TSM_ASSERT_EQUALS("Should be two workspaces in the group", 2,
                      grpWs->size());

    // Check the individual workspace group members.
    MatrixWorkspace_sptr ws1 =
        boost::dynamic_pointer_cast<MatrixWorkspace>(grpWs->getItem(0));
    MatrixWorkspace_sptr ws2 =
        boost::dynamic_pointer_cast<MatrixWorkspace>(grpWs->getItem(1));
    TS_ASSERT(ws1 != NULL);
    TS_ASSERT(ws2 != NULL);
    // Check that workspace 1 has the correct period data, and no other period
    // log data
    checkPeriodLogData(ws1, 1);
    // Check that workspace 2 has the correct period data, and no other period
    // log data
    checkPeriodLogData(ws2, 2);
    // Check the multi-period proton charge extraction
    const Run &run = ws1->run();
    ArrayProperty<double> *protonChargeProperty =
        dynamic_cast<ArrayProperty<double> *>(
            run.getLogData("proton_charge_by_period"));
    double chargeSum = 0;
    for (size_t i = 0; i < grpWs->size(); ++i) {
      chargeSum += protonChargeProperty->operator()()[i];
    }
    PropertyWithValue<double> *totalChargeProperty =
        dynamic_cast<PropertyWithValue<double> *>(
            run.getLogData("gd_prtn_chrg"));
    double totalCharge = atof(totalChargeProperty->value().c_str());
    TSM_ASSERT_DELTA("Something is badly wrong if the sum across the periods "
                     "does not correspond to the total charge.",
                     totalCharge, chargeSum, 0.000001);
    AnalysisDataService::Instance().remove(wsName);
  }

  void test_instrument_and_default_param_loaded_when_inst_not_in_nexus_file() {
    Mantid::API::FrameworkManager::Instance();
    const std::string wsName = "InstNotInNexus";
    LoadISISNexus2 loadingAlg;
    loadingAlg.initialize();
    loadingAlg.setRethrows(true);
    loadingAlg.setPropertyValue("Filename", "POLREF00004699.nxs");
    loadingAlg.setPropertyValue("OutputWorkspace", wsName);
    loadingAlg.execute();
    TS_ASSERT(loadingAlg.isExecuted());

    AnalysisDataServiceImpl &ADS = AnalysisDataService::Instance();
    WorkspaceGroup_sptr grpWs;
    TS_ASSERT_THROWS_NOTHING(grpWs = ADS.retrieveWS<WorkspaceGroup>(wsName));
    MatrixWorkspace_sptr ws1 =
        boost::dynamic_pointer_cast<MatrixWorkspace>(grpWs->getItem(0));

    auto inst = ws1->getInstrument();
    TS_ASSERT(!inst->getFilename().empty()); // This is how we know we didn't
                                             // get it from inside the nexus
                                             // file
    TS_ASSERT_EQUALS(inst->getName(), "POLREF");
    TS_ASSERT_EQUALS(inst->getNumberDetectors(), 885);

    // check that POLREF_Parameters.xml has been loaded
    auto params = inst->getParameterMap();
    TS_ASSERT_EQUALS(params->getString(inst.get(), "show-signed-theta"),
                     "Always");
  }

  void testExecMonExcluded() {
    Mantid::API::FrameworkManager::Instance();
    LoadISISNexus2 ld;
    ld.initialize();
    ld.setPropertyValue("Filename", "LOQ49886.nxs");
    ld.setPropertyValue("OutputWorkspace", "outWS");
    ld.setPropertyValue("LoadMonitors", "0"); // should read "exclude"
    TS_ASSERT_THROWS_NOTHING(ld.execute());
    TS_ASSERT(ld.isExecuted());

    MatrixWorkspace_sptr ws =
        AnalysisDataService::Instance().retrieveWS<MatrixWorkspace>("outWS");
    TS_ASSERT_EQUALS(ws->blocksize(), 5);
    TS_ASSERT_EQUALS(ws->getNumberHistograms(), 17790);

    // Two monitors which form two first spectra are excluded by load separately

    // spectrum with ID 5 is now spectrum N 3 as 2 monitors
    TS_ASSERT_EQUALS(ws->readY(5 - 2)[1], 1.);
    TS_ASSERT_EQUALS(ws->getSpectrum(5 - 2)->getSpectrumNo(), 6);
    TS_ASSERT_EQUALS(*(ws->getSpectrum(5 - 2)->getDetectorIDs().begin()), 6);
    // spectrum with ID 7 is now spectrum N 4
    TS_ASSERT_EQUALS(ws->readY(6 - 2)[0], 1.);
    TS_ASSERT_EQUALS(ws->getSpectrum(6 - 2)->getSpectrumNo(), 7);
    TS_ASSERT_EQUALS(*(ws->getSpectrum(6 - 2)->getDetectorIDs().begin()), 7);
    //
    TS_ASSERT_EQUALS(ws->readY(8 - 2)[3], 1.);

    // spectrum with ID 9 is now spectrum N 6
    TS_ASSERT_EQUALS(ws->getSpectrum(8 - 2)->getSpectrumNo(), 9);
    TS_ASSERT_EQUALS(*(ws->getSpectrum(8 - 2)->getDetectorIDs().begin()), 9);
    // spectrum with ID 14 is now spectrum N 11
    TS_ASSERT_EQUALS(ws->readY(13 - 2)[1], 1.);
    TS_ASSERT_EQUALS(ws->getSpectrum(13 - 2)->getSpectrumNo(), 14);
    TS_ASSERT_EQUALS(*(ws->getSpectrum(13 - 2)->getDetectorIDs().begin()), 14);
    // spectrum with ID 18 is now spectrum N 15
    TS_ASSERT_EQUALS(ws->readY(17 - 2)[1], 2.);
    TS_ASSERT_EQUALS(ws->getSpectrum(17 - 2)->getSpectrumNo(), 18);
    TS_ASSERT_EQUALS(*(ws->getSpectrum(17 - 2)->getDetectorIDs().begin()), 18);
    // spectrum with ID 19 is now spectrum N 16
    TS_ASSERT_EQUALS(ws->readY(18 - 2)[1], 1.);
    TS_ASSERT_EQUALS(ws->getSpectrum(18 - 2)->getSpectrumNo(), 19);
    TS_ASSERT_EQUALS(*(ws->getSpectrum(18 - 2)->getDetectorIDs().begin()), 19);

    TS_ASSERT_EQUALS(ws->readY(33 - 2)[2], 1.);
    TS_ASSERT_EQUALS(ws->getSpectrum(33 - 2)->getSpectrumNo(), 34);
    TS_ASSERT_EQUALS(*(ws->getSpectrum(33 - 2)->getDetectorIDs().begin()), 34);
    //
    TS_ASSERT_EQUALS(ws->readY(34 - 2)[1], 1.);
    TS_ASSERT_EQUALS(ws->getSpectrum(34 - 2)->getSpectrumNo(), 35);
    TS_ASSERT_EQUALS(*(ws->getSpectrum(34 - 2)->getDetectorIDs().begin()), 35);

    TS_ASSERT_EQUALS(ws->readY(37 - 2)[3], 1.);
    TS_ASSERT_EQUALS(ws->readY(37 - 2)[4], 1.);
    TS_ASSERT_EQUALS(ws->getSpectrum(37 - 2)->getSpectrumNo(), 38);
    TS_ASSERT_EQUALS(*(ws->getSpectrum(37 - 2)->getDetectorIDs().begin()), 38);

    TS_ASSERT_EQUALS(ws->getSpectrum(1234 - 2)->getDetectorIDs().size(), 1);
    TS_ASSERT_EQUALS(*(ws->getSpectrum(1234 - 2)->getDetectorIDs().begin()),
                     1235);

    TS_ASSERT_EQUALS(ws->getSpectrum(1234 - 2)->getSpectrumNo(), 1235);
    TS_ASSERT(ws->getSpectrum(1234 - 2)->hasDetectorID(1235));

    const std::vector<Property *> &logs = ws->run().getLogData();
    TS_ASSERT_EQUALS(logs.size(), 62);

    std::string header =
        ws->run().getPropertyValueAsType<std::string>("run_header");
    TS_ASSERT_EQUALS(86, header.size());
    TS_ASSERT_EQUALS("LOQ 49886 Team LOQ             Quiet Count, ISIS Off, N "
                     "28-APR-2009  09:20:29     0.00",
                     header);

    TimeSeriesProperty<std::string> *slog =
        dynamic_cast<TimeSeriesProperty<std::string> *>(
            ws->run().getLogData("icp_event"));
    TS_ASSERT(slog);
    std::string str = slog->value();
    TS_ASSERT_EQUALS(str.size(), 1023);
    TS_ASSERT_EQUALS(str.substr(0, 37),
                     "2009-Apr-28 09:20:29  CHANGE_PERIOD 1");

    slog = dynamic_cast<TimeSeriesProperty<std::string> *>(
        ws->run().getLogData("icp_debug"));
    TS_ASSERT(slog);
    TS_ASSERT_EQUALS(slog->size(), 50);

    TimeSeriesProperty<int> *ilog = dynamic_cast<TimeSeriesProperty<int> *>(
        ws->run().getLogData("total_counts"));
    TS_ASSERT(ilog);
    TS_ASSERT_EQUALS(ilog->size(), 172);

    ilog =
        dynamic_cast<TimeSeriesProperty<int> *>(ws->run().getLogData("period"));
    TS_ASSERT(ilog);
    TS_ASSERT_EQUALS(ilog->size(), 172);

    TimeSeriesProperty<double> *dlog =
        dynamic_cast<TimeSeriesProperty<double> *>(
            ws->run().getLogData("proton_charge"));
    TS_ASSERT(dlog);
    TS_ASSERT_EQUALS(dlog->size(), 172);

    TimeSeriesProperty<bool> *blog = dynamic_cast<TimeSeriesProperty<bool> *>(
        ws->run().getLogData("period 1"));
    TS_ASSERT(blog);
    TS_ASSERT_EQUALS(blog->size(), 1);

    blog = dynamic_cast<TimeSeriesProperty<bool> *>(
        ws->run().getLogData("running"));
    TS_ASSERT(blog);
    TS_ASSERT_EQUALS(blog->size(), 6);

    TS_ASSERT_EQUALS(ws->sample().getName(), "PMMA_SAN25_1.5%_TRANS_150");

    Property *l_property = ws->run().getLogData("run_number");
    TS_ASSERT_EQUALS(l_property->value(), "49886");
    AnalysisDataService::Instance().remove("outWS");
  }

  void testExecMultiPeriodMonitorSeparate() {
    LoadISISNexus2 ld;
    ld.setChild(true);
    ld.initialize();
    ld.setPropertyValue("Filename", "POLREF00004699.nxs");
    ld.setPropertyValue("OutputWorkspace", "__unused_for_child");
    ld.setPropertyValue("LoadMonitors", "Separate");
    TS_ASSERT_THROWS_NOTHING(ld.execute());
    TS_ASSERT(ld.isExecuted());

    Workspace_sptr detWS = ld.getProperty("OutputWorkspace");
    auto detGroup = boost::dynamic_pointer_cast<WorkspaceGroup>(detWS);
    TS_ASSERT(detGroup);
    Workspace_sptr monWS = ld.getProperty("MonitorWorkspace");
    auto monGroup = boost::dynamic_pointer_cast<WorkspaceGroup>(monWS);
    TS_ASSERT(monGroup);

    if (!(detGroup && monGroup))
      return;

    TS_ASSERT_EQUALS(2, detGroup->size());
    TS_ASSERT_EQUALS(2, monGroup->size());

    auto detWS0 =
        boost::dynamic_pointer_cast<MatrixWorkspace>(detGroup->getItem(0));
    TS_ASSERT_EQUALS(1000, detWS0->blocksize());
    TS_ASSERT_EQUALS(243, detWS0->getNumberHistograms());
    TS_ASSERT_DELTA(105, detWS0->readX(1)[1], 1e-08);
    TS_ASSERT_DELTA(2, detWS0->readY(1)[1], 1e-08);
    TS_ASSERT_DELTA(std::sqrt(2.0), detWS0->readE(1)[1], 1e-08);
    TS_ASSERT_EQUALS(detWS0->getSpectrum(0)->getSpectrumNo(), 4);

    auto monWS0 =
        boost::dynamic_pointer_cast<MatrixWorkspace>(monGroup->getItem(0));
    TS_ASSERT_EQUALS(1000, monWS0->blocksize());
    TS_ASSERT_EQUALS(3, monWS0->getNumberHistograms());
    TS_ASSERT_DELTA(105, monWS0->readX(1)[1], 1e-08);
    TS_ASSERT_DELTA(12563.0, monWS0->readY(0)[1], 1e-08);
    TS_ASSERT_DELTA(std::sqrt(12563.0), monWS0->readE(0)[1], 1e-08);
    TS_ASSERT_EQUALS(monWS0->getSpectrum(0)->getSpectrumNo(), 1);
    TS_ASSERT_EQUALS(monWS0->getSpectrum(2)->getSpectrumNo(), 3);

    auto monWS1 =
        boost::dynamic_pointer_cast<MatrixWorkspace>(monGroup->getItem(1));
    TS_ASSERT_EQUALS(1000, monWS1->blocksize());
    TS_ASSERT_EQUALS(3, monWS1->getNumberHistograms());
    TS_ASSERT_DELTA(105, monWS1->readX(1)[1], 1e-08);
    TS_ASSERT_DELTA(12595.0, monWS1->readY(0)[1], 1e-08);
    TS_ASSERT_DELTA(std::sqrt(12595.0), monWS1->readE(0)[1], 1e-08);
    TS_ASSERT_EQUALS(monWS1->getSpectrum(0)->getSpectrumNo(), 1);
    TS_ASSERT_EQUALS(monWS1->getSpectrum(2)->getSpectrumNo(), 3);

    // Same number of logs
    const auto &monPeriod1Run = monWS0->run();
    const auto &monPeriod2Run = monWS1->run();
    TS_ASSERT_EQUALS(monPeriod1Run.getLogData().size(),
                     monPeriod2Run.getLogData().size());
    TS_ASSERT(monPeriod1Run.hasProperty("period 1"))
    TS_ASSERT(monPeriod2Run.hasProperty("period 2"))
  }

  std::string extractStringLog(const MatrixWorkspace &matrixWS,
                               const std::string &logName) {
    auto run = matrixWS.run();
    PropertyWithValue<std::string> *log =
        dynamic_cast<PropertyWithValue<std::string> *>(run.getLogData(logName));
    return log->value();
  }

  void testExecExtractMeasurmentData() {
    LoadISISNexus2 ld;
    ld.setChild(true);
    ld.initialize();
    ld.setPropertyValue("Filename", "POLREF00014966.nxs");
    ld.setPropertyValue("OutputWorkspace", "__unused_for_child");
    ld.setPropertyValue("LoadMonitors", "Separate");
    ld.execute();

    Workspace_sptr detWS = ld.getProperty("OutputWorkspace");

    auto groupWS = boost::dynamic_pointer_cast<WorkspaceGroup>(detWS);
    TSM_ASSERT("Should have got back a workspace group", groupWS);

    auto firstMatrixWS =
        boost::dynamic_pointer_cast<MatrixWorkspace>(groupWS->getItem(0));

    TS_ASSERT_EQUALS("34", extractStringLog(*firstMatrixWS, "measurement_id"));
    TS_ASSERT_EQUALS("0",
                     extractStringLog(*firstMatrixWS, "measurement_subid"));
    TS_ASSERT_EQUALS("", extractStringLog(*firstMatrixWS, "measurement_label"));
    TS_ASSERT_EQUALS("PNR",
                     extractStringLog(*firstMatrixWS, "measurement_type"));

    auto secondMatrixWS =
        boost::dynamic_pointer_cast<MatrixWorkspace>(groupWS->getItem(1));

    TS_ASSERT_EQUALS("34", extractStringLog(*secondMatrixWS, "measurement_id"));
    TS_ASSERT_EQUALS("0",
                     extractStringLog(*secondMatrixWS, "measurement_subid"));
    TS_ASSERT_EQUALS("",
                     extractStringLog(*secondMatrixWS, "measurement_label"));
    TS_ASSERT_EQUALS("PNR",
                     extractStringLog(*secondMatrixWS, "measurement_type"));
  }
};

//------------------------------------------------------------------------------
// Performance test
//------------------------------------------------------------------------------

class LoadISISNexusTestPerformance : public CxxTest::TestSuite {
public:
  void testDefaultLoad() {
    LoadISISNexus2 loader;
    loader.initialize();
    loader.setPropertyValue("Filename", "LOQ49886.nxs");
    loader.setPropertyValue("OutputWorkspace", "ws");
    TS_ASSERT(loader.execute());
  }
};

#endif /*LOADISISNEXUSTEST_H_*/<|MERGE_RESOLUTION|>--- conflicted
+++ resolved
@@ -331,14 +331,10 @@
     TS_ASSERT_EQUALS(*(ws->getSpectrum(1)->getDetectorIDs().begin()), 10);
     TS_ASSERT(ws->getSpectrum(1)->hasDetectorID(10));
 
-<<<<<<< HEAD
-    std::vector<size_t> spectNum2WSInd;
+
     Mantid::specnum_t offset;
-    ws->getSpectrumToWorkspaceIndexVector(spectNum2WSInd, offset);
-=======
-    Mantid::specid_t offset;
     auto spectNum2WSInd = ws->getSpectrumToWorkspaceIndexVector(offset);
->>>>>>> 377089d0
+
     TS_ASSERT_EQUALS(38 + offset + 1, spectNum2WSInd.size());
     size_t sample[] = {5,  10, 11, 12, 13, 14, 15, 16,
                        17, 18, 19, 20, 34, 35, 38};
@@ -387,14 +383,9 @@
     TS_ASSERT_EQUALS(ws->readY(18 - 9)[1], 1.);
     TS_ASSERT_EQUALS(ws->getSpectrum(18 - 9)->getSpectrumNo(), 19);
 
-<<<<<<< HEAD
-    std::vector<size_t> spectNum2WSInd;
+
     Mantid::specnum_t offset;
-    ws->getSpectrumToWorkspaceIndexVector(spectNum2WSInd, offset);
-=======
-    Mantid::specid_t offset;
     auto spectNum2WSInd = ws->getSpectrumToWorkspaceIndexVector(offset);
->>>>>>> 377089d0
     TS_ASSERT_EQUALS(20 + offset + 1, spectNum2WSInd.size());
     size_t sample[] = {10, 11, 12, 13, 14, 15, 16, 17, 18, 19, 20};
     std::vector<size_t> Sample(sample, sample + 10);
