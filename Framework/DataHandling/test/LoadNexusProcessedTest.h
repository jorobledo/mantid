// Mantid Repository : https://github.com/mantidproject/mantid
//
// Copyright &copy; 2018 ISIS Rutherford Appleton Laboratory UKRI,
//   NScD Oak Ridge National Laboratory, European Spallation Source,
//   Institut Laue - Langevin & CSNS, Institute of High Energy Physics, CAS
// SPDX - License - Identifier: GPL - 3.0 +
#pragma once

#include "MantidAPI/AlgorithmManager.h"
#include "MantidAPI/AnalysisDataService.h"
#include "MantidAPI/FileFinder.h"
#include "MantidAPI/MatrixWorkspace.h"
#include "MantidAPI/NumericAxis.h"
#include "MantidAPI/WorkspaceGroup.h"
#include "MantidAPI/WorkspaceHistory.h"
#include "MantidDataHandling/Load.h"
#include "MantidDataHandling/LoadInstrument.h"
#include "MantidDataHandling/LoadNexusProcessed.h"
#include "MantidDataHandling/SaveNexusProcessed.h"
#include "MantidDataObjects/EventWorkspace.h"
#include "MantidDataObjects/Peak.h"
#include "MantidDataObjects/PeakShapeSpherical.h"
#include "MantidDataObjects/PeaksWorkspace.h"
#include "MantidGeometry/IDTypes.h"
#include "MantidGeometry/Instrument.h"
#include "MantidGeometry/Instrument/InstrumentDefinitionParser.h"

#include "SaveNexusProcessedTest.h"

#include <cxxtest/TestSuite.h>

#include <hdf5.h>

#include <Poco/File.h>

#include <string>

#include "MantidTestHelpers/WorkspaceCreationHelper.h"

using namespace Mantid::Geometry;
using namespace Mantid::Kernel;
using namespace Mantid::DataObjects;
using namespace Mantid::API;
using Mantid::detid_t;

// Note that this suite tests an old version of Nexus processed files that we
// continue to support.
// LoadRawSaveNxsLoadNxs tests the current version of Nexus processed by loading
// a newly created Nexus processed file.
//
// LoadRawSaveNxsLoadNxs should be run when making any changes to
// LoadNexusProcessed
// in addition to this test.

class LoadNexusProcessedTest : public CxxTest::TestSuite {
public:
  static LoadNexusProcessedTest *createSuite() {
    return new LoadNexusProcessedTest();
  }
  static void destroySuite(LoadNexusProcessedTest *suite) { delete suite; }

  LoadNexusProcessedTest()
      : testFile("GEM38370_Focussed_Legacy.nxs"), output_ws("nxstest"),
        m_savedTmpEventFile("") {}

  ~LoadNexusProcessedTest() override {
    AnalysisDataService::Instance().clear();
    clearTmpEventNexus();
  }

  void testFastMultiPeriodDefault() {
    LoadNexusProcessed alg;
    alg.initialize();
    TS_ASSERT(alg.isInitialized());
    const bool bFastMultiPeriod = alg.getProperty("FastMultiPeriod");
    TSM_ASSERT("Should defalt to offering fast multiperiod loading",
               bFastMultiPeriod);
  }

  void testProcessedFile() {

    LoadNexusProcessed alg;

    TS_ASSERT_THROWS_NOTHING(alg.initialize());
    TS_ASSERT(alg.isInitialized());

    alg.setPropertyValue("Filename", testFile);
    alg.setPropertyValue("OutputWorkspace", output_ws);

    TS_ASSERT_THROWS_NOTHING(alg.execute());

    // Test some aspects of the file
    Workspace_sptr workspace;
    TS_ASSERT_THROWS_NOTHING(
        workspace = AnalysisDataService::Instance().retrieve(output_ws));
    TS_ASSERT(workspace.get());

    MatrixWorkspace_sptr matrix_ws =
        std::dynamic_pointer_cast<MatrixWorkspace>(workspace);
    TS_ASSERT(matrix_ws.get());

    // Test proton charge from the sample block
    TS_ASSERT_DELTA(matrix_ws->run().getProtonCharge(), 30.14816, 1e-5);

    doHistoryTest(matrix_ws);

    std::shared_ptr<const Mantid::Geometry::Instrument> inst =
        matrix_ws->getInstrument();
    TS_ASSERT_EQUALS(inst->getName(), "GEM");
    TS_ASSERT_EQUALS(inst->getSource()->getPos().Z(), -17);
  }

  void testNexusProcessed_Min_Max() {

    LoadNexusProcessed alg;

    TS_ASSERT_THROWS_NOTHING(alg.initialize());
    TS_ASSERT(alg.isInitialized());
    testFile = "focussed.nxs";
    alg.setPropertyValue("Filename", testFile);
    alg.setPropertyValue("OutputWorkspace", output_ws);
    alg.setPropertyValue("SpectrumMin", "2");
    alg.setPropertyValue("SpectrumMax", "4");

    const std::vector<int> expectedSpectra = {3, 4, 5};
    doSpectrumListTests(alg, expectedSpectra);
  }

  void testNexusProcessed_List() {
    LoadNexusProcessed alg;

    TS_ASSERT_THROWS_NOTHING(alg.initialize());
    TS_ASSERT(alg.isInitialized());
    testFile = "focussed.nxs";
    alg.setPropertyValue("Filename", testFile);
    alg.setPropertyValue("OutputWorkspace", output_ws);
    alg.setPropertyValue("SpectrumList", "1,2,3,4");

    const std::vector<int> expectedSpectra = {2, 3, 4, 5};
    doSpectrumListTests(alg, expectedSpectra);
  }

  void testNexusProcessed_Min_Max_List() {
    LoadNexusProcessed alg;

    TS_ASSERT_THROWS_NOTHING(alg.initialize());
    TS_ASSERT(alg.isInitialized());
    testFile = "focussed.nxs";
    alg.setPropertyValue("Filename", testFile);
    alg.setPropertyValue("OutputWorkspace", output_ws);
    alg.setPropertyValue("SpectrumMin", "1");
    alg.setPropertyValue("SpectrumMax", "3");
    alg.setPropertyValue("SpectrumList", "4,5");

    const std::vector<int> expectedSpectra = {2, 3, 4, 5, 6};
    doSpectrumListTests(alg, expectedSpectra);
  }

  void testNexusProcessed_Min() {
    LoadNexusProcessed alg;

    TS_ASSERT_THROWS_NOTHING(alg.initialize());
    TS_ASSERT(alg.isInitialized());
    testFile = "focussed.nxs";
    alg.setPropertyValue("Filename", testFile);
    alg.setPropertyValue("OutputWorkspace", output_ws);
    alg.setPropertyValue("SpectrumMin", "4");

    doSpectrumMinOrMaxTest(alg, 3);
  }

  void testNexusProcessed_Max() {
    LoadNexusProcessed alg;

    TS_ASSERT_THROWS_NOTHING(alg.initialize());
    TS_ASSERT(alg.isInitialized());
    testFile = "focussed.nxs";
    alg.setPropertyValue("Filename", testFile);
    alg.setPropertyValue("OutputWorkspace", output_ws);
    alg.setPropertyValue("SpectrumMax", "3");

    doSpectrumMinOrMaxTest(alg, 3);
  }

  // Saving and reading masking correctly
  void testMasked() {
    LoadNexusProcessed alg;

    TS_ASSERT_THROWS_NOTHING(alg.initialize());
    TS_ASSERT(alg.isInitialized());
    testFile = "focussed.nxs";
    alg.setPropertyValue("Filename", testFile);
    testFile = alg.getPropertyValue("Filename");

    alg.setPropertyValue("OutputWorkspace", output_ws);

    TS_ASSERT_THROWS_NOTHING(alg.execute());

    // Test some aspects of the file
    MatrixWorkspace_sptr workspace;
    workspace = std::dynamic_pointer_cast<MatrixWorkspace>(
        AnalysisDataService::Instance().retrieve(output_ws));
    TS_ASSERT(workspace.get());

    for (size_t si = 0; si < workspace->getNumberHistograms(); ++si) {
      workspace->maskBin(si, 0, 1.0);
      workspace->maskBin(si, 1, 1.0);
      workspace->maskBin(si, 2, 1.0);
    }

    SaveNexusProcessed save;
    save.initialize();
    save.setPropertyValue("InputWorkspace", output_ws);
    std::string filename = "LoadNexusProcessed_tmp.nxs";
    save.setPropertyValue("Filename", filename);
    filename = save.getPropertyValue("Filename");
    save.execute();
    LoadNexusProcessed load;
    load.initialize();
    load.setPropertyValue("Filename", filename);
    load.setPropertyValue("OutputWorkspace", output_ws);
    load.execute();

    workspace = std::dynamic_pointer_cast<MatrixWorkspace>(
        AnalysisDataService::Instance().retrieve(output_ws));
    TS_ASSERT(workspace.get());

    TS_ASSERT_EQUALS(workspace->getNumberHistograms(), 6);

    TS_ASSERT(workspace->hasMaskedBins(0));
    TS_ASSERT(workspace->hasMaskedBins(1));
    TS_ASSERT(workspace->hasMaskedBins(2));
    TS_ASSERT(workspace->hasMaskedBins(3));
    TS_ASSERT(workspace->hasMaskedBins(4));
    TS_ASSERT(workspace->hasMaskedBins(5));

    if (Poco::File(filename).exists())
      Poco::File(filename).remove();
  }

  void dotest_LoadAnEventFile(EventType type) {
    std::string filename_root = "LoadNexusProcessed_ExecEvent_";

    // Call a function that writes out the file
    std::string outputFile;
    EventWorkspace_sptr origWS =
        SaveNexusProcessedTest::do_testExec_EventWorkspaces(
            filename_root, type, outputFile, false, false);

    LoadNexusProcessed alg;
    TS_ASSERT_THROWS_NOTHING(alg.initialize());
    TS_ASSERT(alg.isInitialized());
    alg.setPropertyValue("Filename", outputFile);
    alg.setPropertyValue("OutputWorkspace", output_ws);

    TS_ASSERT_THROWS_NOTHING(alg.execute());

    // Test some aspects of the file
    Workspace_sptr workspace;
    TS_ASSERT_THROWS_NOTHING(
        workspace = AnalysisDataService::Instance().retrieve(output_ws));
    TS_ASSERT(workspace.get());

    EventWorkspace_sptr ws =
        std::dynamic_pointer_cast<EventWorkspace>(workspace);
    TS_ASSERT(ws);
    if (!ws)
      return;

    // Testing the number of histograms
    TS_ASSERT_EQUALS(ws->getNumberHistograms(), 5);

    TS_ASSERT_EQUALS(ws->x(0).size(), 100);

    for (size_t wi = 0; wi < 5; wi++) {
      const EventList &el = ws->getSpectrum(wi);
      TS_ASSERT_EQUALS(el.getEventType(), type);
      TS_ASSERT(el.hasDetectorID(detid_t(wi + 1) * 10));
    }
    TS_ASSERT_EQUALS(ws->getSpectrum(0).getNumberEvents(), 300);
    TS_ASSERT_EQUALS(ws->getSpectrum(1).getNumberEvents(), 100);
    TS_ASSERT_EQUALS(ws->getSpectrum(2).getNumberEvents(), 200);
    TS_ASSERT_EQUALS(ws->getSpectrum(3).getNumberEvents(), 0);
    TS_ASSERT_EQUALS(ws->getSpectrum(4).getNumberEvents(), 100);

    // Do the comparison algo to check that they really are the same
    origWS->sortAll(TOF_SORT, nullptr);
    ws->sortAll(TOF_SORT, nullptr);

    IAlgorithm_sptr alg2 =
        AlgorithmManager::Instance().createUnmanaged("CompareWorkspaces");
    alg2->initialize();
    alg2->setProperty<MatrixWorkspace_sptr>("Workspace1", origWS);
    alg2->setProperty<MatrixWorkspace_sptr>("Workspace2", ws);
    alg2->setProperty<double>("Tolerance", 1e-5);
    alg2->setProperty<bool>("CheckAxes", false);
    alg2->execute();
    if (alg2->isExecuted()) {
      TS_ASSERT(alg2->getProperty("Result"));
    } else {
      TS_ASSERT(false);
    }

    // Clear old file
    if (Poco::File(outputFile).exists())
      Poco::File(outputFile).remove();
  }

  void test_LoadEventNexus_TOF() { dotest_LoadAnEventFile(TOF); }

  void test_LoadEventNexus_WEIGHTED() { dotest_LoadAnEventFile(WEIGHTED); }

  void test_LoadEventNexus_WEIGHTED_NOTIME() {
    dotest_LoadAnEventFile(WEIGHTED_NOTIME);
  }

  void test_loadEventNexus_Min() {
    writeTmpEventNexus();

    LoadNexusProcessed alg;
    TS_ASSERT_THROWS_NOTHING(alg.initialize());
    TS_ASSERT(alg.isInitialized());

    alg.setPropertyValue("Filename", m_savedTmpEventFile);
    alg.setPropertyValue("OutputWorkspace", output_ws);
    alg.setPropertyValue("SpectrumMin", "3");
    // this should imply 4==ws->getNumberHistograms()

    // expected number of spectra and length of the alg history
    doCommonEventLoadChecks(alg, 4, 2);
  }

  void test_loadEventNexus_Max() {
    writeTmpEventNexus();

    LoadNexusProcessed alg;
    TS_ASSERT_THROWS_NOTHING(alg.initialize());
    TS_ASSERT(alg.isInitialized());

    alg.setPropertyValue("Filename", m_savedTmpEventFile);
    alg.setPropertyValue("OutputWorkspace", output_ws);
    alg.setPropertyValue("SpectrumMax", "2");
    // this should imply 3==ws->getNumberHistograms()

    // expected number of spectra and length of the alg history
    doCommonEventLoadChecks(alg, 2, 2);
  }

  void test_loadEventNexus_Min_Max() {
    writeTmpEventNexus();

    LoadNexusProcessed alg;
    TS_ASSERT_THROWS_NOTHING(alg.initialize());
    TS_ASSERT(alg.isInitialized());

    alg.setPropertyValue("Filename", m_savedTmpEventFile);
    alg.setPropertyValue("OutputWorkspace", output_ws);
    alg.setPropertyValue("SpectrumMin", "2");
    alg.setPropertyValue("SpectrumMax", "4");
    // this should imply 3==ws->getNumberHistograms()

    // expected number of spectra and length of the alg history
    // in history, expect: load + LoadInst (child)
    doCommonEventLoadChecks(alg, 3, 2);
  }

  void test_loadEventNexus_Fail() {
    writeTmpEventNexus();

    LoadNexusProcessed alg;
    TS_ASSERT_THROWS_NOTHING(alg.initialize());
    TS_ASSERT(alg.isInitialized());

    alg.setPropertyValue("Filename", m_savedTmpEventFile);
    alg.setPropertyValue("OutputWorkspace", output_ws);
    alg.setPropertyValue("SpectrumList", "1,3,5,89");
    // the 89 should cause trouble, but gracefully...

    TS_ASSERT_THROWS_NOTHING(alg.execute());
    TS_ASSERT(!alg.isExecuted());
  }

  void test_loadEventNexus_List() {
    writeTmpEventNexus();

    LoadNexusProcessed alg;
    TS_ASSERT_THROWS_NOTHING(alg.initialize());
    TS_ASSERT(alg.isInitialized());

    alg.setPropertyValue("Filename", m_savedTmpEventFile);
    alg.setPropertyValue("OutputWorkspace", output_ws);
    alg.setPropertyValue("SpectrumList", "1,3,5");
    // this should imply 3==ws->getNumberHistograms()

    // expected number of spectra and length of the alg history
    doCommonEventLoadChecks(alg, 3, 2);
  }

  void test_loadEventNexus_Min_List() {
    writeTmpEventNexus();

    LoadNexusProcessed alg;
    TS_ASSERT_THROWS_NOTHING(alg.initialize());
    TS_ASSERT(alg.isInitialized());

    alg.setPropertyValue("Filename", m_savedTmpEventFile);
    alg.setPropertyValue("OutputWorkspace", output_ws);
    alg.setPropertyValue("SpectrumList", "5");
    alg.setPropertyValue("SpectrumMin", "4");
    // this should imply 2==ws->getNumberHistograms()

    // expected number of spectra and length of the alg history
    doCommonEventLoadChecks(alg, 3, 2);
  }

  void test_loadEventNexus_Max_List() {
    writeTmpEventNexus();

    LoadNexusProcessed alg;
    TS_ASSERT_THROWS_NOTHING(alg.initialize());
    TS_ASSERT(alg.isInitialized());

    alg.setPropertyValue("Filename", m_savedTmpEventFile);
    alg.setPropertyValue("OutputWorkspace", output_ws);
    alg.setPropertyValue("SpectrumMax", "2");
    alg.setPropertyValue("SpectrumList", "3,5");
    // this should imply 4==ws->getNumberHistograms()

    // expected number of spectra and length of the alg history
    doCommonEventLoadChecks(alg, 4, 2);
  }

  void test_loadEventNexus_Min_Max_List() {
    writeTmpEventNexus();

    LoadNexusProcessed alg;
    TS_ASSERT_THROWS_NOTHING(alg.initialize());
    TS_ASSERT(alg.isInitialized());

    alg.setPropertyValue("Filename", m_savedTmpEventFile);
    alg.setPropertyValue("OutputWorkspace", output_ws);
    alg.setPropertyValue("SpectrumMin", "3");
    alg.setPropertyValue("SpectrumMax", "5");
    alg.setPropertyValue("SpectrumList", "1,2,3,5");
    // this should imply 5(all)==ws->getNumberHistograms()

    // expected number of spectra and length of the alg history
    doCommonEventLoadChecks(alg, 5, 2);
  }

  void test_load_saved_workspace_group() {
    LoadNexusProcessed alg;
    TS_ASSERT_THROWS_NOTHING(alg.initialize());
    TS_ASSERT(alg.isInitialized());
    alg.setPropertyValue("Filename", "WorkspaceGroup.nxs");
    alg.setPropertyValue("OutputWorkspace", "group");

    TS_ASSERT_THROWS_NOTHING(alg.execute());

    Workspace_sptr workspace;
    TS_ASSERT_THROWS_NOTHING(
        workspace = AnalysisDataService::Instance().retrieve("group"));
    WorkspaceGroup_sptr group =
        std::dynamic_pointer_cast<WorkspaceGroup>(workspace);
    TS_ASSERT(group);
    int groupSize = group->getNumberOfEntries();
    TS_ASSERT_EQUALS(groupSize, 12);
    for (int i = 0; i < groupSize; ++i) {
      MatrixWorkspace_sptr ws =
          std::dynamic_pointer_cast<MatrixWorkspace>(group->getItem(i));
      TS_ASSERT(ws);
      TS_ASSERT_EQUALS(ws->getNumberHistograms(), 1);
      TS_ASSERT_EQUALS(ws->blocksize(), 10);
      TS_ASSERT_EQUALS(ws->getName(), "group_" + std::to_string(i + 1));
    }
  }

  void test_load_workspace_group_unique_names() {
    LoadNexusProcessed alg;
    TS_ASSERT_THROWS_NOTHING(alg.initialize());
    TS_ASSERT(alg.isInitialized());

    // Group two uses unique names for each workspace
    alg.setPropertyValue("Filename", "WorkspaceGroup2.nxs");
    alg.setPropertyValue("OutputWorkspace", "group");

    const char *suffix[] = {"eq2", "eq1", "elf"};
    TS_ASSERT_THROWS_NOTHING(alg.execute());

    Workspace_sptr workspace;
    TS_ASSERT_THROWS_NOTHING(
        workspace = AnalysisDataService::Instance().retrieve("group"));
    WorkspaceGroup_sptr group =
        std::dynamic_pointer_cast<WorkspaceGroup>(workspace);
    TS_ASSERT(group);
    int groupSize = group->getNumberOfEntries();
    TS_ASSERT_EQUALS(groupSize, 3);
    for (int i = 0; i < groupSize; ++i) {
      MatrixWorkspace_sptr ws =
          std::dynamic_pointer_cast<MatrixWorkspace>(group->getItem(i));
      TS_ASSERT(ws);
      TS_ASSERT_EQUALS(ws->getNumberHistograms(), 1);
      TS_ASSERT_EQUALS(ws->blocksize(), 2);
      TS_ASSERT_EQUALS(ws->getName(), "irs55125_graphite002_to_55131_" +
                                          std::string(suffix[i]));
    }
  }

  void test_load_workspace_group_unique_names_two_workspaces() {
    LoadNexusProcessed alg;
    TS_ASSERT_THROWS_NOTHING(alg.initialize());
    TS_ASSERT(alg.isInitialized());

    // Group two uses unique names for each workspace
    alg.setPropertyValue("Filename", "WorkspaceGroup2.nxs");
    alg.setPropertyValue("OutputWorkspace", "group");

    const char *suffix[] = {"eq2", "eq1", "elf"};
    TS_ASSERT_THROWS_NOTHING(alg.execute());

    Workspace_sptr workspace;
    TS_ASSERT_THROWS_NOTHING(
        workspace = AnalysisDataService::Instance().retrieve("group"));
    WorkspaceGroup_sptr group =
        std::dynamic_pointer_cast<WorkspaceGroup>(workspace);
    TS_ASSERT(group);
    int groupSize = group->getNumberOfEntries();
    TS_ASSERT_EQUALS(groupSize, 3);
    for (int i = 0; i < groupSize; ++i) {
      MatrixWorkspace_sptr ws =
          std::dynamic_pointer_cast<MatrixWorkspace>(group->getItem(i));
      TS_ASSERT(ws);
      TS_ASSERT_EQUALS(ws->getNumberHistograms(), 1);
      TS_ASSERT_EQUALS(ws->blocksize(), 2);
      TS_ASSERT_EQUALS(ws->getName(), "irs55125_graphite002_to_55131_" +
                                          std::string(suffix[i]));
    }

    // load same file again, but to a different group
    // this checks that the names will be unique

    LoadNexusProcessed alg2;
    TS_ASSERT_THROWS_NOTHING(alg2.initialize());
    TS_ASSERT(alg2.isInitialized());

    // Group two uses unique names for each workspace
    alg2.setPropertyValue("Filename", "WorkspaceGroup2.nxs");
    alg2.setPropertyValue("OutputWorkspace", "group2");

    TS_ASSERT_THROWS_NOTHING(alg2.execute());
    TS_ASSERT_THROWS_NOTHING(
        workspace = AnalysisDataService::Instance().retrieve("group2"));
    group = std::dynamic_pointer_cast<WorkspaceGroup>(workspace);
    TS_ASSERT(group);
    groupSize = group->getNumberOfEntries();
    TS_ASSERT_EQUALS(groupSize, 3);

    for (int i = 0; i < groupSize; ++i) {
      MatrixWorkspace_sptr ws =
          std::dynamic_pointer_cast<MatrixWorkspace>(group->getItem(i));
      TS_ASSERT(ws);
      TS_ASSERT_EQUALS(ws->getNumberHistograms(), 1);
      TS_ASSERT_EQUALS(ws->blocksize(), 2);
      TS_ASSERT_EQUALS(ws->getName(), "irs55125_graphite002_to_55131_" +
                                          std::string(suffix[i]) + "_1");
    }
  }

  void test_load_fit_parameters() {
    LoadNexusProcessed alg;
    TS_ASSERT_THROWS_NOTHING(alg.initialize());
    TS_ASSERT(alg.isInitialized());
    alg.setPropertyValue("Filename", "HRP38692a.nxs");
    alg.setPropertyValue("OutputWorkspace", "HRPDparameters");

    TS_ASSERT_THROWS_NOTHING(alg.execute());

    MatrixWorkspace_sptr ws;
    ws = AnalysisDataService::Instance().retrieveWS<MatrixWorkspace>(
        "HRPDparameters");

    // test to see if parameters are loaded
    std::vector<std::shared_ptr<const Mantid::Geometry::IComponent>> bankComp =
        ws->getInstrument()->getAllComponentsWithName("bank_bsk");

    TS_ASSERT(bankComp[0]->getParameterNames().size() == 3);
  }

  void testTableWorkspace() {
    Load alg;
    alg.initialize();
    alg.setPropertyValue("Filename", "SavedTableWorkspace.nxs");
    const std::string wsName("SavedTableWorkspace");
    alg.setPropertyValue("OutputWorkspace", wsName);
    TS_ASSERT(alg.execute());

    TableWorkspace_const_sptr ws =
        AnalysisDataService::Instance().retrieveWS<TableWorkspace>(wsName);
    TS_ASSERT_EQUALS(ws->columnCount(), 10);
    TS_ASSERT_EQUALS(ws->rowCount(), 4);

    try {
      {
        ConstColumnVector<std::string> column = ws->getVector("Name");
        TS_ASSERT_EQUALS(column[0], "Height");
        TS_ASSERT_EQUALS(column[1], "PeakCentre");
        TS_ASSERT_EQUALS(column[2], "Sigma");
        TS_ASSERT_EQUALS(column[3], "Cost function value");
      }
      {
        ConstColumnVector<double> column = ws->getVector("Value");
        TS_ASSERT_DELTA(column[0], 79.2315, 0.0001);
        TS_ASSERT_DELTA(column[1], 2.3979, 0.0001);
        TS_ASSERT_DELTA(column[2], 0.3495, 0.0001);
        TS_ASSERT_DELTA(column[3], 35.6841, 0.0001);
      }
      {
        ConstColumnVector<double> column = ws->getVector("Error");
        TS_ASSERT_DELTA(column[0], 0.814478, 0.0001);
        TS_ASSERT_DELTA(column[1], 0.00348291, 0.000001);
        TS_ASSERT_DELTA(column[2], 0.00342847, 0.000001);
        TS_ASSERT_EQUALS(column[3], 0);
      }
      {
        TS_ASSERT_THROWS(ConstColumnVector<int64_t> column =
                             ws->getVector("Integer"),
                         const std::runtime_error &);
        ConstColumnVector<int> column = ws->getVector("Integer");
        TS_ASSERT_EQUALS(column[0], 5);
        TS_ASSERT_EQUALS(column[1], 3);
        TS_ASSERT_EQUALS(column[2], 2);
        TS_ASSERT_EQUALS(column[3], 4);
      }
      {
        ConstColumnVector<uint32_t> column = ws->getVector("UInteger");
        TS_ASSERT_EQUALS(column[0], 35);
        TS_ASSERT_EQUALS(column[1], 33);
        TS_ASSERT_EQUALS(column[2], 32);
        TS_ASSERT_EQUALS(column[3], 34);
      }
      {
        ConstColumnVector<int64_t> column = ws->getVector("Integer64");
        TS_ASSERT_EQUALS(column[0], 15);
        TS_ASSERT_EQUALS(column[1], 13);
        TS_ASSERT_EQUALS(column[2], 12);
        TS_ASSERT_EQUALS(column[3], 14);
      }
      {
        ConstColumnVector<float> column = ws->getVector("Float");
        TS_ASSERT_DELTA(column[0], 0.5, 0.000001);
        TS_ASSERT_DELTA(column[1], 0.3, 0.000001);
        TS_ASSERT_DELTA(column[2], 0.2, 0.000001);
        TS_ASSERT_DELTA(column[3], 0.4, 0.000001);
      }
      {
        ConstColumnVector<size_t> column = ws->getVector("Size");
        TS_ASSERT_EQUALS(column[0], 25);
        TS_ASSERT_EQUALS(column[1], 23);
        TS_ASSERT_EQUALS(column[2], 22);
        TS_ASSERT_EQUALS(column[3], 24);
      }
      {
        ConstColumnVector<Boolean> column = ws->getVector("Bool");
        TS_ASSERT(column[0]);
        TS_ASSERT(column[1]);
        TS_ASSERT(!column[2]);
        TS_ASSERT(column[3]);
      }
      {
        ConstColumnVector<Mantid::Kernel::V3D> column =
            ws->getVector("3DVector");
        TS_ASSERT_EQUALS(column[0], Mantid::Kernel::V3D(1, 2, 3));
        TS_ASSERT_EQUALS(column[1], Mantid::Kernel::V3D(4, 5, 6));
        TS_ASSERT_EQUALS(column[2], Mantid::Kernel::V3D(7, 8, 9));
        TS_ASSERT_EQUALS(column[3], Mantid::Kernel::V3D(11, 12, 13));
      }
    } catch (std::exception &e) {
      TS_FAIL(e.what());
    }

    AnalysisDataService::Instance().remove(wsName);
  }

  void test_peaks_workspace_with_shape_format() {
    LoadNexusProcessed loadAlg;
    loadAlg.setChild(true);
    loadAlg.initialize();
    loadAlg.setPropertyValue("Filename", "SingleCrystalPeakTable.nxs");
    loadAlg.setPropertyValue("OutputWorkspace", "dummy");
    loadAlg.execute();

    Workspace_sptr ws = loadAlg.getProperty("OutputWorkspace");
    auto peakWS =
        std::dynamic_pointer_cast<Mantid::DataObjects::PeaksWorkspace>(ws);
    TS_ASSERT(peakWS);

    TS_ASSERT_EQUALS(3, peakWS->getNumberPeaks());
    // In this peaks workspace one of the peaks has been marked as spherically
    // integrated.
    TS_ASSERT_EQUALS("spherical",
                     peakWS->getPeak(0).getPeakShape().shapeName());
    TS_ASSERT_EQUALS("none", peakWS->getPeak(1).getPeakShape().shapeName());
    TS_ASSERT_EQUALS("none", peakWS->getPeak(2).getPeakShape().shapeName());
  }

  /* The nexus format for this type of workspace has a legacy format with no
   * shape information
   * We should still be able to load that */
  void test_peaks_workspace_no_shape_format() {
    LoadNexusProcessed loadAlg;
    loadAlg.setChild(true);
    loadAlg.initialize();
    loadAlg.setPropertyValue("Filename", "SingleCrystalPeakTableLegacy.nxs");
    loadAlg.setPropertyValue("OutputWorkspace", "dummy");
    loadAlg.execute();

    Workspace_sptr ws = loadAlg.getProperty("OutputWorkspace");
    auto peakWS =
        std::dynamic_pointer_cast<Mantid::DataObjects::PeaksWorkspace>(ws);
    TS_ASSERT(peakWS);
  }

  void test_coordinates_saved_and_loaded_on_peaks_workspace() {
    auto peaksTestWS = WorkspaceCreationHelper::createPeaksWorkspace(2);
    // Loading a peaks workspace without a instrument from an IDF doesn't work
    // ...
    const std::string filename = FileFinder::Instance().getFullPath(
        "unit_testing/MINITOPAZ_Definition.xml");
    InstrumentDefinitionParser parser(filename, "MINITOPAZ",
                                      Strings::loadFile(filename));
    auto instrument = parser.parseXML(nullptr);
    peaksTestWS->populateInstrumentParameters();
    peaksTestWS->setInstrument(instrument);

    const SpecialCoordinateSystem appliedCoordinateSystem = QSample;
    peaksTestWS->setCoordinateSystem(appliedCoordinateSystem);

    SaveNexusProcessed saveAlg;
    saveAlg.setChild(true);
    saveAlg.initialize();
    saveAlg.setProperty("InputWorkspace", peaksTestWS);
    saveAlg.setPropertyValue("Filename",
                             "LoadAndSaveNexusProcessedCoordinateSystem.nxs");
    saveAlg.execute();
    std::string filePath = saveAlg.getPropertyValue("Filename");

    LoadNexusProcessed loadAlg;
    loadAlg.setChild(true);
    loadAlg.initialize();
    loadAlg.setPropertyValue("Filename", filePath);
    loadAlg.setPropertyValue("OutputWorkspace", "__unused");
    loadAlg.execute();

    Mantid::API::Workspace_sptr loadedWS =
        loadAlg.getProperty("OutputWorkspace");
    auto loadedPeaksWS =
        std::dynamic_pointer_cast<Mantid::API::IPeaksWorkspace>(loadedWS);
    Poco::File testFile(filePath);
    if (testFile.exists()) {
      testFile.remove();
    }

    TS_ASSERT_EQUALS(appliedCoordinateSystem,
                     loadedPeaksWS->getSpecialCoordinateSystem());
  }

  // backwards compatability check
  void test_coordinates_saved_and_loaded_on_peaks_workspace_from_expt_info() {
    auto peaksTestWS = WorkspaceCreationHelper::createPeaksWorkspace(2);
    // Loading a peaks workspace without a instrument from an IDF doesn't work
    // ...
    const std::string filename = FileFinder::Instance().getFullPath(
        "unit_testing/MINITOPAZ_Definition.xml");
    InstrumentDefinitionParser parser(filename, "MINITOPAZ",
                                      Strings::loadFile(filename));
    auto instrument = parser.parseXML(nullptr);
    peaksTestWS->populateInstrumentParameters();
    peaksTestWS->setInstrument(instrument);

    // simulate old-style file with "CoordinateSystem" log
    const SpecialCoordinateSystem appliedCoordinateSystem = QSample;
    peaksTestWS->logs()->addProperty("CoordinateSystem",
                                     static_cast<int>(appliedCoordinateSystem));

    SaveNexusProcessed saveAlg;
    saveAlg.setChild(true);
    saveAlg.initialize();
    saveAlg.setProperty("InputWorkspace", peaksTestWS);
    saveAlg.setPropertyValue(
        "Filename", "LoadAndSaveNexusProcessedCoordinateSystemOldFormat.nxs");
    saveAlg.execute();
    std::string filePath = saveAlg.getPropertyValue("Filename");

    // Remove the coordinate_system entry so it falls back on the log. NeXus
    // can't do this so use the HDF5 API directly
    auto fid = H5Fopen(filePath.c_str(), H5F_ACC_RDWR, H5P_DEFAULT);
    auto mantid_id = H5Gopen(fid, "mantid_workspace_1", H5P_DEFAULT);
    auto peaks_id = H5Gopen(mantid_id, "peaks_workspace", H5P_DEFAULT);
    if (peaks_id > 0) {
      H5Ldelete(peaks_id, "coordinate_system", H5P_DEFAULT);
      H5Gclose(peaks_id);
      H5Gclose(mantid_id);
    } else {
      TS_FAIL("Cannot unlink coordinate_system group. Test file has unexpected "
              "structure.");
    }
    H5Fclose(fid);

    LoadNexusProcessed loadAlg;
    loadAlg.setChild(true);
    loadAlg.initialize();
    loadAlg.setPropertyValue("Filename", filePath);
    loadAlg.setPropertyValue("OutputWorkspace", "__unused");
    loadAlg.execute();

    Mantid::API::Workspace_sptr loadedWS =
        loadAlg.getProperty("OutputWorkspace");
    auto loadedPeaksWS =
        std::dynamic_pointer_cast<Mantid::API::IPeaksWorkspace>(loadedWS);
    Poco::File testFile(filePath);
    if (testFile.exists()) {
      testFile.remove();
    }

    TS_ASSERT_EQUALS(appliedCoordinateSystem,
                     loadedPeaksWS->getSpecialCoordinateSystem());
  }

  void testTableWorkspace_vectorColumn() {
    // Create a table we will save
    ITableWorkspace_sptr table = WorkspaceFactory::Instance().createTable();
    table->addColumn("vector_int", "IntVectorColumn");
    table->addColumn("vector_double", "DoubleVectorColumn");

    std::vector<double> d1, d2, d3;
    d1.emplace_back(0.5);
    d2.emplace_back(1.0);
    d2.emplace_back(2.5);
    d3.emplace_back(4.0);

    std::vector<int> i1(Strings::parseRange("1"));
    std::vector<int> i2(Strings::parseRange("2,3,"));
    std::vector<int> i3(Strings::parseRange("4,5,6,7"));

    // Add some rows of different sizes
    TableRow row1 = table->appendRow();
    row1 << i1 << d1;
    TableRow row2 = table->appendRow();
    row2 << i2 << d2;
    TableRow row3 = table->appendRow();
    row3 << i3 << d3;

    ScopedWorkspace inTableEntry(table);
    std::string savedFileName(
        "LoadNexusProcessedTest_testTableWorkspace_vectorColumn.nxs");

    SaveNexusProcessed saveAlg;
    saveAlg.initialize();
    saveAlg.setPropertyValue("InputWorkspace", inTableEntry.name());
    saveAlg.setPropertyValue("Filename", savedFileName);

    TS_ASSERT_THROWS_NOTHING(saveAlg.execute());
    TS_ASSERT(saveAlg.isExecuted());

    if (!saveAlg.isExecuted())
      return; // Nothing to check

    // Get absolute path to the saved file
    savedFileName = saveAlg.getPropertyValue("Filename");

    ScopedWorkspace outTableEntry;

    LoadNexusProcessed loadAlg;
    loadAlg.initialize();
    loadAlg.setPropertyValue("Filename", savedFileName);
    loadAlg.setPropertyValue("OutputWorkspace", outTableEntry.name());

    TS_ASSERT_THROWS_NOTHING(loadAlg.execute());
    TS_ASSERT(loadAlg.isExecuted());

    // The file is not needed anymore
    Poco::File(savedFileName).remove();

    if (!loadAlg.isExecuted())
      return; // Nothing to check

    auto outTable = std::dynamic_pointer_cast<const TableWorkspace>(
        outTableEntry.retrieve());
    TS_ASSERT(outTable);

    if (!outTable)
      return; // Nothing to check

    TS_ASSERT_EQUALS(outTable->columnCount(), 2);
    TS_ASSERT_EQUALS(outTable->rowCount(), 3);

    Column_const_sptr column; // Column we are currently checking

    TS_ASSERT_THROWS_NOTHING(column = outTable->getColumn("IntVectorColumn"));
    TS_ASSERT(column->isType<std::vector<int>>());

    if (column->isType<std::vector<int>>()) {
      TS_ASSERT_EQUALS(column->cell<std::vector<int>>(0), i1);
      TS_ASSERT_EQUALS(column->cell<std::vector<int>>(1), i2);
      TS_ASSERT_EQUALS(column->cell<std::vector<int>>(2), i3);
    }

    TS_ASSERT_THROWS_NOTHING(column =
                                 outTable->getColumn("DoubleVectorColumn"));
    TS_ASSERT(column->isType<std::vector<double>>());

    if (column->isType<std::vector<double>>()) {
      TS_ASSERT_EQUALS(column->cell<std::vector<double>>(0), d1);
      TS_ASSERT_EQUALS(column->cell<std::vector<double>>(1), d2);
      TS_ASSERT_EQUALS(column->cell<std::vector<double>>(2), d3);
    }
  }

  void test_SaveAndLoadOnHistogramWS() { doTestLoadAndSaveHistogramWS(false); }

  void test_SaveAndLoadOnHistogramWSWithNumericAxis() {
    doTestLoadAndSaveHistogramWS(false, true);
  }

  void test_SaveAndLoadOnHistogramWSwithXErrors() {
    doTestLoadAndSaveHistogramWS(true);
  }

  void test_SaveAndLoadOnHistogramWSwithLegacyXErrors() {
    doTestLoadAndSaveHistogramWS(true, false, true);
  }

  void test_SaveAndLoadOnPointLikeWS() { doTestLoadAndSavePointWS(false); }

  void test_SaveAndLoadOnPointLikeWSWithXErrors() {
    doTestLoadAndSavePointWS(true);
  }

  void test_that_workspace_name_is_loaded() {
    // Arrange
    LoadNexusProcessed loader;
    loader.setChild(false);
    loader.initialize();
    loader.setPropertyValue("Filename", "POLREF00004699_nexus.nxs");
    loader.setPropertyValue("OutputWorkspace", "ws");
    loader.setProperty("FastMultiPeriod", true);
    // Act
    TS_ASSERT(loader.execute());
    // Assert
    TSM_ASSERT(
        "Can access workspace via name which was set in file",
        AnalysisDataService::Instance().retrieveWS<MatrixWorkspace>("y_1"));
    TSM_ASSERT(
        "Can access workspace via name which was set in file",
        AnalysisDataService::Instance().retrieveWS<MatrixWorkspace>("y_2"));
    // Clean up
    AnalysisDataService::Instance().remove("y_1");
    AnalysisDataService::Instance().remove("y_2");
  }

  void test_that_workspace_name_is_not_loaded_when_is_duplicate() {
    // Arrange
    SaveNexusProcessed alg;
    alg.initialize();
    std::string tempFile = "LoadNexusProcessed_TmpTestWorkspace.nxs";
    alg.setPropertyValue("Filename", tempFile);

    std::string workspaceName = "test_workspace_name";
    for (size_t index = 0; index < 2; ++index) {
      // Create a sample workspace and add it to the ADS, so it gets a name.
      auto ws = WorkspaceCreationHelper::create1DWorkspaceConstant(
          3, static_cast<double>(index), static_cast<double>(index), true);
      AnalysisDataService::Instance().addOrReplace(workspaceName, ws);
      alg.setProperty("InputWorkspace",
                      std::dynamic_pointer_cast<MatrixWorkspace>(ws));
      if (index == 0) {
        alg.setProperty("Append", false);
      } else {
        alg.setProperty("Append", true);
      }
      alg.execute();
    }
    // Delete the workspace
    AnalysisDataService::Instance().remove(workspaceName);

    tempFile = alg.getPropertyValue("Filename");

    // Load the data
    LoadNexusProcessed loader;
    loader.setChild(false);
    loader.initialize();
    loader.setPropertyValue("Filename", tempFile);
    loader.setPropertyValue("OutputWorkspace", "ws_loaded");
    // Act
    loader.execute();

    // Assert
    TSM_ASSERT("Can access workspace via name which is the name of the file "
               "with an index",
               AnalysisDataService::Instance().retrieveWS<MatrixWorkspace>(
                   "ws_loaded_1"));
    TSM_ASSERT("Can access workspace via name which is the name of the file "
               "with an index",
               AnalysisDataService::Instance().retrieveWS<MatrixWorkspace>(
                   "ws_loaded_2"));
    // Clean up
    AnalysisDataService::Instance().remove("ws_loaded_1");
    AnalysisDataService::Instance().remove("ws_loaded_2");
    if (!tempFile.empty() && Poco::File(tempFile).exists()) {
      Poco::File(tempFile).remove();
    }
  }

  void do_load_multiperiod_workspace(bool fast) {
    LoadNexusProcessed loader;
    loader.setChild(true);
    loader.initialize();
    loader.setPropertyValue("Filename", "POLREF00004699_nexus.nxs");
    loader.setPropertyValue("OutputWorkspace", "ws");
    loader.setProperty("FastMultiPeriod", fast);

    TS_ASSERT(loader.execute());

    Workspace_sptr outWS = loader.getProperty("OutputWorkspace");
    WorkspaceGroup_sptr asGroupWS =
        std::dynamic_pointer_cast<WorkspaceGroup>(outWS);
    TSM_ASSERT("We expect a group workspace back", asGroupWS);
    TSM_ASSERT_EQUALS("We expect the size to be 2", 2, asGroupWS->size());
    MatrixWorkspace_sptr period1 =
        std::dynamic_pointer_cast<MatrixWorkspace>(asGroupWS->getItem(0));
    MatrixWorkspace_sptr period2 =
        std::dynamic_pointer_cast<MatrixWorkspace>(asGroupWS->getItem(1));

    TSM_ASSERT("We expect the group workspace is multiperiod",
               asGroupWS->isMultiperiod());
    TSM_ASSERT_EQUALS("X-data should be identical", period1->x(0),
                      period2->x(0));
    TSM_ASSERT_DIFFERS("Y-data should be different", period1->y(0),
                       period2->y(0));
    TSM_ASSERT_DIFFERS("E-data should be different", period1->e(0),
                       period2->e(0));

    TS_ASSERT(period1->getInstrument());
    TS_ASSERT(period2->getInstrument());

    auto period1Logs = period1->run().getLogData();
    auto period2Logs = period2->run().getLogData();

    TSM_ASSERT_EQUALS("We expect to have the same number of log entries",
                      period1Logs.size(), period2Logs.size());

    TSM_ASSERT_THROWS("Should only have a period 1 entry",
                      period1->run().getLogData("period 2"),
                      Exception::NotFoundError &);
    TSM_ASSERT_THROWS("Should only have a period 2 entry",
                      period2->run().getLogData("period 1"),
                      Exception::NotFoundError &);
  }

  void test_load_multiperiod_workspace_fast() {
    do_load_multiperiod_workspace(true /*Use optimised route*/);
  }

  void test_load_multiperiod_workspace_old() {
    do_load_multiperiod_workspace(false /*Use old route*/);
  }

  void test_load_workspace_empty_textaxis() {
    // filename workspaceEmptyTextAxis
    LoadNexusProcessed loader;
    loader.setChild(true);
    TS_ASSERT_THROWS_NOTHING(loader.initialize());
    TS_ASSERT_THROWS_NOTHING(
        loader.setPropertyValue("Filename", "workspaceEmptyTextAxis.nxs"));
    TS_ASSERT_THROWS_NOTHING(loader.setPropertyValue("OutputWorkspace", "ws"));

    TS_ASSERT(loader.execute());
    TS_ASSERT(loader.isExecuted());

    Workspace_const_sptr ws = loader.getProperty("OutputWorkspace");
    const auto outWS = std::dynamic_pointer_cast<const MatrixWorkspace>(ws);

    const size_t numBins = outWS->blocksize();
    for (size_t i = 0; i < numBins; ++i) {
      TS_ASSERT_EQUALS(outWS->x(0)[i], i);
      TS_ASSERT_EQUALS(outWS->y(0)[i], i);
    }
  }

  void test_load_workspace_with_textaxis() {
    // filename workspaceWithTextAxis
    LoadNexusProcessed loader;
    loader.setChild(true);
    TS_ASSERT_THROWS_NOTHING(loader.initialize());
    TS_ASSERT_THROWS_NOTHING(
        loader.setPropertyValue("Filename", "workspaceWithTextAxis.nxs"));
    TS_ASSERT_THROWS_NOTHING(loader.setPropertyValue("OutputWorkspace", "ws"));

    TS_ASSERT(loader.execute());
    TS_ASSERT(loader.isExecuted());

    Workspace_const_sptr ws = loader.getProperty("OutputWorkspace");
    const auto outWS = std::dynamic_pointer_cast<const MatrixWorkspace>(ws);

    const size_t numBins = outWS->blocksize();
    for (size_t i = 0; i < numBins; ++i) {
      TS_ASSERT_EQUALS(outWS->x(0)[i], i);
      TS_ASSERT_EQUALS(outWS->y(0)[i], i);
    }
  }

<<<<<<< HEAD
    void test_Log_invalid_value_filtering_survives_save_and_load() {
    LoadNexus alg;

    TS_ASSERT_THROWS_NOTHING(alg.initialize());
    TS_ASSERT(alg.isInitialized());
    testFile = "ENGINX00228061_log_alarm_data.nxs";
    alg.setPropertyValue("Filename", testFile);
    testFile = alg.getPropertyValue("Filename");

    alg.setPropertyValue("OutputWorkspace", output_ws);
=======
  void test_log_filtering_survives_save_and_load() {
    LoadNexus alg;
    std::string group_ws = "test_log_filtering_survives_save_and_load";
    TS_ASSERT_THROWS_NOTHING(alg.initialize());
    TS_ASSERT(alg.isInitialized());
    testFile = "POLREF00014966.nxs";
    alg.setPropertyValue("Filename", testFile);
    testFile = alg.getPropertyValue("Filename");

    alg.setPropertyValue("OutputWorkspace", group_ws);
>>>>>>> dff102b8

    TS_ASSERT_THROWS_NOTHING(alg.execute());

    // Test some aspects of the file
    MatrixWorkspace_sptr workspace;
    workspace = std::dynamic_pointer_cast<MatrixWorkspace>(
<<<<<<< HEAD
        AnalysisDataService::Instance().retrieve(output_ws));
    check_log_is_filtered(workspace);

    SaveNexusProcessed save;
    save.initialize();
    save.setPropertyValue("InputWorkspace", output_ws);
    std::string filename = "LoadNexusProcessed_test_Log_invalid_value_filtering_survives_save_and_load.nxs";
=======
        AnalysisDataService::Instance().retrieve(group_ws + "_1"));
    // should be filtered
    check_log(workspace, "raw_uah_log", 429, 17, 99.4740982879);
    // should not be filtered
    check_log(workspace, "periods", 37, 1, 1);
    check_log(workspace, "period 1", 36, 505, true);
    check_log(workspace, "running", 72, 501, true);

    SaveNexusProcessed save;
    save.initialize();
    save.setProperty("InputWorkspace", workspace);
    std::string filename =
        "LoadNexusProcessed_test_log_filtering_survives_save_and_load.nxs";
>>>>>>> dff102b8
    save.setPropertyValue("Filename", filename);
    filename = save.getPropertyValue("Filename");
    save.execute();
    LoadNexusProcessed load;
    load.initialize();
    load.setPropertyValue("Filename", filename);
    load.setPropertyValue("OutputWorkspace", output_ws);
    load.execute();

<<<<<<< HEAD
    workspace = std::dynamic_pointer_cast<MatrixWorkspace>(
        AnalysisDataService::Instance().retrieve(output_ws));
    TS_ASSERT(workspace.get());
    check_log_is_filtered(workspace);

    if (Poco::File(filename).exists())
      Poco::File(filename).remove();
    }

private:
    void check_log_is_filtered(Mantid::API::MatrixWorkspace_sptr &workspace) {
      TS_ASSERT(workspace.get());
      auto run = workspace->run();

      auto pclogFiltered1 = dynamic_cast<TimeSeriesProperty<double> *>(
          run.getLogData("cryo_temp1"));
      // middle value is invalid and is filtered out
      TS_ASSERT_EQUALS(pclogFiltered1->size(), 1);
      TS_ASSERT_EQUALS(pclogFiltered1->nthInterval(0).length().total_seconds(),
                       3);
      TS_ASSERT_DELTA(pclogFiltered1->nthValue(1), 7, 1e-5);
    }
=======
    auto reloadedWorkspace = std::dynamic_pointer_cast<MatrixWorkspace>(
        AnalysisDataService::Instance().retrieve(output_ws));
    // should not change as should be filtered as before
    check_log(reloadedWorkspace, "raw_uah_log", 429, 17, 99.4740982879);
    // should not change as should not be filtered as before
    check_log(reloadedWorkspace, "periods", 37, 1, 1);
    check_log(reloadedWorkspace, "period 1", 36, 505, true);
    check_log(reloadedWorkspace, "running", 72, 501, true);

    if (Poco::File(filename).exists())
      Poco::File(filename).remove();
  }

private:
  template <typename TYPE>
  void check_log(Mantid::API::MatrixWorkspace_sptr &workspace,
                 const std::string &logName, const int noOfEntries,
                 const int firstInterval, const TYPE firstValue) {
    TS_ASSERT(workspace.get());
    auto run = workspace->run();

    auto prop = run.getLogData(logName);
    TSM_ASSERT(logName + " Log was not found", prop);
    if (prop) {
      auto log =
          dynamic_cast<TimeSeriesProperty<TYPE> *>(run.getLogData(logName));
      TSM_ASSERT(logName + " Log was not the expected type", log);
      if (log) {
        // middle value is invalid and is filtered out
        TSM_ASSERT_EQUALS(logName + " Log size not as expected", log->size(),
                          noOfEntries);
        TSM_ASSERT_EQUALS(logName + " Log first interval not as expected",
                          log->nthInterval(0).length().total_seconds(),
                          firstInterval);
        templated_equality_check(logName + " Log first value not as expected",
                                 log->nthValue(0), firstValue);
      }
    }
  }

  template <typename TYPE>
  void templated_equality_check(const std::string &message, const TYPE value,
                                const TYPE refValue) {
    TSM_ASSERT_EQUALS(message, value, refValue);
  }
>>>>>>> dff102b8

  void doHistoryTest(const MatrixWorkspace_sptr &matrix_ws) {
    const WorkspaceHistory history = matrix_ws->getHistory();
    int nalgs = static_cast<int>(history.size());
    TS_ASSERT_EQUALS(nalgs, 4);

    if (nalgs == 4) {
      TS_ASSERT_EQUALS(history[0]->name(), "LoadRaw");
      TS_ASSERT_EQUALS(history[1]->name(), "AlignDetectors");
      TS_ASSERT_EQUALS(history[2]->name(), "DiffractionFocussing");
      TS_ASSERT_EQUALS(history[3]->name(), "LoadNexusProcessed");
    }
  }

  /**
   * Do a few standard checks that are repeated in multiple tests of
   * partial event data loading
   *
   * @param alg initialized and parameterized load algorithm
   * @param nSpectra expected number of spectra
   * @param nHistory expected number of entries in the algorithm
   * history
   **/
  void doCommonEventLoadChecks(LoadNexusProcessed &alg, size_t nSpectra,
                               size_t nHistory) {
    TS_ASSERT_THROWS_NOTHING(alg.execute());
    TS_ASSERT(alg.isExecuted());

    // Test basic props of the ws
    Workspace_sptr workspace;
    TS_ASSERT_THROWS_NOTHING(
        workspace = AnalysisDataService::Instance().retrieve(output_ws));
    TS_ASSERT(workspace);
    if (!workspace)
      return;
    TS_ASSERT(workspace.get());

    EventWorkspace_sptr ews =
        std::dynamic_pointer_cast<EventWorkspace>(workspace);
    TS_ASSERT(ews);
    if (!ews)
      return;
    TS_ASSERT(ews.get());
    TS_ASSERT_EQUALS(ews->getNumberHistograms(), nSpectra);

    TS_ASSERT_EQUALS(ews->getHistory().size(), nHistory);
  }

  /*
   * Does a few common checks for using a single spectra property
   * such as spectrumMin or spectrumMax. Expects the algorithm
   * passed in to be configured for the test
   *
   * @param alg The configured algorithm to be executed
   * @param expectedSize The number of spectra which should be present
   */
  void doSpectrumMinOrMaxTest(LoadNexusProcessed &alg,
                              const size_t expectedSize) {
    TS_ASSERT_THROWS_NOTHING(alg.execute());

    // Test some aspects of the file
    Workspace_sptr workspace;
    TS_ASSERT_THROWS_NOTHING(
        workspace = AnalysisDataService::Instance().retrieve(output_ws));
    TS_ASSERT(workspace.get());

    MatrixWorkspace_sptr matrix_ws =
        std::dynamic_pointer_cast<MatrixWorkspace>(workspace);
    TS_ASSERT(matrix_ws.get());

    // Testing the number of histograms
    TS_ASSERT_EQUALS(matrix_ws->getNumberHistograms(), expectedSize);

    // Test history
    doHistoryTest(matrix_ws);

    std::shared_ptr<const Mantid::Geometry::Instrument> inst =
        matrix_ws->getInstrument();
    TS_ASSERT_EQUALS(inst->getName(), "GEM");
    TS_ASSERT_EQUALS(inst->getSource()->getPos().Z(), -17);
  }

  /**
   * Does a few common checks for using spectra lists with/without
   * spectrum min and/or max being set. Expects the algorithm
   * passed in to be configured for this test.
   *
   * @param alg The configured algorithm to executed
   * @param expectedSpectra The IDs of the spectrum loaded which should
   * be present
   */
  void doSpectrumListTests(LoadNexusProcessed &alg,
                           const std::vector<int> &expectedSpectra) {
    TS_ASSERT_THROWS_NOTHING(alg.execute());
    TS_ASSERT(alg.isExecuted());

    // Test some aspects of the file
    Workspace_sptr workspace;
    TS_ASSERT_THROWS_NOTHING(
        workspace = AnalysisDataService::Instance().retrieve(output_ws));
    TS_ASSERT(workspace.get());

    MatrixWorkspace_sptr matrix_ws =
        std::dynamic_pointer_cast<MatrixWorkspace>(workspace);
    TS_ASSERT(matrix_ws.get());

    // Test spectrum numbers are as expected
    size_t index(0);
    int seenSpectra(0);
    for (const auto spectrum : expectedSpectra) {
      TS_ASSERT_EQUALS(matrix_ws->getSpectrum(index).getSpectrumNo(), spectrum);
      ++index;
      ++seenSpectra;
    }

    TS_ASSERT_EQUALS(seenSpectra, expectedSpectra.size());

    doHistoryTest(matrix_ws);

    std::shared_ptr<const Mantid::Geometry::Instrument> inst =
        matrix_ws->getInstrument();
    TS_ASSERT_EQUALS(inst->getName(), "GEM");
    TS_ASSERT_EQUALS(inst->getSource()->getPos().Z(), -17);
  }

  void writeTmpEventNexus() {
    // return;
    if (!m_savedTmpEventFile.empty() &&
        Poco::File(m_savedTmpEventFile).exists())
      return;

    std::vector<std::vector<int>> groups(6);
    groups[0].emplace_back(9);
    groups[0].emplace_back(12);
    groups[1].emplace_back(5);
    groups[1].emplace_back(10);
    groups[2].emplace_back(20);
    groups[2].emplace_back(21);
    groups[3].emplace_back(10);
    groups[4].emplace_back(50);
    groups[5].emplace_back(15);
    groups[5].emplace_back(20);

    EventWorkspace_sptr ws =
        WorkspaceCreationHelper::createGroupedEventWorkspace(groups, 30, 1.0);
    ws->getSpectrum(4).clear();

    TS_ASSERT_EQUALS(ws->getNumberHistograms(), groups.size());

    SaveNexusProcessed alg;
    alg.initialize();
    alg.setProperty("InputWorkspace", std::dynamic_pointer_cast<Workspace>(ws));
    m_savedTmpEventFile = "LoadNexusProcessed_TmpEvent.nxs";
    alg.setPropertyValue("Filename", m_savedTmpEventFile);
    alg.setPropertyValue("Title",
                         "Tmp test event workspace as NexusProcessed file");

    TS_ASSERT_THROWS_NOTHING(alg.execute());
    TS_ASSERT(alg.isExecuted());

    // Get absolute path to the saved file
    m_savedTmpEventFile = alg.getPropertyValue("Filename");
  }

  void clearTmpEventNexus() {
    // remove saved/re-loaded test event data file
    if (!m_savedTmpEventFile.empty() &&
        Poco::File(m_savedTmpEventFile).exists())
      Poco::File(m_savedTmpEventFile).remove();
  }

  void doTestLoadAndSaveHistogramWS(bool useXErrors = false,
                                    bool numericAxis = false,
                                    bool legacyXErrors = false) {
    // Test SaveNexusProcessed/LoadNexusProcessed on a histogram workspace with
    // x errors

    // Create histogram workspace with two spectra and 4 points
    std::vector<double> x1{1, 2, 3};
    std::vector<double> dx1{3, 2};
    std::vector<double> y1{1, 2};
    std::vector<double> x2{1, 2, 3};
    std::vector<double> dx2{3, 2};
    std::vector<double> y2{1, 2};
    MatrixWorkspace_sptr inputWs = WorkspaceFactory::Instance().create(
        "Workspace2D", 2, x1.size(), y1.size());
    inputWs->mutableX(0) = x1;
    inputWs->mutableX(1) = x2;
    inputWs->mutableY(0) = y1;
    inputWs->mutableY(1) = y2;
    if (useXErrors) {
      inputWs->setPointStandardDeviations(0, dx1);
      inputWs->setPointStandardDeviations(1, dx2);
      if (legacyXErrors) {
        inputWs->dataDx(0).emplace_back(1);
        inputWs->dataDx(1).emplace_back(1);
      }
    }
    if (numericAxis) {
      auto numericAxis = std::make_unique<NumericAxis>(2);
      numericAxis->setValue(0, 10.0);
      numericAxis->setValue(1, 20.0);
      inputWs->replaceAxis(1, std::move(numericAxis));
    }

    // Save workspace
    IAlgorithm_sptr save =
        AlgorithmManager::Instance().create("SaveNexusProcessed");
    save->initialize();
    TS_ASSERT(save->isInitialized());
    TS_ASSERT_THROWS_NOTHING(save->setProperty("InputWorkspace", inputWs));
    TS_ASSERT_THROWS_NOTHING(save->setPropertyValue(
        "Filename", "TestSaveAndLoadNexusProcessed.nxs"));
    TS_ASSERT_THROWS_NOTHING(save->execute());

    // Load workspace
    IAlgorithm_sptr load =
        AlgorithmManager::Instance().create("LoadNexusProcessed");
    load->initialize();
    TS_ASSERT(load->isInitialized());
    TS_ASSERT_THROWS_NOTHING(load->setPropertyValue(
        "Filename", "TestSaveAndLoadNexusProcessed.nxs"));
    TS_ASSERT_THROWS_NOTHING(
        load->setPropertyValue("OutputWorkspace", "output"));
    TS_ASSERT_THROWS_NOTHING(load->execute());

    // Check spectra in loaded workspace
    MatrixWorkspace_sptr outputWs =
        AnalysisDataService::Instance().retrieveWS<MatrixWorkspace>("output");
    TS_ASSERT_EQUALS(1, outputWs->getSpectrum(0).getSpectrumNo());
    TS_ASSERT_EQUALS(2, outputWs->getSpectrum(1).getSpectrumNo());
    TS_ASSERT_EQUALS(inputWs->x(0), outputWs->x(0));
    TS_ASSERT_EQUALS(inputWs->x(1), outputWs->x(1));
    TS_ASSERT_EQUALS(inputWs->y(0), outputWs->y(0));
    TS_ASSERT_EQUALS(inputWs->y(1), outputWs->y(1));
    TS_ASSERT_EQUALS(inputWs->e(0), outputWs->e(0));
    TS_ASSERT_EQUALS(inputWs->e(1), outputWs->e(1));
    if (useXErrors) {
      TSM_ASSERT("Should have an x error", outputWs->hasDx(0));
      TS_ASSERT_EQUALS(dx1, outputWs->dx(0).rawData());
      TS_ASSERT_EQUALS(dx2, outputWs->dx(1).rawData());
    }

    // Axes
    auto axis1 = outputWs->getAxis(1);
    if (numericAxis) {
      TS_ASSERT(axis1->isNumeric());
      TS_ASSERT_DELTA(10.0, axis1->getValue(0), 1e-10);
      TS_ASSERT_DELTA(20.0, axis1->getValue(1), 1e-10);
    } else {
      TS_ASSERT(axis1->isSpectra());
      TS_ASSERT_DELTA(1.0, axis1->getValue(0), 1e-10);
      TS_ASSERT_DELTA(2.0, axis1->getValue(1), 1e-10);
    }

    // Remove workspace and saved nexus file
    AnalysisDataService::Instance().remove("output");
    Poco::File("TestSaveAndLoadNexusProcessed.nxs").remove();
  }

  void doTestLoadAndSavePointWS(bool useXErrors = false) {
    // Test SaveNexusProcessed/LoadNexusProcessed on a point-like workspace

    // Create histogram workspace with two spectra and 4 points
    std::vector<double> x1{1, 2, 3};
    std::vector<double> dx1{3, 2, 1};
    std::vector<double> y1{1, 2, 3};
    std::vector<double> x2{10, 20, 30};
    std::vector<double> dx2{30, 22, 10};
    std::vector<double> y2{10, 20, 30};
    MatrixWorkspace_sptr inputWs = WorkspaceFactory::Instance().create(
        "Workspace2D", 2, x1.size(), y1.size());
    inputWs->mutableX(0) = x1;
    inputWs->mutableX(1) = x2;
    inputWs->mutableY(0) = y1;
    inputWs->mutableY(1) = y2;
    if (useXErrors) {
      inputWs->setPointStandardDeviations(0, dx1);
      inputWs->setPointStandardDeviations(1, dx2);
    }

    // Save workspace
    IAlgorithm_sptr save =
        AlgorithmManager::Instance().create("SaveNexusProcessed");
    save->initialize();
    TS_ASSERT(save->isInitialized());
    TS_ASSERT_THROWS_NOTHING(save->setProperty("InputWorkspace", inputWs));
    TS_ASSERT_THROWS_NOTHING(save->setPropertyValue(
        "Filename", "TestSaveAndLoadNexusProcessed.nxs"));
    TS_ASSERT_THROWS_NOTHING(save->execute());

    // Load workspace
    IAlgorithm_sptr load =
        AlgorithmManager::Instance().create("LoadNexusProcessed");
    load->initialize();
    TS_ASSERT(load->isInitialized());
    TS_ASSERT_THROWS_NOTHING(load->setPropertyValue(
        "Filename", "TestSaveAndLoadNexusProcessed.nxs"));
    TS_ASSERT_THROWS_NOTHING(
        load->setPropertyValue("OutputWorkspace", "output"));
    TS_ASSERT_THROWS_NOTHING(load->execute());

    // Check spectra in loaded workspace
    MatrixWorkspace_sptr outputWs =
        AnalysisDataService::Instance().retrieveWS<MatrixWorkspace>("output");
    TS_ASSERT_EQUALS(inputWs->x(0), outputWs->x(0));
    TS_ASSERT_EQUALS(inputWs->x(1), outputWs->x(1));
    TS_ASSERT_EQUALS(inputWs->y(0), outputWs->y(0));
    TS_ASSERT_EQUALS(inputWs->y(1), outputWs->y(1));
    TS_ASSERT_EQUALS(inputWs->e(0), outputWs->e(0));
    TS_ASSERT_EQUALS(inputWs->e(1), outputWs->e(1));
    if (useXErrors) {
      TSM_ASSERT("Should have an x error", outputWs->hasDx(0));
      TS_ASSERT_EQUALS(inputWs->dx(0).rawData(), outputWs->dx(0).rawData());
      TS_ASSERT_EQUALS(inputWs->dx(1).rawData(), outputWs->dx(1).rawData());
    }

    // Remove workspace and saved nexus file
    AnalysisDataService::Instance().remove("output");
    Poco::File("TestSaveAndLoadNexusProcessed.nxs").remove();
  }

  std::string testFile, output_ws;
  /// Saved using SaveNexusProcessed and re-used in several load event tests
  std::string m_savedTmpEventFile;
  static const EventType m_savedTmpType = TOF;
};

template <>
void LoadNexusProcessedTest::templated_equality_check(
    const std::string &message, const double value, const double refValue) {
  TSM_ASSERT_DELTA(message, value, refValue, 1e-5);
}

//------------------------------------------------------------------------------
// Performance test
//------------------------------------------------------------------------------

class LoadNexusProcessedTestPerformance : public CxxTest::TestSuite {
public:
  void testHistogramWorkspace() {
    LoadNexusProcessed loader;
    loader.initialize();
    loader.setPropertyValue("Filename", "PG3_733_focussed.nxs");
    loader.setPropertyValue("OutputWorkspace", "ws");
    TS_ASSERT(loader.execute());
  }

  void testPeaksWorkspace() {
    LoadNexusProcessed loader;
    loader.initialize();
    loader.setPropertyValue("Filename", "24954_allpeaksbyhand.nxs");
    loader.setPropertyValue("OutputWorkspace", "peaks");
    TS_ASSERT(loader.execute());
  }
};<|MERGE_RESOLUTION|>--- conflicted
+++ resolved
@@ -1109,8 +1109,7 @@
     }
   }
 
-<<<<<<< HEAD
-    void test_Log_invalid_value_filtering_survives_save_and_load() {
+  void test_Log_invalid_value_filtering_survives_save_and_load() {
     LoadNexus alg;
 
     TS_ASSERT_THROWS_NOTHING(alg.initialize());
@@ -1120,47 +1119,20 @@
     testFile = alg.getPropertyValue("Filename");
 
     alg.setPropertyValue("OutputWorkspace", output_ws);
-=======
-  void test_log_filtering_survives_save_and_load() {
-    LoadNexus alg;
-    std::string group_ws = "test_log_filtering_survives_save_and_load";
-    TS_ASSERT_THROWS_NOTHING(alg.initialize());
-    TS_ASSERT(alg.isInitialized());
-    testFile = "POLREF00014966.nxs";
-    alg.setPropertyValue("Filename", testFile);
-    testFile = alg.getPropertyValue("Filename");
-
-    alg.setPropertyValue("OutputWorkspace", group_ws);
->>>>>>> dff102b8
 
     TS_ASSERT_THROWS_NOTHING(alg.execute());
 
     // Test some aspects of the file
     MatrixWorkspace_sptr workspace;
     workspace = std::dynamic_pointer_cast<MatrixWorkspace>(
-<<<<<<< HEAD
         AnalysisDataService::Instance().retrieve(output_ws));
     check_log_is_filtered(workspace);
 
     SaveNexusProcessed save;
     save.initialize();
     save.setPropertyValue("InputWorkspace", output_ws);
-    std::string filename = "LoadNexusProcessed_test_Log_invalid_value_filtering_survives_save_and_load.nxs";
-=======
-        AnalysisDataService::Instance().retrieve(group_ws + "_1"));
-    // should be filtered
-    check_log(workspace, "raw_uah_log", 429, 17, 99.4740982879);
-    // should not be filtered
-    check_log(workspace, "periods", 37, 1, 1);
-    check_log(workspace, "period 1", 36, 505, true);
-    check_log(workspace, "running", 72, 501, true);
-
-    SaveNexusProcessed save;
-    save.initialize();
-    save.setProperty("InputWorkspace", workspace);
-    std::string filename =
-        "LoadNexusProcessed_test_log_filtering_survives_save_and_load.nxs";
->>>>>>> dff102b8
+    std::string filename = "LoadNexusProcessed_test_Log_invalid_value_"
+                           "filtering_survives_save_and_load.nxs";
     save.setPropertyValue("Filename", filename);
     filename = save.getPropertyValue("Filename");
     save.execute();
@@ -1170,7 +1142,6 @@
     load.setPropertyValue("OutputWorkspace", output_ws);
     load.execute();
 
-<<<<<<< HEAD
     workspace = std::dynamic_pointer_cast<MatrixWorkspace>(
         AnalysisDataService::Instance().retrieve(output_ws));
     TS_ASSERT(workspace.get());
@@ -1178,22 +1149,46 @@
 
     if (Poco::File(filename).exists())
       Poco::File(filename).remove();
-    }
-
-private:
-    void check_log_is_filtered(Mantid::API::MatrixWorkspace_sptr &workspace) {
-      TS_ASSERT(workspace.get());
-      auto run = workspace->run();
-
-      auto pclogFiltered1 = dynamic_cast<TimeSeriesProperty<double> *>(
-          run.getLogData("cryo_temp1"));
-      // middle value is invalid and is filtered out
-      TS_ASSERT_EQUALS(pclogFiltered1->size(), 1);
-      TS_ASSERT_EQUALS(pclogFiltered1->nthInterval(0).length().total_seconds(),
-                       3);
-      TS_ASSERT_DELTA(pclogFiltered1->nthValue(1), 7, 1e-5);
-    }
-=======
+  }
+
+  void test_log_filtering_survives_save_and_load() {
+    LoadNexus alg;
+    std::string group_ws = "test_log_filtering_survives_save_and_load";
+    TS_ASSERT_THROWS_NOTHING(alg.initialize());
+    TS_ASSERT(alg.isInitialized());
+    testFile = "POLREF00014966.nxs";
+    alg.setPropertyValue("Filename", testFile);
+    testFile = alg.getPropertyValue("Filename");
+
+    alg.setPropertyValue("OutputWorkspace", group_ws);
+
+    TS_ASSERT_THROWS_NOTHING(alg.execute());
+
+    // Test some aspects of the file
+    MatrixWorkspace_sptr workspace;
+    workspace = std::dynamic_pointer_cast<MatrixWorkspace>(
+        AnalysisDataService::Instance().retrieve(group_ws + "_1"));
+    // should be filtered
+    check_log(workspace, "raw_uah_log", 429, 17, 99.4740982879);
+    // should not be filtered
+    check_log(workspace, "periods", 37, 1, 1);
+    check_log(workspace, "period 1", 36, 505, true);
+    check_log(workspace, "running", 72, 501, true);
+
+    SaveNexusProcessed save;
+    save.initialize();
+    save.setProperty("InputWorkspace", workspace);
+    std::string filename =
+        "LoadNexusProcessed_test_log_filtering_survives_save_and_load.nxs";
+    save.setPropertyValue("Filename", filename);
+    filename = save.getPropertyValue("Filename");
+    save.execute();
+    LoadNexusProcessed load;
+    load.initialize();
+    load.setPropertyValue("Filename", filename);
+    load.setPropertyValue("OutputWorkspace", output_ws);
+    load.execute();
+
     auto reloadedWorkspace = std::dynamic_pointer_cast<MatrixWorkspace>(
         AnalysisDataService::Instance().retrieve(output_ws));
     // should not change as should be filtered as before
@@ -1208,6 +1203,19 @@
   }
 
 private:
+  void check_log_is_filtered(Mantid::API::MatrixWorkspace_sptr &workspace) {
+    TS_ASSERT(workspace.get());
+    auto run = workspace->run();
+
+    auto pclogFiltered1 = dynamic_cast<TimeSeriesProperty<double> *>(
+        run.getLogData("cryo_temp1"));
+    // middle value is invalid and is filtered out
+    TS_ASSERT_EQUALS(pclogFiltered1->size(), 1);
+    TS_ASSERT_EQUALS(pclogFiltered1->nthInterval(0).length().total_seconds(),
+                     3);
+    TS_ASSERT_DELTA(pclogFiltered1->nthValue(1), 7, 1e-5);
+  }
+
   template <typename TYPE>
   void check_log(Mantid::API::MatrixWorkspace_sptr &workspace,
                  const std::string &logName, const int noOfEntries,
@@ -1239,7 +1247,6 @@
                                 const TYPE refValue) {
     TSM_ASSERT_EQUALS(message, value, refValue);
   }
->>>>>>> dff102b8
 
   void doHistoryTest(const MatrixWorkspace_sptr &matrix_ws) {
     const WorkspaceHistory history = matrix_ws->getHistory();
