--- conflicted
+++ resolved
@@ -266,10 +266,10 @@
 //----------------------------------------------------------------------------------------------
 /** Apply an implicit function to each point; if false, set to the given value.
  *
- * @param function :: the implicit function to apply
- * @param signal :: signal value to set when function evaluates to false
- * @param errorSquared :: error value to set when function evaluates to false
- */
+* @param function :: the implicit function to apply
+* @param signal :: signal value to set when function evaluates to false
+* @param errorSquared :: error value to set when function evaluates to false
+*/
 void MDHistoWorkspace::applyImplicitFunction(
     Mantid::Geometry::MDImplicitFunction *function, signal_t signal,
     signal_t errorSquared) {
@@ -601,8 +601,9 @@
       const auto linearIndex =
           this->getLinearIndexAtCoord(middle.getBareArray());
 
-      if (bin_centres && !(linearIndex == std::numeric_limits<size_t>::max() ||
-                           this->getIsMaskedAt(linearIndex))) {
+      if (bin_centres &&
+          !(linearIndex == std::numeric_limits<size_t>::max() ||
+            this->getIsMaskedAt(linearIndex))) {
         coord_t bin_centrePos =
             static_cast<coord_t>((linePos + lastLinePos) * 0.5);
         line.x.push_back(bin_centrePos);
@@ -1344,15 +1345,8 @@
 
 /**
  * Get the Q frame system (if any) to use.
-<<<<<<< HEAD
- */
-// clang-format off
-GCC_DIAG_OFF(strict-aliasing)
-// clang-format on
-=======
 */
 GNU_DIAG_OFF("strict-aliasing")
->>>>>>> d3adcace
 Kernel::SpecialCoordinateSystem
 MDHistoWorkspace::getSpecialCoordinateSystem() const {
   MDFramesToSpecialCoordinateSystem converter;
@@ -1400,5 +1394,5 @@
   m_displayNormalization = preferredNormalization;
 }
 
-} // namespace DataObjects
-} // namespace Mantid+} // namespace Mantid
+} // namespace DataObjects