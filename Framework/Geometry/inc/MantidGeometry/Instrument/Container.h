#ifndef MANTID_GEOMETRY_CONTAINER_H_
#define MANTID_GEOMETRY_CONTAINER_H_

#include "MantidGeometry/DllConfig.h"
#include "MantidGeometry/Objects/IObject.h"
#include "MantidKernel/Material.h"
#include "MantidKernel/V3D.h"
#include <unordered_map>

namespace Mantid {
namespace Geometry {

/**
  Models a Container is used to hold a sample in the beam. It gets most
  of its functionality from wrapped Geometry::IObject but can also hold a
  definition of what the sample geometry itself would be. If the sample shape
  definition is set then we term this a constriained sample geometry.

  Copyright &copy; 2016 ISIS Rutherford Appleton Laboratory, NScD Oak Ridge
  National Laboratory & European Spallation Source

  This file is part of Mantid.

  Mantid is free software; you can redistribute it and/or modify
  it under the terms of the GNU General Public License as published by
  the Free Software Foundation; either version 3 of the License, or
  (at your option) any later version.

  Mantid is distributed in the hope that it will be useful,
  but WITHOUT ANY WARRANTY; without even the implied warranty of
  MERCHANTABILITY or FITNESS FOR A PARTICULAR PURPOSE.  See the
  GNU General Public License for more details.

  You should have received a copy of the GNU General Public License
  along with this program.  If not, see <http://www.gnu.org/licenses/>.

  File change history is stored at: <https://github.com/mantidproject/mantid>
  Code Documentation is available at: <http://doxygen.mantidproject.org>
*/
class MANTID_GEOMETRY_DLL Container final : public IObject {
public:
  typedef std::unordered_map<std::string, double> ShapeArgs;

  Container();
  Container(IObject_sptr shape);
  Container(const Container &container);
  Container(std::string xml);

  bool hasSampleShape() const;
  IObject_sptr createSampleShape(const ShapeArgs &args) const;

  void setSampleShape(const std::string &sampleShapeXML);

  bool isValid(const Kernel::V3D &p) const override {
    return m_shape->isValid(p);
  }
  bool isOnSide(const Kernel::V3D &p) const override {
    return m_shape->isOnSide(p);
  }
  int calcValidType(const Kernel::V3D &Pt,
                    const Kernel::V3D &uVec) const override {
    return m_shape->calcValidType(Pt, uVec);
  }
  bool hasValidShape() const override { return m_shape->hasValidShape(); }
<<<<<<< HEAD
  int setObject(const int ON, const std::string &Ln) override {
    return m_shape->setObject(ON, Ln);
  }
  IObject *clone() const override { return new Container(*this); }

  int getName() const override { return m_shape->getName(); }
  void setName(const int nx) override { m_shape->setName(nx); }
=======

  IObject *clone() const override { return new Container(*this); }

  IObject *cloneWithMaterial(const Kernel::Material &material) const override {
    return m_shape->cloneWithMaterial(material);
  }

  int getName() const override { return m_shape->getName(); }
>>>>>>> 10b02868

  int interceptSurface(Geometry::Track &t) const override {
    return m_shape->interceptSurface(t);
  }
  double solidAngle(const Kernel::V3D &observer) const override {
    return m_shape->solidAngle(observer);
  }
  double solidAngle(const Kernel::V3D &observer,
                    const Kernel::V3D &scaleFactor) const override {
    return m_shape->solidAngle(observer, scaleFactor);
  }
  double volume() const override { return m_shape->volume(); }
  const BoundingBox &getBoundingBox() const override {
    return m_shape->getBoundingBox();
  }
  void getBoundingBox(double &xmax, double &ymax, double &zmax, double &xmin,
                      double &ymin, double &zmin) const override {
    m_shape->getBoundingBox(xmax, ymax, zmax, xmin, ymin, zmin);
  }

  int getPointInObject(Kernel::V3D &point) const override {
    return m_shape->getPointInObject(point);
  }
  Kernel::V3D generatePointInObject(Kernel::PseudoRandomNumberGenerator &rng,
                                    const size_t i) const override {
    return m_shape->generatePointInObject(rng, i);
  }
  Kernel::V3D generatePointInObject(Kernel::PseudoRandomNumberGenerator &rng,
                                    const BoundingBox &activeRegion,
                                    const size_t i) const override {
    return m_shape->generatePointInObject(rng, activeRegion, i);
  }

  void GetObjectGeom(int &type, std::vector<Kernel::V3D> &vectors,
                     double &myradius, double &myheight) const override {
    m_shape->GetObjectGeom(type, vectors, myradius, myheight);
  }
<<<<<<< HEAD
  boost::shared_ptr<GeometryHandler> getGeometryHandler() override {
    return m_shape->getGeometryHandler();
  }

  std::string getShapeXML() const override { return m_shape->getShapeXML(); }

  void draw() const override { m_shape->draw(); }
  void initDraw() const override { m_shape->initDraw(); }
  void setVtkGeometryCacheReader(
      boost::shared_ptr<vtkGeometryCacheReader> reader) override {
    m_shape->setVtkGeometryCacheReader(reader);
  }
  void setVtkGeometryCacheWriter(
      boost::shared_ptr<vtkGeometryCacheWriter> writer) override {
    m_shape->setVtkGeometryCacheWriter(writer);
  }

  void setMaterial(const Kernel::Material &material) override {
    m_shape->setMaterial(material);
  }
  const Kernel::Material material() const override {
    return m_shape->material();
  }
  void setID(const std::string &id) override { m_shape->setID(id); }
=======
  boost::shared_ptr<GeometryHandler> getGeometryHandler() const override {
    return m_shape->getGeometryHandler();
  }

  void draw() const override { m_shape->draw(); }
  void initDraw() const override { m_shape->initDraw(); }

  const Kernel::Material material() const override {
    return m_shape->material();
  }
  void setID(const std::string &id);
>>>>>>> 10b02868
  const std::string &id() const override { return m_shape->id(); }

private:
  IObject_sptr m_shape;
  std::string m_sampleShapeXML;
};

/// Typdef for a shared pointer
typedef boost::shared_ptr<Container> Container_sptr;
/// Typdef for a shared pointer to a const object
typedef boost::shared_ptr<const Container> Container_const_sptr;

} // namespace Geometry
} // namespace Mantid

#endif /* MANTID_GEOMETRY_CONTAINER_H_ */<|MERGE_RESOLUTION|>--- conflicted
+++ resolved
@@ -62,15 +62,6 @@
     return m_shape->calcValidType(Pt, uVec);
   }
   bool hasValidShape() const override { return m_shape->hasValidShape(); }
-<<<<<<< HEAD
-  int setObject(const int ON, const std::string &Ln) override {
-    return m_shape->setObject(ON, Ln);
-  }
-  IObject *clone() const override { return new Container(*this); }
-
-  int getName() const override { return m_shape->getName(); }
-  void setName(const int nx) override { m_shape->setName(nx); }
-=======
 
   IObject *clone() const override { return new Container(*this); }
 
@@ -79,7 +70,6 @@
   }
 
   int getName() const override { return m_shape->getName(); }
->>>>>>> 10b02868
 
   int interceptSurface(Geometry::Track &t) const override {
     return m_shape->interceptSurface(t);
@@ -117,32 +107,6 @@
                      double &myradius, double &myheight) const override {
     m_shape->GetObjectGeom(type, vectors, myradius, myheight);
   }
-<<<<<<< HEAD
-  boost::shared_ptr<GeometryHandler> getGeometryHandler() override {
-    return m_shape->getGeometryHandler();
-  }
-
-  std::string getShapeXML() const override { return m_shape->getShapeXML(); }
-
-  void draw() const override { m_shape->draw(); }
-  void initDraw() const override { m_shape->initDraw(); }
-  void setVtkGeometryCacheReader(
-      boost::shared_ptr<vtkGeometryCacheReader> reader) override {
-    m_shape->setVtkGeometryCacheReader(reader);
-  }
-  void setVtkGeometryCacheWriter(
-      boost::shared_ptr<vtkGeometryCacheWriter> writer) override {
-    m_shape->setVtkGeometryCacheWriter(writer);
-  }
-
-  void setMaterial(const Kernel::Material &material) override {
-    m_shape->setMaterial(material);
-  }
-  const Kernel::Material material() const override {
-    return m_shape->material();
-  }
-  void setID(const std::string &id) override { m_shape->setID(id); }
-=======
   boost::shared_ptr<GeometryHandler> getGeometryHandler() const override {
     return m_shape->getGeometryHandler();
   }
@@ -154,7 +118,6 @@
     return m_shape->material();
   }
   void setID(const std::string &id);
->>>>>>> 10b02868
   const std::string &id() const override { return m_shape->id(); }
 
 private:
