--- conflicted
+++ resolved
@@ -65,10 +65,6 @@
   explicit ObjComponent(
       const std::string &name, Object_const_sptr shape, IComponent *parent = 0,
       Kernel::Material_sptr material = Kernel::Material_sptr());
-<<<<<<< HEAD
-=======
-  ~ObjComponent() override;
->>>>>>> fa8a40d8
 
   /** Virtual Copy Constructor
    *  @returns A pointer to a copy of the input ObjComponent
