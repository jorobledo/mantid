#include "MantidGeometry/Crystal/PointGroup.h"
#include "MantidKernel/System.h"

#include <set>
#include <boost/make_shared.hpp>
#include <boost/algorithm/string.hpp>

#include "MantidGeometry/Crystal/PointGroupFactory.h"
#include "MantidGeometry/Crystal/SymmetryOperationFactory.h"
#include "MantidGeometry/Crystal/SymmetryElementFactory.h"

namespace Mantid {
namespace Geometry {
using Kernel::V3D;
using Kernel::IntMatrix;

/**
 * Returns all equivalent reflections for the supplied hkl.
 *
 * This method returns a vector containing all equivalent hkls for the supplied
 * one. It depends on the internal state of the pointgroup object (e.g. which
 * symmetry operations and therefore, which transformation matrices are
 * present). This internal state is unique for each concrete point group and
 * is set in the constructor.
 *
 * The returned vector always contains a set of unique hkls, so for special hkls
 * like (100), it has fewer entries than for a general hkl. See also
 * PointGroup::getEquivalentSet.
 *
 * @param hkl :: Arbitrary hkl
 * @return :: std::vector containing all equivalent hkls.
 */
std::vector<V3D> PointGroup::getEquivalents(const V3D &hkl) const {
  return getEquivalentSet(hkl);
}

/**
 * Returns the same V3D for all equivalent hkls.
 *
 * This method is closely related to PointGroup::getEquivalents. It returns the
 * same V3D for all hkls of one "family". For example in a cubic point group
 * it will return (100) for (001), (010), (0-10), etc.
 *
 * It can be used to generate a set of symmetry independent hkls, useful for
 * example in powder diffraction.
 *
 * @param hkl :: Arbitrary hkl
 * @return :: hkl specific to a family of index-triplets
 */
V3D PointGroup::getReflectionFamily(const Kernel::V3D &hkl) const {
  return *getEquivalentSet(hkl).begin();
}

/// Protected constructor - can not be used directly.
PointGroup::PointGroup(const std::string &symbolHM, const Group &group,
                       const std::string &description)
    : Group(group), m_symbolHM(symbolHM),
      m_name(symbolHM + " (" + description + ")") {
  m_crystalSystem = getCrystalSystemFromGroup();
  m_latticeSystem = getLatticeSystemFromCrystalSystemAndGroup(m_crystalSystem);
}

PointGroup::PointGroup(const PointGroup &other)
    : Group(other), m_symbolHM(other.m_symbolHM), m_name(other.m_name),
      m_crystalSystem(other.m_crystalSystem),
      m_latticeSystem(other.m_latticeSystem) {}

PointGroup &PointGroup::operator=(const PointGroup &other) {
  Group::operator=(other);

  m_symbolHM = other.m_symbolHM;
  m_name = other.m_name;
  m_crystalSystem = other.m_crystalSystem;
  m_latticeSystem = other.m_latticeSystem;

  return *this;
}

/// Hermann-Mauguin symbol
std::string PointGroup::getSymbol() const { return m_symbolHM; }

bool PointGroup::isEquivalent(const Kernel::V3D &hkl,
                              const Kernel::V3D &hkl2) const {
  std::vector<V3D> hklEquivalents = getEquivalentSet(hkl);

  return (std::find(hklEquivalents.begin(), hklEquivalents.end(), hkl2) !=
          hklEquivalents.end());
}

/**
 * Generates a set of hkls
 *
 * This method applies all transformation matrices to the supplied hkl and puts
 * it into a set, which is returned in the end. Using a set ensures that each
 * hkl occurs once and only once. This set is the set of equivalent hkls,
 * specific to a concrete point group.
 *
 * The symmetry operations need to be set prior to calling this method by a call
 * to PointGroup::setTransformationMatrices.
 *
 * @param hkl :: Arbitrary hkl
 * @return :: set of hkls.
 */
std::vector<V3D> PointGroup::getEquivalentSet(const Kernel::V3D &hkl) const {
  std::vector<V3D> equivalents;
  equivalents.reserve(m_allOperations.size());

  for (const auto &operation : m_allOperations) {
    equivalents.push_back(operation.transformHKL(hkl));
  }

  std::sort(equivalents.begin(), equivalents.end(), std::greater<V3D>());

  equivalents.erase(std::unique(equivalents.begin(), equivalents.end()),
                    equivalents.end());

  return equivalents;
}

/**
 * Returns the CrystalSystem determined from symmetry elements
 *
 * This method determines the crystal system of the point group. It makes
 * use of the fact that each crystal system has a characteristic set of
 * symmetry elements. The requirement for the cubic system is for example
 * that four 3-fold axes are present, whereas one 3-fold axis indicates
 * that the group belongs to the trigonal system.
 *
 * @return Crystal system that the point group belongs to.
 */
PointGroup::CrystalSystem PointGroup::getCrystalSystemFromGroup() const {
  std::map<std::string, std::set<V3D>> symbolMap;

  for (const auto &operation : m_allOperations) {
    SymmetryElementWithAxis_sptr element =
        boost::dynamic_pointer_cast<SymmetryElementWithAxis>(
            SymmetryElementFactory::Instance().createSymElement(operation));

    if (element) {
      std::string symbol = element->hmSymbol();
      V3D axis = element->getAxis();

      symbolMap[symbol].insert(axis);
    }
  }

  if (symbolMap["3"].size() == 4) {
    return CrystalSystem::Cubic;
  }

  if (symbolMap["6"].size() == 1 || symbolMap["-6"].size() == 1) {
    return CrystalSystem::Hexagonal;
  }

  if (symbolMap["3"].size() == 1) {
    return CrystalSystem::Trigonal;
  }

  if (symbolMap["4"].size() == 1 || symbolMap["-4"].size() == 1) {
    return CrystalSystem::Tetragonal;
  }

  if (symbolMap["2"].size() == 3 ||
      (symbolMap["2"].size() == 1 && symbolMap["m"].size() == 2)) {
    return CrystalSystem::Orthorhombic;
  }

  if (symbolMap["2"].size() == 1 || symbolMap["m"].size() == 1) {
    return CrystalSystem::Monoclinic;
  }

  return CrystalSystem::Triclinic;
}

/**
 * Returns the LatticeSystem of the point group, using the crystal system
 *
 * This function uses the crystal system argument and the coordinate system
 * stored in Group to determine the lattice system. For all crystal systems
 * except trigonal there is a 1:1 correspondence, but for trigonal groups
 * the lattice system can be either rhombohedral or hexagonal.
 *
 * @param crystalSystem :: CrystalSystem of the point group.
 * @return LatticeSystem the point group belongs to.
 */
PointGroup::LatticeSystem PointGroup::getLatticeSystemFromCrystalSystemAndGroup(
    const CrystalSystem &crystalSystem) const {
  switch (crystalSystem) {
  case CrystalSystem::Cubic:
    return LatticeSystem::Cubic;
  case CrystalSystem::Hexagonal:
    return LatticeSystem::Hexagonal;
  case CrystalSystem::Tetragonal:
    return LatticeSystem::Tetragonal;
  case CrystalSystem::Orthorhombic:
    return LatticeSystem::Orthorhombic;
  case CrystalSystem::Monoclinic:
    return LatticeSystem::Monoclinic;
  case CrystalSystem::Triclinic:
    return LatticeSystem::Triclinic;
  default: {
    if (getCoordinateSystem() == Group::Hexagonal) {
      return LatticeSystem::Hexagonal;
    }

    return LatticeSystem::Rhombohedral;
  }
  }
}

/** @return a vector with all possible PointGroup objects */
std::vector<PointGroup_sptr> getAllPointGroups() {
  std::vector<std::string> allSymbols =
      PointGroupFactory::Instance().getAllPointGroupSymbols();

  std::vector<PointGroup_sptr> out;
  out.reserve(allSymbols.size());

  for (auto &symbol : allSymbols) {
    out.push_back(PointGroupFactory::Instance().createPointGroup(symbol));
  }

  return out;
}

/// Returns a multimap with crystal system as key and point groups as values.
PointGroupCrystalSystemMap getPointGroupsByCrystalSystem() {
  PointGroupCrystalSystemMap map;

  std::vector<PointGroup_sptr> pointGroups = getAllPointGroups();
<<<<<<< HEAD
  for (size_t i = 0; i < pointGroups.size(); ++i) {
    map.emplace(pointGroups[i]->crystalSystem(), pointGroups[i]);
=======
  for (auto &pointGroup : pointGroups) {
    map.insert(std::make_pair(pointGroup->crystalSystem(), pointGroup));
>>>>>>> 2f5d648d
  }

  return map;
}

/// Return a human-readable string for the given crystal system
std::string
getCrystalSystemAsString(const PointGroup::CrystalSystem &crystalSystem) {
  switch (crystalSystem) {
  case PointGroup::CrystalSystem::Cubic:
    return "Cubic";
  case PointGroup::CrystalSystem::Tetragonal:
    return "Tetragonal";
  case PointGroup::CrystalSystem::Hexagonal:
    return "Hexagonal";
  case PointGroup::CrystalSystem::Trigonal:
    return "Trigonal";
  case PointGroup::CrystalSystem::Orthorhombic:
    return "Orthorhombic";
  case PointGroup::CrystalSystem::Monoclinic:
    return "Monoclinic";
  default:
    return "Triclinic";
  }
}

/// Returns the crystal system enum that corresponds to the supplied string or
/// throws an invalid_argument exception.
PointGroup::CrystalSystem
getCrystalSystemFromString(const std::string &crystalSystem) {
  std::string crystalSystemLC = boost::algorithm::to_lower_copy(crystalSystem);

  if (crystalSystemLC == "cubic") {
    return PointGroup::CrystalSystem::Cubic;
  } else if (crystalSystemLC == "tetragonal") {
    return PointGroup::CrystalSystem::Tetragonal;
  } else if (crystalSystemLC == "hexagonal") {
    return PointGroup::CrystalSystem::Hexagonal;
  } else if (crystalSystemLC == "trigonal") {
    return PointGroup::CrystalSystem::Trigonal;
  } else if (crystalSystemLC == "orthorhombic") {
    return PointGroup::CrystalSystem::Orthorhombic;
  } else if (crystalSystemLC == "monoclinic") {
    return PointGroup::CrystalSystem::Monoclinic;
  } else if (crystalSystemLC == "triclinic") {
    return PointGroup::CrystalSystem::Triclinic;
  } else {
    throw std::invalid_argument("Not a valid crystal system: '" +
                                crystalSystem + "'.");
  }
}

/// Returns the supplied LatticeSystem as a string.
std::string
getLatticeSystemAsString(const PointGroup::LatticeSystem &latticeSystem) {
  switch (latticeSystem) {
  case PointGroup::LatticeSystem::Cubic:
    return "Cubic";
  case PointGroup::LatticeSystem::Tetragonal:
    return "Tetragonal";
  case PointGroup::LatticeSystem::Hexagonal:
    return "Hexagonal";
  case PointGroup::LatticeSystem::Rhombohedral:
    return "Rhombohedral";
  case PointGroup::LatticeSystem::Orthorhombic:
    return "Orthorhombic";
  case PointGroup::LatticeSystem::Monoclinic:
    return "Monoclinic";
  default:
    return "Triclinic";
  }
}

/// Returns the lattice system enum that corresponds to the supplied string or
/// throws an invalid_argument exception.PointGroup::LatticeSystem
PointGroup::LatticeSystem
getLatticeSystemFromString(const std::string &latticeSystem) {
  std::string latticeSystemLC = boost::algorithm::to_lower_copy(latticeSystem);

  if (latticeSystemLC == "cubic") {
    return PointGroup::LatticeSystem::Cubic;
  } else if (latticeSystemLC == "tetragonal") {
    return PointGroup::LatticeSystem::Tetragonal;
  } else if (latticeSystemLC == "hexagonal") {
    return PointGroup::LatticeSystem::Hexagonal;
  } else if (latticeSystemLC == "rhombohedral") {
    return PointGroup::LatticeSystem::Rhombohedral;
  } else if (latticeSystemLC == "orthorhombic") {
    return PointGroup::LatticeSystem::Orthorhombic;
  } else if (latticeSystemLC == "monoclinic") {
    return PointGroup::LatticeSystem::Monoclinic;
  } else if (latticeSystemLC == "triclinic") {
    return PointGroup::LatticeSystem::Triclinic;
  } else {
    throw std::invalid_argument("Not a valid lattice system: '" +
                                latticeSystem + "'.");
  }
}

bool CrystalSystemComparator::
operator()(const PointGroup::CrystalSystem &lhs,
           const PointGroup::CrystalSystem &rhs) const {
  return static_cast<int>(lhs) < static_cast<int>(rhs);
}

} // namespace Mantid
} // namespace Geometry<|MERGE_RESOLUTION|>--- conflicted
+++ resolved
@@ -228,13 +228,9 @@
   PointGroupCrystalSystemMap map;
 
   std::vector<PointGroup_sptr> pointGroups = getAllPointGroups();
-<<<<<<< HEAD
-  for (size_t i = 0; i < pointGroups.size(); ++i) {
-    map.emplace(pointGroups[i]->crystalSystem(), pointGroups[i]);
-=======
+
   for (auto &pointGroup : pointGroups) {
-    map.insert(std::make_pair(pointGroup->crystalSystem(), pointGroup));
->>>>>>> 2f5d648d
+    map.emplace(pointGroup->crystalSystem(), pointGroup);
   }
 
   return map;
