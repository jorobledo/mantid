--- conflicted
+++ resolved
@@ -54,13 +54,8 @@
  *  @return A shared pointer to a geometric shape (defaults to an 'empty' shape
  *if XML tags contain no geo. info.)
  */
-<<<<<<< HEAD
-boost::shared_ptr<IObject> ShapeFactory::createShape(std::string shapeXML,
-                                                     bool addTypeTag) {
-=======
 boost::shared_ptr<CSGObject> ShapeFactory::createShape(std::string shapeXML,
                                                        bool addTypeTag) {
->>>>>>> 10b02868
   // wrap in a type tag
   if (addTypeTag)
     shapeXML = "<type name=\"userShape\"> " + shapeXML + " </type>";
@@ -91,11 +86,7 @@
  * object. The name of this element is unimportant.
  * @return A shared pointer to a geometric shape
  */
-<<<<<<< HEAD
-boost::shared_ptr<IObject>
-=======
 boost::shared_ptr<CSGObject>
->>>>>>> 10b02868
 ShapeFactory::createShape(Poco::XML::Element *pElem) {
   // Write the definition to a string to store in the final object
   std::stringstream xmlstream;
@@ -1392,11 +1383,7 @@
 
 @returns the newly created hexahedral shape object
 */
-<<<<<<< HEAD
-boost::shared_ptr<IObject>
-=======
 boost::shared_ptr<CSGObject>
->>>>>>> 10b02868
 ShapeFactory::createHexahedralShape(double xlb, double xlf, double xrf,
                                     double xrb, double ylb, double ylf,
                                     double yrf, double yrb) {
