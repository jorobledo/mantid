--- conflicted
+++ resolved
@@ -1,6 +1,6 @@
 #include "MantidGeometry/Rendering/GeometryHandler.h"
 #include "MantidGeometry/Instrument/RectangularDetector.h"
-#include "MantidGeometry/Objects/Object.h"
+#include "MantidGeometry/Objects/CSGObject.h"
 #include "MantidGeometry/Rendering/GeometryTriangulator.h"
 #include "MantidGeometry/Rendering/Renderer.h"
 #include <boost/make_shared.hpp>
@@ -10,12 +10,12 @@
 GeometryHandler::GeometryHandler(IObjComponent *comp)
     : m_renderer(new detail::Renderer()), m_objComp(comp) {}
 
-GeometryHandler::GeometryHandler(boost::shared_ptr<Object> obj)
+GeometryHandler::GeometryHandler(boost::shared_ptr<CSGObject> obj)
     : m_renderer(new detail::Renderer()),
       m_triangulator(new detail::GeometryTriangulator(obj.get())),
       m_obj(obj.get()) {}
 
-GeometryHandler::GeometryHandler(Object *obj)
+GeometryHandler::GeometryHandler(CSGObject *obj)
     : m_renderer(new detail::Renderer()),
       m_triangulator(new detail::GeometryTriangulator(obj)), m_obj(obj) {}
 
@@ -42,7 +42,6 @@
     m_rectDet = handler.m_rectDet;
 }
 
-<<<<<<< HEAD
 boost::shared_ptr<GeometryHandler> GeometryHandler::clone() const {
   return boost::make_shared<GeometryHandler>(*this);
 }
@@ -108,27 +107,6 @@
   mytype = detail::ShapeInfo::GeometryShape::NOSHAPE;
   if (m_shapeInfo)
     m_shapeInfo->getObjectGeometry(mytype, vectors, myradius, myheight);
-=======
-/** Constructor
- *  @param[in] obj
- *  This geometry handler will be Object's geometry handler
- */
-GeometryHandler::GeometryHandler(boost::shared_ptr<CSGObject> obj)
-    : Obj(obj.get()) {
-  ObjComp = nullptr;
-  boolTriangulated = false;
-  boolIsInitialized = false;
-}
-
-/** Constructor
- *  @param[in] obj
- *  This geometry handler will be Object's geometry handler
- */
-GeometryHandler::GeometryHandler(CSGObject *obj) : Obj(obj) {
-  ObjComp = nullptr;
-  boolTriangulated = false;
-  boolIsInitialized = false;
->>>>>>> 0f2c207c
 }
 
 void GeometryHandler::setShapeInfo(detail::ShapeInfo &&shapeInfo) {
