#include "MantidGeometry/Rendering/GeometryHandler.h"

namespace Mantid {
namespace Geometry {

/** Constructor
 *  @param[in] comp
 *  This geometry handler will be ObjComponent's geometry handler
 */
GeometryHandler::GeometryHandler(IObjComponent *comp) : csgObj() {
  ObjComp = comp;
  meshObj = nullptr;
  boolTriangulated = true;
  boolIsInitialized = false;
}

/** Constructor
 *  @param[in] obj
 *  This geometry handler will be Object's geometry handler
 */
GeometryHandler::GeometryHandler(boost::shared_ptr<CSGObject> obj)
<<<<<<< HEAD
    : Obj(obj.get()) {
=======
    : csgObj(obj.get()) {
>>>>>>> 10b02868
  ObjComp = nullptr;
  meshObj = nullptr;
  boolTriangulated = false;
  boolIsInitialized = false;
}

/** Constructor
 *  @param[in] obj
 *  This geometry handler will be Object's geometry handler
 */
<<<<<<< HEAD
GeometryHandler::GeometryHandler(CSGObject *obj) : Obj(obj) {
=======
GeometryHandler::GeometryHandler(CSGObject *obj) : csgObj(obj) {
>>>>>>> 10b02868
  ObjComp = nullptr;
  meshObj = nullptr;
  boolTriangulated = false;
  boolIsInitialized = false;
}

/** Constructor
*  @param[in] obj
*  This geometry handler will be Object's geometry handler
*/
GeometryHandler::GeometryHandler(boost::shared_ptr<MeshObject> obj) : csgObj() {
  ObjComp = nullptr;
  meshObj = obj.get();
  boolTriangulated = false;
  boolIsInitialized = false;
}

/** Constructor
*  @param[in] obj
*  This geometry handler will be Object's geometry handler
*/
GeometryHandler::GeometryHandler(MeshObject *obj) : csgObj() {
  ObjComp = nullptr;
  meshObj = obj;
  boolTriangulated = false;
  boolIsInitialized = false;
}

/// Destructor
GeometryHandler::~GeometryHandler() {
  ObjComp = nullptr;
  meshObj = nullptr;
}
}
}<|MERGE_RESOLUTION|>--- conflicted
+++ resolved
@@ -19,11 +19,7 @@
  *  This geometry handler will be Object's geometry handler
  */
 GeometryHandler::GeometryHandler(boost::shared_ptr<CSGObject> obj)
-<<<<<<< HEAD
-    : Obj(obj.get()) {
-=======
     : csgObj(obj.get()) {
->>>>>>> 10b02868
   ObjComp = nullptr;
   meshObj = nullptr;
   boolTriangulated = false;
@@ -34,11 +30,7 @@
  *  @param[in] obj
  *  This geometry handler will be Object's geometry handler
  */
-<<<<<<< HEAD
-GeometryHandler::GeometryHandler(CSGObject *obj) : Obj(obj) {
-=======
 GeometryHandler::GeometryHandler(CSGObject *obj) : csgObj(obj) {
->>>>>>> 10b02868
   ObjComp = nullptr;
   meshObj = nullptr;
   boolTriangulated = false;
