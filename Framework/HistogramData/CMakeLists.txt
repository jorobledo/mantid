set(SRC_FILES
    src/BinEdges.cpp
    src/CountStandardDeviations.cpp
    src/CountVariances.cpp
    src/Counts.cpp
    src/EstimatePolynomial.cpp
    src/Exception.cpp
    src/Frequencies.cpp
    src/FrequencyStandardDeviations.cpp
    src/FrequencyVariances.cpp
    src/Histogram.cpp
    src/HistogramBuilder.cpp
    src/HistogramMath.cpp
    src/Interpolate.cpp
    src/Points.cpp
    src/Rebin.cpp
    src/Slice.cpp)

set(INC_FILES
    inc/MantidHistogramData/Addable.h
    inc/MantidHistogramData/BinEdges.h
    inc/MantidHistogramData/CountStandardDeviations.h
    inc/MantidHistogramData/CountVariances.h
    inc/MantidHistogramData/Counts.h
    inc/MantidHistogramData/EValidation.h
    inc/MantidHistogramData/EstimatePolynomial.h
    inc/MantidHistogramData/Exception.h
    inc/MantidHistogramData/FixedLengthVector.h
    inc/MantidHistogramData/Frequencies.h
    inc/MantidHistogramData/FrequencyStandardDeviations.h
    inc/MantidHistogramData/FrequencyVariances.h
    inc/MantidHistogramData/Histogram.h
    inc/MantidHistogramData/HistogramBuilder.h
    inc/MantidHistogramData/HistogramDx.h
    inc/MantidHistogramData/HistogramE.h
    inc/MantidHistogramData/HistogramItem.h
    inc/MantidHistogramData/HistogramIterator.h
    inc/MantidHistogramData/HistogramMath.h
    inc/MantidHistogramData/HistogramX.h
    inc/MantidHistogramData/HistogramY.h
    inc/MantidHistogramData/Interpolate.h
    inc/MantidHistogramData/Iterable.h
    inc/MantidHistogramData/LinearGenerator.h
    inc/MantidHistogramData/LogarithmicGenerator.h
    inc/MantidHistogramData/Multipliable.h
    inc/MantidHistogramData/Offsetable.h
    inc/MantidHistogramData/PointStandardDeviations.h
    inc/MantidHistogramData/PointVariances.h
    inc/MantidHistogramData/Points.h
    inc/MantidHistogramData/QuadraticGenerator.h
    inc/MantidHistogramData/Rebin.h
    inc/MantidHistogramData/Scalable.h
    inc/MantidHistogramData/Slice.h
    inc/MantidHistogramData/StandardDeviationVectorOf.h
    inc/MantidHistogramData/Validation.h
    inc/MantidHistogramData/VarianceVectorOf.h
    inc/MantidHistogramData/VectorOf.h
    inc/MantidHistogramData/XValidation.h
    inc/MantidHistogramData/YValidation.h)

set(TEST_FILES
    AddableTest.h
    BinEdgesTest.h
    CountStandardDeviationsTest.h
    CountVariancesTest.h
    CountsTest.h
    EValidationTest.h
    EstimatePolynomialTest.h
    FixedLengthVectorTest.h
    FrequenciesTest.h
    FrequencyStandardDeviationsTest.h
    FrequencyVariancesTest.h
    HistogramBuilderTest.h
    HistogramDxTest.h
    HistogramETest.h
    HistogramIteratorTest.h
    HistogramMathTest.h
    HistogramTest.h
    HistogramXTest.h
    HistogramYTest.h
    InterpolateTest.h
    IterableTest.h
    LinearGeneratorTest.h
    LogarithmicGeneratorTest.h
    MultipliableTest.h
    OffsetableTest.h
    PointStandardDeviationsTest.h
    PointVariancesTest.h
    PointsTest.h
    QuadraticGeneratorTest.h
    RebinTest.h
    ScalableTest.h
    SliceTest.h
    StandardDeviationVectorOfTest.h
    VarianceVectorOfTest.h
    VectorOfTest.h
    XValidationTest.h
    YValidationTest.h)

if(COVERALLS)
  foreach(loop_var ${SRC_FILES} ${INC_FILES})
    set_property(GLOBAL APPEND
                 PROPERTY COVERAGE_SRCS
                          "${CMAKE_CURRENT_SOURCE_DIR}/${loop_var}")
  endforeach(loop_var)
endif()

if(UNITY_BUILD)
  include(UnityBuild)
  enable_unity_build(HistogramData SRC_FILES SRC_UNITY_IGNORE_FILES 10)
endif(UNITY_BUILD)

# Add the target for this directory
add_library(HistogramData ${SRC_FILES} ${INC_FILES})
# Set the name of the generated library
set_target_properties(HistogramData
                      PROPERTIES OUTPUT_NAME
                                 MantidHistogramData
                                 COMPILE_DEFINITIONS
                                 IN_MANTID_HISTOGRAMDATA)

if(OSX_VERSION VERSION_GREATER 10.8)
  set_target_properties(HistogramData
                        PROPERTIES INSTALL_RPATH "@loader_path/../MacOS")
elseif(${CMAKE_SYSTEM_NAME} STREQUAL "Linux")
  set_target_properties(HistogramData
                        PROPERTIES INSTALL_RPATH "\$ORIGIN/../${LIB_DIR}")
endif()

# Add to the 'Framework' group in VS
set_property(TARGET HistogramData PROPERTY FOLDER "MantidFramework")

<<<<<<< HEAD
target_include_directories ( HistogramData SYSTEM PUBLIC ${Boost_INCLUDE_DIRS})
target_link_libraries ( HistogramData LINK_PRIVATE ${TCMALLOC_LIBRARIES_LINKTIME}
                        ${GSL_LIBRARIES} ${MANTIDLIBS} )
=======
target_include_directories(HistogramData PUBLIC ${Boost_INCLUDE_DIRS})
target_link_libraries(HistogramData
                      LINK_PRIVATE
                      ${TCMALLOC_LIBRARIES_LINKTIME}
                      ${GSL_LIBRARIES}
                      ${MANTIDLIBS})
>>>>>>> 6ce4b118

# Add the unit tests directory
add_subdirectory(test)

# Installation settings

mtd_install_targets(TARGETS
                    HistogramData
                    INSTALL_DIRS
                    ${LIB_DIR}
                    ${WORKBENCH_LIB_DIR})<|MERGE_RESOLUTION|>--- conflicted
+++ resolved
@@ -130,18 +130,12 @@
 # Add to the 'Framework' group in VS
 set_property(TARGET HistogramData PROPERTY FOLDER "MantidFramework")
 
-<<<<<<< HEAD
 target_include_directories ( HistogramData SYSTEM PUBLIC ${Boost_INCLUDE_DIRS})
-target_link_libraries ( HistogramData LINK_PRIVATE ${TCMALLOC_LIBRARIES_LINKTIME}
-                        ${GSL_LIBRARIES} ${MANTIDLIBS} )
-=======
-target_include_directories(HistogramData PUBLIC ${Boost_INCLUDE_DIRS})
 target_link_libraries(HistogramData
                       LINK_PRIVATE
                       ${TCMALLOC_LIBRARIES_LINKTIME}
                       ${GSL_LIBRARIES}
                       ${MANTIDLIBS})
->>>>>>> 6ce4b118
 
 # Add the unit tests directory
 add_subdirectory(test)
