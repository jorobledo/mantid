set(SRC_FILES
    src/Extract.cpp
    src/Group.cpp
    src/IndexInfo.cpp
    src/LegacyConversion.cpp
    src/Partitioner.cpp
    src/RoundRobinPartitioner.cpp
    src/Scatter.cpp
    src/SpectrumNumberTranslator.cpp)

set(INC_FILES
    inc/MantidIndexing/Conversion.h
    inc/MantidIndexing/DetectorID.h
    inc/MantidIndexing/DllConfig.h
    inc/MantidIndexing/Extract.h
    inc/MantidIndexing/GlobalSpectrumIndex.h
    inc/MantidIndexing/Group.h
    inc/MantidIndexing/IndexInfo.h
    inc/MantidIndexing/IndexSet.h
    inc/MantidIndexing/IndexType.h
    inc/MantidIndexing/LegacyConversion.h
    inc/MantidIndexing/PartitionIndex.h
    inc/MantidIndexing/Partitioner.h
    inc/MantidIndexing/RoundRobinPartitioner.h
    inc/MantidIndexing/Scatter.h
    inc/MantidIndexing/SpectrumIndexSet.h
    inc/MantidIndexing/SpectrumNumber.h
    inc/MantidIndexing/SpectrumNumberTranslator.h)

set(TEST_FILES
    ConversionTest.h
    DetectorIDTest.h
    ExtractTest.h
    GlobalSpectrumIndexTest.h
    GroupTest.h
    IndexInfoTest.h
    IndexSetTest.h
    IndexTypeTest.h
    LegacyConversionTest.h
    PartitionIndexTest.h
    PartitionerTest.h
    RoundRobinPartitionerTest.h
    ScatterTest.h
    SpectrumIndexSetTest.h
    SpectrumNumberTest.h
    SpectrumNumberTranslatorTest.h)

if(COVERALLS)
  foreach(loop_var ${SRC_FILES} ${INC_FILES})
    set_property(GLOBAL APPEND
                 PROPERTY COVERAGE_SRCS
                          "${CMAKE_CURRENT_SOURCE_DIR}/${loop_var}")
  endforeach(loop_var)
endif()

if(UNITY_BUILD)
  include(UnityBuild)
  enable_unity_build(Indexing SRC_FILES SRC_UNITY_IGNORE_FILES 10)
endif(UNITY_BUILD)

# Add the target for this directory
add_library(Indexing ${SRC_FILES} ${INC_FILES})
# Set the name of the generated library
set_target_properties(Indexing
                      PROPERTIES OUTPUT_NAME
                                 MantidIndexing
                                 COMPILE_DEFINITIONS
                                 IN_MANTID_INDEXING)

if(OSX_VERSION VERSION_GREATER 10.8)
  set_target_properties(Indexing
                        PROPERTIES INSTALL_RPATH "@loader_path/../MacOS")
elseif(${CMAKE_SYSTEM_NAME} STREQUAL "Linux")
  set_target_properties(Indexing
                        PROPERTIES INSTALL_RPATH "\$ORIGIN/../${LIB_DIR}")
endif()

# Add to the 'Framework' group in VS
set_property(TARGET Indexing PROPERTY FOLDER "MantidFramework")

<<<<<<< HEAD
target_include_directories ( Indexing SYSTEM PUBLIC ${Boost_INCLUDE_DIRS})
target_link_libraries ( Indexing LINK_PRIVATE ${TCMALLOC_LIBRARIES_LINKTIME} ${MANTIDLIBS}
  Parallel
  )
=======
target_include_directories(Indexing PUBLIC ${Boost_INCLUDE_DIRS})
target_link_libraries(Indexing
                      LINK_PRIVATE
                      ${TCMALLOC_LIBRARIES_LINKTIME}
                      ${MANTIDLIBS}
                      Parallel)
>>>>>>> 6ce4b118

if("${UNIX_CODENAME}" STREQUAL "trusty")
  # Special linking options are required for some older Ubuntu gcc builds to use
  # std::thread, specific options found here:
  # http://stackoverflow.com/questions/8649828/what-is-the-correct-link-options-
  # to-use-stdthread-in-gcc-under-linux#comment35723468_8649908
  target_link_libraries(Indexing LINK_PRIVATE -Wl,--no-as-needed -pthread)
endif()

# Add the unit tests directory
add_subdirectory(test)

# Installation settings

mtd_install_targets(TARGETS
                    Indexing
                    INSTALL_DIRS
                    ${LIB_DIR}
                    ${WORKBENCH_LIB_DIR})<|MERGE_RESOLUTION|>--- conflicted
+++ resolved
@@ -78,19 +78,12 @@
 # Add to the 'Framework' group in VS
 set_property(TARGET Indexing PROPERTY FOLDER "MantidFramework")
 
-<<<<<<< HEAD
 target_include_directories ( Indexing SYSTEM PUBLIC ${Boost_INCLUDE_DIRS})
-target_link_libraries ( Indexing LINK_PRIVATE ${TCMALLOC_LIBRARIES_LINKTIME} ${MANTIDLIBS}
-  Parallel
-  )
-=======
-target_include_directories(Indexing PUBLIC ${Boost_INCLUDE_DIRS})
 target_link_libraries(Indexing
                       LINK_PRIVATE
                       ${TCMALLOC_LIBRARIES_LINKTIME}
                       ${MANTIDLIBS}
                       Parallel)
->>>>>>> 6ce4b118
 
 if("${UNIX_CODENAME}" STREQUAL "trusty")
   # Special linking options are required for some older Ubuntu gcc builds to use
