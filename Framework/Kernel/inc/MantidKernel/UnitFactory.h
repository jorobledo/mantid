--- conflicted
+++ resolved
@@ -68,14 +68,10 @@
     File change history is stored at: <https://github.com/mantidproject/mantid>
     Code Documentation is available at: <http://doxygen.mantidproject.org>
 */
-<<<<<<< HEAD
-class MANTID_KERNEL_DLL UnitFactoryImpl : public DynamicFactory<Unit> {
+class MANTID_KERNEL_DLL UnitFactoryImpl final : public DynamicFactory<Unit> {
 public:
   UnitFactoryImpl(const UnitFactoryImpl &) = delete;
   UnitFactoryImpl &operator=(const UnitFactoryImpl &) = delete;
-=======
-class MANTID_KERNEL_DLL UnitFactoryImpl final : public DynamicFactory<Unit> {
->>>>>>> 1da08344
 
 private:
   friend struct CreateUsingNew<UnitFactoryImpl>;
