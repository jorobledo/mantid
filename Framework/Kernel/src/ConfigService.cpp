//----------------------------------------------------------------------
// Includes
//----------------------------------------------------------------------

#include "MantidKernel/ConfigService.h"
#include "MantidKernel/DateAndTime.h"
<<<<<<< HEAD
#include "MantidKernel/MantidVersion.h"
#include "MantidKernel/Strings.h"
#include "MantidKernel/Logger.h"
#include "MantidKernel/StdoutChannel.h"
#include "MantidKernel/System.h"
=======
>>>>>>> b75ab98d
#include "MantidKernel/Exception.h"
#include "MantidKernel/FacilityInfo.h"
#include "MantidKernel/Logger.h"
#include "MantidKernel/MantidVersion.h"
#include "MantidKernel/NetworkProxy.h"
#include "MantidKernel/StdoutChannel.h"
#include "MantidKernel/Strings.h"
#include "MantidKernel/System.h"

#include <MantidKernel/StringTokenizer.h>
#include <Poco/DOM/DOMParser.h>
#include <Poco/DOM/Document.h>
#include <Poco/DOM/NodeList.h>
#include <Poco/Environment.h>
#include <Poco/File.h>
#include <Poco/LoggingFactory.h>
#include <Poco/Path.h>
#include <Poco/Process.h>
#include <Poco/URI.h>
#include <Poco/Util/LoggingConfigurator.h>
#include <Poco/Util/PropertyFileConfiguration.h>
#include <Poco/Util/SystemConfiguration.h>

#include <Poco/AutoPtr.h>
#include <Poco/Channel.h>
#include <Poco/DOM/Element.h>
#include <Poco/DOM/Node.h>
#include <Poco/Exception.h>
#include <Poco/Instantiator.h>
#include <Poco/Logger.h>
#include <Poco/LoggingRegistry.h>
#include <Poco/Pipe.h>
#include <Poco/PipeStream.h>
#include <Poco/Platform.h>
#include <Poco/StreamCopier.h>
#include <Poco/String.h>

#include <boost/algorithm/string/join.hpp>
#include <boost/algorithm/string/trim.hpp>
#include <boost/optional/optional.hpp>
#include <boost/regex.hpp>

#include <algorithm>
#include <cctype>
#include <exception>
#include <fstream>
#include <functional>
#include <iostream>
#include <stdexcept>
#include <utility>

#ifdef __APPLE__
#include <mach-o/dyld.h>
#endif

namespace Mantid {
/**
 * Get the welcome message for Mantid.
 * @returns A string containing the welcome message for Mantid.
 */
std::string welcomeMessage() {
  return "Welcome to Mantid " +
         std::string(Mantid::Kernel::MantidVersion::version()) +
         "\nPlease cite: " + Mantid::Kernel::MantidVersion::paperCitation() +
         " and this release: " + Mantid::Kernel::MantidVersion::doi();
}

namespace Kernel {

namespace { // anonymous namespace for some utility functions

/// static Logger object
Logger g_log("ConfigService");

/**
 * Split the supplied string on semicolons.
 *
 * @param path The path to split.
 * @returns vector containing the split path.
 */
std::vector<std::string> splitPath(const std::string &path) {
  std::vector<std::string> splitted;

  if (path.find(';') == std::string::npos) { // don't bother tokenizing
    splitted.push_back(path);
  } else {
    int options = Mantid::Kernel::StringTokenizer::TOK_TRIM +
                  Mantid::Kernel::StringTokenizer::TOK_IGNORE_EMPTY;
    Mantid::Kernel::StringTokenizer tokenizer(path, ";,", options);
    auto iend = tokenizer.end();
    for (auto itr = tokenizer.begin(); itr != iend; ++itr) {
      if (!itr->empty()) {
        splitted.push_back(*itr);
      }
    }
  }
  return splitted;
}

} // end of anonymous namespace

/** Inner templated class to wrap the poco library objects that have protected
 *  destructors and expose them as public.
 */
template <typename T> class ConfigServiceImpl::WrappedObject : public T {
public:
  /// The template type of class that is being wrapped
  using element_type = T;
  /// Simple constructor
  WrappedObject() : T() { m_pPtr = static_cast<T *>(this); }

  /** Constructor with a class to wrap
   *  @param F :: The object to wrap
   *
   * Note that this constructor can hide the copy constructor because it takes
   * precedence over the copy constructor if supplied with a non-const
   * WrappedObject argument. However, it just calls the base class copy
   * constructor and sets m_pPtr, so the behaviour is the same as the copy
   * constructor.
   */
  template <typename Field> explicit WrappedObject(Field &F) : T(F) {
    m_pPtr = static_cast<T *>(this);
  }

  /// Overloaded * operator returns the wrapped object pointer
  const T &operator*() const { return *m_pPtr; }
  /// Overloaded * operator returns the wrapped object pointer
  T &operator*() { return m_pPtr; }
  /// Overloaded -> operator returns the wrapped object pointer
  const T *operator->() const { return m_pPtr; }
  /// Overloaded -> operator returns the wrapped object pointer
  T *operator->() { return m_pPtr; }

private:
  /// Private pointer to the wrapped class
  T *m_pPtr;
};

// Back to the ConfigService class itself...

//-------------------------------
// Private member functions
//-------------------------------

/// Private constructor for singleton class
ConfigServiceImpl::ConfigServiceImpl()
    : m_pConf(nullptr), m_pSysConfig(nullptr), m_changed_keys(),
      m_ConfigPaths(), m_AbsolutePaths(), m_strBaseDir(""),
      m_PropertyString(""), m_properties_file_name("Mantid.properties"),
#ifdef MPI_BUILD
      // Use a different user properties file for an mpi-enabled build to avoid
      // confusion if both are used on the same file system
      m_user_properties_file_name("Mantid-mpi.user.properties"),
#else
      m_user_properties_file_name("Mantid.user.properties"),
#endif
      m_DataSearchDirs(), m_UserSearchDirs(), m_InstrumentDirs(),
      m_instr_prefixes(), m_proxyInfo(), m_isProxySet(false) {
  // getting at system details
  m_pSysConfig = new WrappedObject<Poco::Util::SystemConfiguration>;
  m_pConf = nullptr;

  // Register StdChannel with Poco
  Poco::LoggingFactory::defaultFactory().registerChannelClass(
      "StdoutChannel",
      new Poco::Instantiator<Poco::StdoutChannel, Poco::Channel>);

  setBaseDirectory();

  // Fill the list of possible relative path keys that may require conversion to
  // absolute paths
  m_ConfigPaths.emplace("mantidqt.python_interfaces_directory", true);
  m_ConfigPaths.emplace("framework.plugins.directory", true);
  m_ConfigPaths.emplace("pvplugins.directory", false);
  m_ConfigPaths.emplace("mantidqt.plugins.directory", false);
  m_ConfigPaths.emplace("instrumentDefinition.directory", true);
  m_ConfigPaths.emplace("instrumentDefinition.vtpDirectory", true);
  m_ConfigPaths.emplace("groupingFiles.directory", true);
  m_ConfigPaths.emplace("maskFiles.directory", true);
  m_ConfigPaths.emplace("colormaps.directory", true);
  m_ConfigPaths.emplace("requiredpythonscript.directories", true);
  m_ConfigPaths.emplace("pythonscripts.directory", true);
  m_ConfigPaths.emplace("pythonscripts.directories", true);
  m_ConfigPaths.emplace("python.plugins.directories", true);
  m_ConfigPaths.emplace("user.python.plugins.directories", true);
  m_ConfigPaths.emplace("datasearch.directories", true);
  m_ConfigPaths.emplace("icatDownload.directory", true);

  // attempt to load the default properties file that resides in the directory
  // of the executable
  std::string propertiesFilesList;
  updateConfig(getPropertiesDir() + m_properties_file_name, false, false);
  propertiesFilesList = getPropertiesDir() + m_properties_file_name;

  // Load the local (machine) properties file, if it exists
  Poco::File localFile(getLocalFilename());
  if (localFile.exists()) {
    updateConfig(getLocalFilename(), true, false);
    propertiesFilesList += ", " + getLocalFilename();
  }

  if (Poco::Environment::has("MANTIDPROPERTIES")) {
    // and then append the user properties
    updateConfig(getUserFilename(), true, false);
    propertiesFilesList += ", " + getUserFilename();
    // and the extra one from the environment
    updateConfig(Poco::Environment::get("MANTIDPROPERTIES"), true, true);
    propertiesFilesList += ", " + Poco::Environment::get("MANTIDPROPERTIES");
  } else {
    // Just do the user properties
    updateConfig(getUserFilename(), true, true);
    propertiesFilesList += ", " + getUserFilename();
  }

  g_log.debug() << "ConfigService created.\n";
  g_log.debug() << "Configured Mantid.properties directory of application as "
                << getPropertiesDir() << '\n';
  g_log.information() << "This is Mantid version " << MantidVersion::version()
                      << " revision " << MantidVersion::revision() << '\n';
  g_log.information() << "running on " << getComputerName() << " starting "
                      << Types::Core::DateAndTime::getCurrentTime()
                             .toFormattedString("%Y-%m-%dT%H:%MZ")
                      << "\n";
  g_log.information() << "Properties file(s) loaded: " << propertiesFilesList
                      << '\n';

  // Assert that the appdata and the instrument subdirectory exists
  std::string appDataDir = getAppDataDir();
  Poco::Path path(appDataDir);
  path.pushDirectory("instrument");
  Poco::File file(path);
  // createDirectories will fail gracefully if it is already present - but will
  // throw an error if it cannot create the directory
  try {
    file.createDirectories();
  } catch (Poco::FileException &fe) {
    g_log.error()
        << "Cannot create the local instrument cache directory ["
        << path.toString()
        << "]. Mantid will not be able to update instrument definitions.\n"
        << fe.what() << '\n';
  }
  Poco::File vtpDir(getVTPFileDirectory());
  try {
    vtpDir.createDirectories();
  } catch (Poco::FileException &fe) {
    g_log.error()
        << "Cannot create the local instrument geometry cache directory ["
        << path.toString()
        << "]. Mantid will be slower at viewing complex instruments.\n"
        << fe.what() << '\n';
  }
  // must update the cache of instrument paths
  cacheInstrumentPaths();

  // update the facilities AFTER we have ensured that all of the directories are
  // created and the paths updated
  // if we don't do that first the function below will silently fail without
  // initialising the facilities vector
  // and Mantid will crash when it tries to access them, for example when
  // creating the first time startup screen
  updateFacilities();
}

/** Private Destructor
 *  Prevents client from calling 'delete' on the pointer handed out by Instance
 */
ConfigServiceImpl::~ConfigServiceImpl() {
  // std::cerr << "ConfigService destroyed.\n";
  Kernel::Logger::shutdown();
  delete m_pSysConfig;
  delete m_pConf; // potential double delete???
  clearFacilities();
}

/**
 * Set the base directory path so we can file the Mantid.properties file.
 *
 * This will search for the base directory that contains the .properties file
 * by checking the following places:
 *  - The current working directory
 *  - The executable directory
 *  - The directory defined by the MANTIDPATH enviroment var
 *  - OSX only: the directory two directories up from the executable (which
 *    is the base on the OSX package.
 *
 */
void ConfigServiceImpl::setBaseDirectory() {
  // Define the directory to search for the Mantid.properties file.
  Poco::File f;

  // First directory: the current working
  m_strBaseDir = Poco::Path::current();
  f = Poco::File(m_strBaseDir + m_properties_file_name);
  if (f.exists())
    return;

  // Check the executable directory to see if it includes a mantid.properties
  // file
  m_strBaseDir = getDirectoryOfExecutable();
  f = Poco::File(m_strBaseDir + m_properties_file_name);
  if (f.exists())
    return;

  // Check the MANTIDPATH environment var
  if (Poco::Environment::has("MANTIDPATH")) {
    // Here we have to follow the convention of the rest of this code and
    // add a trailing slash.
    // Note: adding it to the MANTIDPATH itself will make other parts of the
    // code crash.
    m_strBaseDir = Poco::Environment::get("MANTIDPATH") + "/";
    f = Poco::File(m_strBaseDir + m_properties_file_name);
    if (f.exists())
      return;
  }

#ifdef __APPLE__
  // Finally, on OSX check if we're in the package directory and the .properties
  // file just happens to be two directories up
  auto path = Poco::Path(getDirectoryOfExecutable());
  m_strBaseDir = path.parent().parent().parent().toString();
#endif
}

namespace {
// look for specific keys and throw an exception if one is found
std::string checkForBadConfigOptions(const std::string &filename,
                                     const std::string &propertiesString) {
  std::stringstream stream(propertiesString);
  std::stringstream resultPropertiesString;
  std::string line;
  int line_num = 0;
  while (std::getline(stream, line)) {
    line_num += 1; // increment early
    bool is_ok = true;

    // Check for common errors. Empty lines are ok, things that are a key
    // without a value are a critical failure. Forbidden keys are just commented
    // out.
    if (line.empty() || (Kernel::Strings::strip(line)[0] == '#')) {
      // do nothing
    } else if (line.find("FilterChannel") != std::string::npos) {
      is_ok = false;
    }

    // Print warning to error channel and comment out offending line
    if (!is_ok) {
      const auto end = line.find("=");
      std::cerr << "Encontered invalid key \"";
      if (end != std::string::npos) {
        std::cerr << Kernel::Strings::strip(line.substr(0, end));
      } else {
        std::cerr << Kernel::Strings::strip(line);
      }
      std::cerr << "\" in " << filename << " on line " << line_num << std::endl;

      // comment out the property
      resultPropertiesString << '#';
    }
    // copy over the line
    resultPropertiesString << line << '\n';
  }
  return resultPropertiesString.str();
}
} // end of anonymous namespace

/** Loads the config file provided.
 *  If the file contains logging setup instructions then these will be used to
 *setup the logging framework.
 *
 *  @param filename :: The filename and optionally path of the file to load
 *  @param append :: If false (default) then any previous configuration is
 *discarded, otherwise the new keys are added, and repeated keys will override
 *existing ones.
 */
void ConfigServiceImpl::loadConfig(const std::string &filename,
                                   const bool append) {
  delete m_pConf;
  if (!append) {
    // remove the previous property string
    m_PropertyString = "";
    m_changed_keys.clear();
  }

  try {
    // slurp in entire file
    std::string temp;
    bool good = readFile(filename, temp);

    // check if we have failed to open the file
    if ((!good) || (temp.empty())) {
      if (filename == getUserPropertiesDir() + m_user_properties_file_name) {
        // write out a fresh file
        createUserPropertiesFile();
      } else {
        throw Exception::FileError("Cannot open file", filename);
      }
    }

    // verify the contents and comment out offending lines
    temp = checkForBadConfigOptions(filename, temp);

    // store the property string
    if ((append) && (!m_PropertyString.empty())) {
      m_PropertyString = m_PropertyString + "\n" + temp;
    } else {
      m_PropertyString = temp;
    }
  } catch (std::exception &e) {
    // there was a problem loading the file - it probably is not there
    std::cerr << "Problem loading the configuration file " << filename << " "
              << e.what() << '\n';
    std::cerr << "Mantid is unable to start.\n" << std::endl;
    throw;
  }

  // use the cached property string to initialise the POCO property file
  std::istringstream istr(m_PropertyString);
  m_pConf = new WrappedObject<Poco::Util::PropertyFileConfiguration>(istr);
}

/**
 * Read a file and place its contents into the given string
 * @param filename :: The filename of the file to read
 * @param contents :: The file contents will be placed here
 * @returns A boolean indicating whether opening the file was successful
 */
bool ConfigServiceImpl::readFile(const std::string &filename,
                                 std::string &contents) const {
  std::ifstream propFile(filename.c_str(), std::ios::in);
  bool good = propFile.good();
  if (!good) {
    contents = "";
    propFile.close();
    return good;
  }

  // slurp in entire file - extremely unlikely delimiter used as an alternate to
  // \n
  contents.clear();
  getline(propFile, contents, '`');
  propFile.close();
  return good;
}

/** Configures the Poco logging and starts it up
 *
 */
void ConfigServiceImpl::configureLogging() {
  try {
    // Configure the logging framework
    Poco::Util::LoggingConfigurator configurator;
    configurator.configure(m_pConf);
  } catch (std::exception &e) {
    std::cerr << "Trouble configuring the logging framework " << e.what()
              << '\n';
  }
}

/**
 * Searches the stored list for keys that have been loaded from the config file
 * and may contain
 * relative paths. Any it find are converted to absolute paths and stored
 * separately
 */
void ConfigServiceImpl::convertRelativeToAbsolute() {
  if (m_ConfigPaths.empty())
    return;

  m_AbsolutePaths.clear();
  std::map<std::string, bool>::const_iterator send = m_ConfigPaths.end();
  for (std::map<std::string, bool>::const_iterator sitr = m_ConfigPaths.begin();
       sitr != send; ++sitr) {
    std::string key = sitr->first;
    if (!m_pConf->hasProperty(key))
      continue;

    std::string value(m_pConf->getString(key));
    value = makeAbsolute(value, key);
    m_AbsolutePaths.emplace(key, value);
  }
}

/**
 * Make a relative path or a list of relative paths into an absolute one.
 * @param dir :: The directory to convert
 * @param key :: The key variable this relates to
 * @returns A string containing an absolute path by resolving the relative
 * directory with the executable directory
 */
std::string ConfigServiceImpl::makeAbsolute(const std::string &dir,
                                            const std::string &key) const {
  if (dir.empty()) {
    // Don't do anything for an empty value
    return dir;
  }
  std::string converted;
  // If we have a list, chop it up and convert each one
  if (dir.find_first_of(";,") != std::string::npos) {
    auto splitted = splitPath(dir);
    auto iend = splitted.cend();
    for (auto itr = splitted.begin(); itr != iend;) {
      std::string absolute = makeAbsolute(*itr, key);
      if (absolute.empty()) {
        ++itr;
      } else {
        converted += absolute;
        if (++itr != iend) {
          converted += ";";
        }
      }
    }
    return converted;
  }

  // MG 05/10/09: When the Poco::FilePropertyConfiguration object reads its
  // key/value pairs it
  // treats a backslash as the start of an escape sequence. If the next
  // character does not
  // form a valid sequence then the backslash is removed from the stream. This
  // has the effect
  // of giving malformed paths when using Windows-style directories. E.g
  // C:\Mantid ->C:Mantid
  // and Poco::Path::isRelative throws an exception on this
  bool is_relative(false);
  try {
    is_relative = Poco::Path(dir).isRelative();
  } catch (Poco::PathSyntaxException &) {
    g_log.warning() << "Malformed path detected in the \"" << key
                    << "\" variable, skipping \"" << dir << "\"\n";
    return "";
  }
  if (is_relative) {
    const std::string propFileDir(getPropertiesDir());
    converted = Poco::Path(propFileDir).resolve(dir).toString();
  } else {
    converted = dir;
  }
  converted = Poco::Path(converted).makeDirectory().toString();

  // C++ doesn't have a const version of operator[] for maps so I can't call
  // that here
  auto it = m_ConfigPaths.find(key);
  bool required = false;
  if (it != m_ConfigPaths.end()) {
    required = it->second;
  }
  try {
    if (required && !Poco::File(converted).exists()) {
      g_log.debug() << "Required properties path \"" << converted
                    << "\" in the \"" << key << "\" variable does not exist.\n";
      converted = "";
    }
  } catch (Poco::FileException &) {
    g_log.debug() << "Required properties path \"" << converted
                  << "\" in the \"" << key << "\" variable does not exist.\n";
    converted = "";
  }

  // Backward slashes cannot be allowed to go into our properties file
  // Note this is a temporary fix for ticket #2445.
  // Ticket #2460 prompts a review of our path handling in the config service.
  boost::replace_all(converted, "\\", "/");
  return converted;
}

/**
 * Create the store of data search paths from the 'datasearch.directories' key
 * within the Mantid.properties file.
 * The value of the key should be a semi-colon separated list of directories
 */
void ConfigServiceImpl::cacheDataSearchPaths() {
  std::string paths = getString("datasearch.directories");
  if (paths.empty()) {
    m_DataSearchDirs.clear();
  } else {
    m_DataSearchDirs = splitPath(paths);
  }
}

/**
 * Create the store of user search paths from the 'usersearch.directories' key
 * within the Mantid.properties file.
 * The value of the key should be a semi-colon separated list of directories
 */
void ConfigServiceImpl::cacheUserSearchPaths() {
  m_UserSearchDirs.clear();
  std::string paths = getString("usersearch.directories");
  if (paths.empty()) {
    m_UserSearchDirs.clear();
  } else {
    m_UserSearchDirs = splitPath(paths);
  }
}

/**
 *  The path that is passed should be as returned by makeAbsolute() and
 *  this function will return true if that path is in the list
 *  @param path :: the absolute path name to search for
 *  @return true if the path was found
 */
bool ConfigServiceImpl::isInDataSearchList(const std::string &path) const {
  // the path produced by poco will have \ on windows, but the searchdirs will
  // always have /
  std::string correctedPath = path;
  replace(correctedPath.begin(), correctedPath.end(), '\\', '/');

  auto it =
      std::find_if(m_DataSearchDirs.cbegin(), m_DataSearchDirs.cend(),
                   std::bind2nd(std::equal_to<std::string>(), correctedPath));
  return (it != m_DataSearchDirs.end());
}

/**
 * writes a basic placeholder user.properties file to disk
 * any errors are caught and logged, but not propagated
 */
void ConfigServiceImpl::createUserPropertiesFile() const {
  try {
    std::fstream filestr(
        (getUserPropertiesDir() + m_user_properties_file_name).c_str(),
        std::fstream::out);

    filestr << "# This file can be used to override any properties for this "
               "installation.\n";
    filestr << "# Any properties found in this file will override any that are "
               "found in the Mantid.Properties file\n";
    filestr << "# As this file will not be replaced with further installations "
               "of Mantid it is a safe place to put \n";
    filestr << "# properties that suit your particular installation.\n";
    filestr << "#\n";
    filestr << "# See here for a list of possible options:\n";
    filestr
        << "# "
           "http://docs.mantidproject.org/nightly/concepts/PropertiesFile.html"
           "\n\n";
    filestr << "##\n";
    filestr << "## GENERAL\n";
    filestr << "##\n\n";
    filestr << "## Set the number of algorithm properties to retain\n";
    filestr << "#algorithms.retained=90\n\n";
    filestr
        << "## Set the maximum number of cores used to run algorithms over\n";
    filestr << "#MultiThreaded.MaxCores=4\n\n";
    filestr << "##\n";
    filestr << "## FACILITY AND INSTRUMENT\n";
    filestr << "##\n\n";
    filestr << "## Sets the default facility\n";
    filestr << "## e.g.: ISIS, SNS, ILL\n";
    filestr << "default.facility=\n\n";
    filestr << "## Sets the default instrument\n";
    filestr << "## e.g. IRIS, HET, NIMROD\n";
    filestr << "default.instrument=\n\n";
    filestr << '\n';
    filestr << "## Sets the Q.convention\n";
    filestr << "## Set to Crystallography for kf-ki instead of default "
               "Inelastic which is ki-kf\n";
    filestr << "#Q.convention=Crystallography\n";
    filestr << "##\n";
    filestr << "## DIRECTORIES\n";
    filestr << "##\n\n";
    filestr << "## Sets a list of directories (separated by semi colons) to "
               "search for data\n";
    filestr << "#datasearch.directories=../data;../isis/data\n\n";
    filestr << "## Set a list (separated by semi colons) of directories to "
               "look for additional Python scripts\n";
    filestr << "#pythonscripts.directories=../scripts;../docs/MyScripts\n\n";
    filestr << "## Uncomment to enable archive search - ICat and Orbiter\n";
    filestr << "#datasearch.searcharchive=On\n\n";
    filestr << "## Sets default save directory\n";
    filestr << "#defaultsave.directory=../data\n\n";
    filestr << "##\n";
    filestr << "## LOGGING\n";
    filestr << "##\n\n";
    filestr << "## Uncomment to change logging level\n";
    filestr << "## Default is information\n";
    filestr
        << "## Valid values are: error, warning, notice, information, debug\n";
    filestr << "#logging.loggers.root.level=information\n\n";
    filestr << "##\n";
    filestr << "## MantidPlot\n";
    filestr << "##\n\n";
    filestr << "## Hides categories from the algorithm list in MantidPlot\n";
    filestr << "#algorithms.catagories.hidden=Muons,Inelastic\n\n";
    filestr << "## Show invisible workspaces\n";
    filestr << "#MantidOptions.InvisibleWorkspaces=0\n";
    filestr << "## Re-use plot instances for different plot types\n";
    filestr << "#MantidOptions.ReusePlotInstances=Off\n\n";
    filestr << "## Uncomment to disable use of OpenGL to render unwrapped "
               "instrument views\n";
    filestr << "#MantidOptions.InstrumentView.UseOpenGL=Off\n";

    filestr.close();
  } catch (std::runtime_error &ex) {
    g_log.warning() << "Unable to write out user.properties file to "
                    << getUserPropertiesDir() << m_user_properties_file_name
                    << " error: " << ex.what() << '\n';
  }
}

//-------------------------------
// Public member functions
//-------------------------------

/**
 * Removes the user properties file & loads a fresh configuration
 */
void ConfigServiceImpl::reset() {
  // Remove the current user properties file and write a fresh one
  try {
    Poco::File userFile(getUserFilename());
    userFile.remove();
  } catch (Poco::Exception &) {
  }
  createUserPropertiesFile();

  // Now load the original
  const bool append = false;
  const bool updateCaches = true;
  updateConfig(getPropertiesDir() + m_properties_file_name, append,
               updateCaches);
}

/** Updates and existing configuration and restarts the logging
 *  @param filename :: The filename and optionally path of the file to load
 *  @param append ::   If false (default) then any previous configuration is
 * discarded,
 *                  otherwise the new keys are added, and repeated keys will
 * override existing ones.
 *  @param update_caches :: If true(default) then the various property caches
 * are updated
 */
void ConfigServiceImpl::updateConfig(const std::string &filename,
                                     const bool append,
                                     const bool update_caches) {
  loadConfig(filename, append);

  // Ensure that the default save directory makes sense
  /*
  if (!append)
  {
    std::string save_dir = getString("defaultsave.directory");
    if (Poco::trimInPlace(save_dir).size() == 0)
      setString("defaultsave.directory", Poco::Path::home());
  }
  */

  if (update_caches) {
    // Only configure logging once
    configureLogging();
    // Ensure that any relative paths given in the configuration file are
    // relative to the correct directory
    convertRelativeToAbsolute();
    // Configure search paths into a specially saved store as they will be used
    // frequently
    cacheDataSearchPaths();
    appendDataSearchDir(getString("defaultsave.directory"));
    cacheUserSearchPaths();
    cacheInstrumentPaths();
  }
}

/**
 * Save the configuration to the user file
 * @param filename :: The filename for the saved configuration
 * @throw std::runtime_error if the file cannot be opened
 */
void ConfigServiceImpl::saveConfig(const std::string &filename) const {
  // Open and read the user properties file
  std::string updated_file;

  std::ifstream reader(filename.c_str(), std::ios::in);
  if (reader.bad()) {
    throw std::runtime_error("Error opening user properties file. Cannot save "
                             "updated configuration.");
  }

  std::string file_line, output;
  bool line_continuing(false);
  while (std::getline(reader, file_line)) {
    if (!file_line.empty()) {
      char last = *(file_line.end() - 1);
      if (last == '\\') {
        // If we are not in line continuation mode then need
        // a fresh start line
        if (!line_continuing)
          output = "";
        line_continuing = true;
        output += file_line + "\n";
        continue;
      } else if (line_continuing) {
        output += file_line;
        line_continuing = false;
      } else {
        output = file_line;
      }
    } else {
      output = "";
      updated_file += "\n";
      continue;
    } // end if-else

    // Output is the current line in the file

    // Extract the key from the current line
    std::string key;
    std::string::size_type pos = output.find('=');
    if (pos == std::string::npos) {
      key = output; // If no equals then the entire thing is the key
    } else {
      key = output.substr(0, pos); // Strip the equals to get only the key
    }
    // Now deal with trimming (removes spaces)
    Poco::trimInPlace(key);

    // Find the comments
    std::string::size_type comment = key.find('#');

    // Check if it exists in the service using hasProperty and make sure it
    // isn't a comment
    if (comment == 0) {
      updated_file += output;
    } else if (!hasProperty(key)) {
      // Remove the key from the changed key list
      m_changed_keys.erase(key);
      continue;
    } else {
      // If it does exist make sure the value is current
      std::string value = getString(key, false);
      Poco::replaceInPlace(value, "\\", "\\\\"); // replace single \ with double
      updated_file.append(key).append("=").append(value);
      // Remove the key from the changed key list
      m_changed_keys.erase(key);
    }
    updated_file += "\n";
  } // End while-loop

  // Any remaining keys within the changed key store weren't present in the
  // current user properties so append them
  if (!m_changed_keys.empty()) {
    updated_file += "\n";
    auto key_end = m_changed_keys.end();
    for (auto key_itr = m_changed_keys.begin(); key_itr != key_end;) {
      updated_file += *key_itr + "=";
      std::string value = getString(*key_itr, false);
      Poco::replaceInPlace(value, "\\", "\\\\"); // replace single \ with double
      updated_file += value;
      if (++key_itr != key_end) {
        updated_file += "\n";
      }
    }
    m_changed_keys.clear();
  }

  // Write out the new file
  std::ofstream writer(filename.c_str(), std::ios_base::trunc);
  if (writer.bad()) {
    writer.close();
    g_log.error() << "Error writing new user properties file. Cannot save "
                     "current configuration.\n";
    throw std::runtime_error("Error writing new user properties file. Cannot "
                             "save current configuration.");
  }

  writer.write(updated_file.c_str(), updated_file.size());
  writer.close();
}

/** Searches for a string within the currently loaded configuaration values and
 *  returns the value as a string. If the key is one of those that was a
 *possible relative path
 *  then the local store is searched first.
 *
 *  @param keyName :: The case sensitive name of the property that you need the
 *value of.
 *  @param use_cache :: If true, the local cache of directory names is queried
 *first.
 *  @returns The string value of the property, or an empty string if the key
 *cannot be found
 */
std::string ConfigServiceImpl::getString(const std::string &keyName,
                                         bool use_cache) const {
  if (use_cache) {
    auto mitr = m_AbsolutePaths.find(keyName);
    if (mitr != m_AbsolutePaths.end()) {
      return (*mitr).second;
    }
  }
  if (m_pConf->hasProperty(keyName)) {
    return m_pConf->getString(keyName);
  }

  g_log.debug() << "Unable to find " << keyName << " in the properties file"
                << '\n';
  return {};
}

/** Searches for keys within the currently loaded configuaration values and
 *  returns them as strings in a vector.
 *
 *  @param keyName :: The case sensitive name of the property that you need the
 *key for.
 *  @returns The string value of each key within a vector, or an empty vector if
 *there isn't
 *  a key or it couldn't be found.
 */
std::vector<std::string>
ConfigServiceImpl::getKeys(const std::string &keyName) const {
  std::vector<std::string> rawKeys;
  m_pConf->keys(keyName, rawKeys);
  return rawKeys;
}

/**
 * Recursively gets a list of all config options from a given root node.
 *
 * @return Vector containing all config options
 */
void ConfigServiceImpl::getKeysRecursive(
    const std::string &root, std::vector<std::string> &allKeys) const {
  std::vector<std::string> rootKeys = getKeys(root);

  if (rootKeys.empty())
    allKeys.push_back(root);

  for (auto &rootKey : rootKeys) {
    std::string searchString;
    if (root.empty()) {
      searchString.append(rootKey);
    } else {
      searchString.append(root).append(".").append(rootKey);
    }

    getKeysRecursive(searchString, allKeys);
  }
}

/**
 * Recursively gets a list of all config options.
 *
 * This function is needed as Boost Python does not like calling function with
 * default arguments.
 *
 * @return Vector containing all config options
 */
std::vector<std::string> ConfigServiceImpl::keys() const {
  std::vector<std::string> allKeys;
  getKeysRecursive("", allKeys);
  return allKeys;
}

/** Removes a key from the memory stored properties file and inserts the key
 *into the
 *  changed key list so that when the program calls saveConfig the properties
 *file will
 *  be the same and not contain the key no more
 *
 *  @param rootName :: The key that is to be deleted
 */
void ConfigServiceImpl::remove(const std::string &rootName) const {
  m_pConf->remove(rootName);
  m_changed_keys.insert(rootName);
}

/** Checks to see whether the given key exists.
 *
 *  @param rootName :: The case sensitive key that you are looking to see if
 *exists.
 *  @returns Boolean value denoting whether the exists or not.
 */
bool ConfigServiceImpl::hasProperty(const std::string &rootName) const {
  return m_pConf->hasProperty(rootName);
}

/** Checks to see whether the given file target is an executable one and it
 *exists.
 * This method will expand environment variables found in the given file path.
 *
 *  @param target :: The path to the file you wish to see whether it's an
 *executable.
 *  @returns Boolean value denoting whether the file is an executable or not.
 */
bool ConfigServiceImpl::isExecutable(const std::string &target) const {
  try {
    std::string expTarget = Poco::Path::expand(target);
    Poco::File tempFile = Poco::File(expTarget);

    if (tempFile.exists()) {
      return tempFile.canExecute();
    } else
      return false;
  } catch (Poco::Exception &) {
    return false;
  }
}

/** Runs a command line string to open a program. The function can take program
 *arguments.
 *  i.e it can load in a file to the program on startup.
 *
 *  This method will expand environment variables found in the given file path.
 *
 *  @param programFilePath :: The directory where the program is located.
 *  @param programArguments :: The arguments that the program can take on
 *startup. For example,
 *  the file to load up.
 */

void ConfigServiceImpl::launchProcess(
    const std::string &programFilePath,
    const std::vector<std::string> &programArguments) const {
  try {
    std::string expTarget = Poco::Path::expand(programFilePath);
    Poco::Process::launch(expTarget, programArguments);
  } catch (Poco::SystemException &e) {
    throw std::runtime_error(e.what());
  }
}

/**
 * Set a configuration property. An existing key will have its value updated.
 * @param key :: The key to refer to this property
 * @param value :: The value of the property
 */
void ConfigServiceImpl::setString(const std::string &key,
                                  const std::string &value) {
  // If the value is unchanged (after any path conversions), there's nothing to
  // do.
  const std::string old = getString(key);
  if (value == old)
    return;

  // Ensure we keep a correct full path
  std::map<std::string, bool>::const_iterator itr = m_ConfigPaths.find(key);
  if (itr != m_ConfigPaths.end()) {
    m_AbsolutePaths[key] = makeAbsolute(value, key);
  }

  if (key == "datasearch.directories") {
    cacheDataSearchPaths();
  } else if (key == "usersearch.directories") {
    cacheUserSearchPaths();
  } else if (key == "instrumentDefinition.directory") {
    cacheInstrumentPaths();
  } else if (key == "defaultsave.directory") {
    appendDataSearchDir(value);
  }

  m_pConf->setString(key, value);

  m_notificationCenter.postNotification(new ValueChanged(key, value, old));
  m_changed_keys.insert(key);
}

/** Searches for a string within the currently loaded configuration values and
 *  attempts to convert the values to the template type supplied.
 *
 *  @param keyName :: The case sensitive name of the property that you need the
 *value of.
 *  @returns An optional container with the value if found
 */
template <typename T>
boost::optional<T> ConfigServiceImpl::getValue(const std::string &keyName) {
  std::string strValue = getString(keyName);
  T output;
  int result = Mantid::Kernel::Strings::convert(strValue, output);

  if (result != 1) {
    return boost::none;
  }

  return boost::optional<T>(output);
}

/** Searches for a string within the currently loaded configuration values and
 *  attempts to convert the values to a boolean value
 *
 *  @param keyName :: The case sensitive name of the property that you need the
 *value of.
 *  @returns An optional container with the value if found
 */
template <>
boost::optional<bool> ConfigServiceImpl::getValue(const std::string &keyName) {
  auto returnedValue = getValue<std::string>(keyName);
  if (!returnedValue.is_initialized()) {
    return boost::none;
  }

  auto &configVal = returnedValue.get();

  std::transform(configVal.begin(), configVal.end(), configVal.begin(),
                 ::tolower);

  boost::trim(configVal);

  bool trueString = configVal == "true";
  bool valueOne = configVal == "1";
  bool onOffString = configVal == "on";

  // A string of 1 or true both count
  return trueString || valueOne || onOffString;
}

/**
 * Return the full filename of the local properties file.
 * @returns A string containing the full path to the local file.
 */
std::string ConfigServiceImpl::getLocalFilename() const {
#ifdef _WIN32
  return "Mantid.local.properties";
#else
  return "/etc/mantid.local.properties";
#endif
}

/**
 * Return the full filename of the user properties file
 * @returns A string containing the full path to the user file
 */
std::string ConfigServiceImpl::getUserFilename() const {
  return getUserPropertiesDir() + m_user_properties_file_name;
}

/** Searches for the string within the environment variables and returns the
 *  value as a string.
 *
 *  @param keyName :: The name of the environment variable that you need the
 *value of.
 *  @returns The string value of the property
 */
std::string ConfigServiceImpl::getEnvironment(const std::string &keyName) {
  return m_pSysConfig->getString("system.env." + keyName);
}

/** Gets the name of the host operating system
 *
 *  @returns The name pf the OS version
 */
std::string ConfigServiceImpl::getOSName() {
  return m_pSysConfig->getString("system.osName");
}

/** Gets the name of the computer running Mantid
 *
 *  @returns The  name of the computer
 */
std::string ConfigServiceImpl::getOSArchitecture() {
  return m_pSysConfig->getString("system.osArchitecture");
}

/** Gets the name of the operating system Architecture
 *
 * @returns The operating system architecture
 */
std::string ConfigServiceImpl::getComputerName() {
  return m_pSysConfig->getString("system.nodeName");
}

/** Gets the name of the operating system version
 *
 * @returns The operating system version
 */
std::string ConfigServiceImpl::getOSVersion() {
  return m_pSysConfig->getString("system.osVersion");
}

/// @returns true if the file exists and can be read
bool canRead(const std::string &filename) {
  // check for existence of the file
  Poco::File pocoFile(filename);
  if (!pocoFile.exists()) {
    return false;
  }

  // just return if it is readable
  return pocoFile.canRead();
}

/// @returns the value associated with the key.
std::string getValueFromStdOut(const std::string &orig,
                               const std::string &key) {
  size_t start = orig.find(key);
  if (start == std::string::npos) {
    return std::string();
  }
  start += key.size();

  size_t stop = orig.find('\n', start);
  if (stop == std::string::npos) {
    return std::string();
  }

  return Mantid::Kernel::Strings::strip(orig.substr(start, stop - start - 1));
}

/**
 * Gets the name of the operating system version in a human readable form.
 *
 * @returns The operating system desciption
 */
std::string ConfigServiceImpl::getOSVersionReadable() {
  std::string description;

  // read os-release
  static const std::string OS_RELEASE("/etc/os-release");
  if (canRead(OS_RELEASE)) {
    static const std::string PRETTY_NAME("PRETTY_NAME=");

    // open it to see if it has the magic line
    std::ifstream handle(OS_RELEASE.c_str(), std::ios::in);

    // go through the file
    std::string line;
    while (std::getline(handle, line)) {
      if (line.find(PRETTY_NAME) != std::string::npos) {
        if (line.length() > PRETTY_NAME.length() + 1) {
          size_t length = line.length() - PRETTY_NAME.length() - 2;
          description = line.substr(PRETTY_NAME.length() + 1, length);
        }
        break;
      }
    }

    // cleanup
    handle.close();
    if (!description.empty()) {
      return description;
    }
  }

  // read redhat-release
  static const std::string REDHAT_RELEASE("/etc/redhat-release");
  if (canRead(REDHAT_RELEASE)) {
    // open it to see if it has the magic line
    std::ifstream handle(REDHAT_RELEASE.c_str(), std::ios::in);

    // go through the file
    std::string line;
    while (std::getline(handle, line)) {
      if (!line.empty()) {
        description = line;
        break;
      }
    }

    // cleanup
    handle.close();
    if (!description.empty()) {
      return description;
    }
  }

  // try system calls
  std::string cmd;
  std::vector<std::string> args;
#ifdef __APPLE__
  cmd = "sw_vers"; // mac
#elif _WIN32
  cmd = "wmic";                 // windows
  args.emplace_back("os");      // windows
  args.emplace_back("get");     // windows
  args.emplace_back("Caption"); // windows
  args.emplace_back("/value");  // windows
#endif

  if (!cmd.empty()) {
    try {
      Poco::Pipe outPipe, errorPipe;
      Poco::ProcessHandle ph =
          Poco::Process::launch(cmd, args, nullptr, &outPipe, &errorPipe);
      const int rc = ph.wait();
      // Only if the command returned successfully.
      if (rc == 0) {
        Poco::PipeInputStream pipeStream(outPipe);
        std::stringstream stringStream;
        Poco::StreamCopier::copyStream(pipeStream, stringStream);
        const std::string result = stringStream.str();
#ifdef __APPLE__
        const std::string product_name =
            getValueFromStdOut(result, "ProductName:");
        const std::string product_vers =
            getValueFromStdOut(result, "ProductVersion:");

        description = product_name + " " + product_vers;
#elif _WIN32
        description = getValueFromStdOut(result, "Caption=");
#else
        UNUSED_ARG(result); // only used on mac and windows
#endif
      } else {
        std::stringstream messageStream;
        messageStream << "command \"" << cmd << "\" failed with code: " << rc;
        g_log.debug(messageStream.str());
      }
    } catch (Poco::SystemException &e) {
      g_log.debug("command \"" + cmd + "\" failed");
      g_log.debug(e.what());
    }
  }

  return description;
}

/// @returns The name of the current user as reported by the environment.
std::string ConfigServiceImpl::getUsername() {
  std::string username;

  // mac and favorite way to get username on linux
  try {
    username = m_pSysConfig->getString("system.env.USER");
    if (!username.empty()) {
      return username;
    }
  } catch (Poco::NotFoundException &e) {
    UNUSED_ARG(e); // let it drop on the floor
  }

  // windoze and alternate linux username variable
  try {
    username = m_pSysConfig->getString("system.env.USERNAME");
    if (!username.empty()) {
      return username;
    }
  } catch (Poco::NotFoundException &e) {
    UNUSED_ARG(e); // let it drop on the floor
  }

  // give up and return an empty string
  return std::string();
}

/** Gets the absolute path of the current directory containing the dll
 *
 * @returns The absolute path of the current directory containing the dll
 */
std::string ConfigServiceImpl::getCurrentDir() {
  return m_pSysConfig->getString("system.currentDir");
}

/** Gets the absolute path of the current directory containing the dll. Const
 *version.
 *
 * @returns The absolute path of the current directory containing the dll
 */
std::string ConfigServiceImpl::getCurrentDir() const {
  return m_pSysConfig->getString("system.currentDir");
}

/** Gets the absolute path of the temp directory
 *
 * @returns The absolute path of the temp directory
 */
std::string ConfigServiceImpl::getTempDir() {
  return m_pSysConfig->getString("system.tempDir");
}

/** Gets the absolute path of the appdata directory
 *
 * @returns The absolute path of the appdata directory
 */
std::string ConfigServiceImpl::getAppDataDir() {
  const std::string applicationName = "mantid";
#if POCO_OS == POCO_OS_WINDOWS_NT
  const std::string vendorName = "mantidproject";
  std::string appdata = std::getenv("APPDATA");
  Poco::Path path(appdata);
  path.makeDirectory();
  path.pushDirectory(vendorName);
  path.pushDirectory(applicationName);
  return path.toString();
#else // linux and mac
  Poco::Path path(Poco::Path::home());
  path.pushDirectory("." + applicationName);
  return path.toString();
#endif
}

/**
 * Get the directory containing the program executable
 * @returns A string containing the path of the directory
 * containing the executable, including a trailing slash
 */
std::string ConfigServiceImpl::getDirectoryOfExecutable() const {
  return Poco::Path(getPathToExecutable()).parent().toString();
}

/**
 * Get the full path to the executing program (i.e. whatever Mantid is embedded
 * in)
 * @returns A string containing the full path the the executable
 */
std::string ConfigServiceImpl::getPathToExecutable() const {
  std::string execpath;
  const size_t LEN(1024);
  // cppcheck-suppress variableScope
  char pBuf[LEN];

#ifdef _WIN32
  unsigned int bytes = GetModuleFileName(NULL, pBuf, LEN);
#elif defined __linux__
  char szTmp[32];
  sprintf(szTmp, "/proc/%d/exe", getpid());
  ssize_t bytes = readlink(szTmp, pBuf, LEN);
#elif defined __APPLE__
  // Two calls to _NSGetExecutablePath required - first to get size of buffer
  uint32_t bytes(0);
  _NSGetExecutablePath(pBuf, &bytes);
  const int success = _NSGetExecutablePath(pBuf, &bytes);
  if (success < 0)
    bytes = 1025;
#endif

  if (bytes > 0 && bytes < 1024) {
    pBuf[bytes] = '\0';
    execpath = std::string(pBuf);
  }
  return execpath;
}

/**
 * Check if the path is on a network drive
 * @param path :: The path to be checked
 * @return True if the path is on a network drive.
 */
bool ConfigServiceImpl::isNetworkDrive(const std::string &path) {
#ifdef _WIN32
  // if path is relative get the full one
  char buff[MAX_PATH];
  GetFullPathName(path.c_str(), MAX_PATH, buff, NULL);
  std::string fullName(buff);
  size_t i = fullName.find(':');

  // if the full path doesn't contain a drive letter assume it's on the network
  if (i == std::string::npos)
    return true;

  fullName.erase(i + 1);
  fullName += '\\'; // make sure the name has the trailing backslash
  UINT type = GetDriveType(fullName.c_str());
  return DRIVE_REMOTE == type;
#elif defined __linux__
  // This information is only present in the /proc/mounts file on linux. There
  // are no drives on
  // linux only mount locations therefore the test will have to check the path
  // against
  // entries in /proc/mounts to see if the filesystem type is NFS or SMB (any
  // others ????)
  // Each line corresponds to a particular mounted location
  // 1st column - device name
  // 2nd column - mounted location
  // 3rd column - filesystem type commonly ext2, ext3 for hard drives and NFS or
  // SMB for
  //              network locations

  std::ifstream mntfile("/proc/mounts");
  std::string txtread("");
  while (getline(mntfile, txtread)) {
    std::istringstream strm(txtread);
    std::string devname(""), mntpoint(""), fstype("");
    strm >> devname >> mntpoint >> fstype;
    if (!strm)
      continue;
    // I can't be sure that the file system type is always lower case
    std::transform(fstype.begin(), fstype.end(), fstype.begin(), toupper);
    // Skip the current line if the file system isn't a network one
    if (fstype != "NFS" && fstype != "SMB")
      continue;
    // Now we have a line containing a network filesystem and just need to check
    // if the path
    // supplied contains the mount location. There is a small complication in
    // that the mount
    // points within the file have certain characters transformed into their
    // octal
    // representations, for example spaces->040.
    std::string::size_type idx = mntpoint.find("\\0");
    if (idx != std::string::npos) {
      std::string oct = mntpoint.substr(idx + 1, 3);
      strm.str(oct);
      int printch(-1);
      strm.setf(std::ios::oct, std::ios::basefield);
      strm >> printch;
      if (printch != -1) {
        mntpoint = mntpoint.substr(0, idx) + static_cast<char>(printch) +
                   mntpoint.substr(idx + 4);
      }
      // Search for this at the start of the path
      if (path.find(mntpoint) == 0)
        return true;
    }
  }
  return false;
#else
  UNUSED_ARG(path);
  // Not yet implemented for the mac
  return false;
#endif
}

/**
 * Gets the directory that we consider to be the directory containing the
 * Mantid.properties file.
 * Basically, this is the either the directory pointed to by MANTIDPATH or the
 * directory of the current
 * executable if this is not set.
 * @returns The directory to consider as the base directory, including a
 * trailing slash
 */
std::string ConfigServiceImpl::getPropertiesDir() const { return m_strBaseDir; }

/**
 * Return the directory that Mantid should use for writing any files it needs so
 * that
 * this is kept separated to user saved files. A trailing slash is appended
 * so that filenames can more easily be concatenated with this
 * @return the directory that Mantid should use for writing files
 */
std::string ConfigServiceImpl::getUserPropertiesDir() const {
#ifdef _WIN32
  return m_strBaseDir;
#else
  Poco::Path datadir(m_pSysConfig->getString("system.homeDir"));
  datadir.append(".mantid");
  // Create the directory if it doesn't already exist
  Poco::File(datadir).createDirectory();
  return datadir.toString() + "/";
#endif
}

/**
 * Return the list of search paths
 * @returns A vector of strings containing the defined search directories
 */
const std::vector<std::string> &ConfigServiceImpl::getDataSearchDirs() const {
  return m_DataSearchDirs;
}

/**
 * Set a list of search paths via a vector
 * @param searchDirs :: A list of search directories
 */
void ConfigServiceImpl::setDataSearchDirs(
    const std::vector<std::string> &searchDirs) {
  std::string searchPaths = boost::join(searchDirs, ";");
  setDataSearchDirs(searchPaths);
}

/**
 * Set a list of search paths via a string
 * @param searchDirs :: A string containing a list of search directories
 * separated by a semi colon (;).
 */
void ConfigServiceImpl::setDataSearchDirs(const std::string &searchDirs) {
  setString("datasearch.directories", searchDirs);
}

/**
 *  Appends the passed subdirectory path to the end of each of data
 *  search dirs and adds these new dirs to data search directories
 *  @param subdir :: the subdirectory path to add (relative)
 */
void ConfigServiceImpl::appendDataSearchSubDir(const std::string &subdir) {
  if (subdir.empty())
    return;

  Poco::Path subDirPath;
  try {
    subDirPath = Poco::Path(subdir);
  } catch (Poco::PathSyntaxException &) {
    return;
  }

  if (!subDirPath.isDirectory() || !subDirPath.isRelative()) {
    return;
  }

  auto newDataDirs = m_DataSearchDirs;
  for (const auto &path : m_DataSearchDirs) {
    Poco::Path newDirPath;
    try {
      newDirPath = Poco::Path(path);
      newDirPath.append(subDirPath);
      newDataDirs.push_back(newDirPath.toString());
    } catch (Poco::PathSyntaxException &) {
      continue;
    }
  }

  setDataSearchDirs(newDataDirs);
}

/**
 *  Adds the passed path to the end of the list of data search paths
 *  the path name must be absolute
 *  @param path :: the absolute path to add
 */
void ConfigServiceImpl::appendDataSearchDir(const std::string &path) {
  if (path.empty())
    return;

  Poco::Path dirPath;
  try {
    dirPath = Poco::Path(path);
    dirPath.makeDirectory();
  } catch (Poco::PathSyntaxException &) {
    return;
  }
  if (!isInDataSearchList(dirPath.toString())) {
    std::string newSearchString;
    std::vector<std::string>::const_iterator it = m_DataSearchDirs.begin();
    for (; it != m_DataSearchDirs.end(); ++it) {
      newSearchString.append(*it);
      newSearchString.append(";");
    }
    newSearchString.append(path);
    setString("datasearch.directories", newSearchString);
  }
}

/**
 * Return the list of user search paths
 * @returns A vector of strings containing the defined search directories
 */
const std::vector<std::string> &ConfigServiceImpl::getUserSearchDirs() const {
  return m_UserSearchDirs;
}

/**
 * Sets the search directories for XML instrument definition files (IDFs)
 * @param directories An ordered list of paths for instrument searching
 */
void ConfigServiceImpl::setInstrumentDirectories(
    const std::vector<std::string> &directories) {
  m_InstrumentDirs = directories;
}

/**
 * Return the search directories for XML instrument definition files (IDFs)
 * @returns An ordered list of paths for instrument searching
 */
const std::vector<std::string> &
ConfigServiceImpl::getInstrumentDirectories() const {
  return m_InstrumentDirs;
}

/**
 * Return the base search directories for XML instrument definition files (IDFs)
 * @returns a last entry of getInstrumentDirectories
 */
const std::string ConfigServiceImpl::getInstrumentDirectory() const {
  return m_InstrumentDirs.back();
}
/**
 * Return the search directory for vtp files
 * @returns a path
 */
const std::string ConfigServiceImpl::getVTPFileDirectory() {
  // Determine the search directory for XML instrument definition files (IDFs)
  std::string directoryName = getString("instrumentDefinition.vtpDirectory");

  if (directoryName.empty()) {
    Poco::Path path(getAppDataDir());
    path.makeDirectory();
    path.pushDirectory("instrument");
    path.pushDirectory("geometryCache");
    directoryName = path.toString();
  }
  return directoryName;
}
/**
 * Fills the internal cache of instrument definition directories and creates
 * The %appdata%/mantidproject/mantid or $home/.mantid directory.
 *
 * This will normally contain from Index 0
 * - The download directory (win %appdata%/mantidproject/mantid/instrument)
 *   (linux $home/.mantid/instrument )
 * - The user instrument area /etc/mantid/instrument (not on windows)
 * - The install directory/instrument
 */
void ConfigServiceImpl::cacheInstrumentPaths() {
  m_InstrumentDirs.clear();

  Poco::Path path(getAppDataDir());
  path.makeDirectory();
  path.pushDirectory("instrument");
  const std::string appdatadir = path.toString();
  addDirectoryifExists(appdatadir, m_InstrumentDirs);

#ifndef _WIN32
  addDirectoryifExists("/etc/mantid/instrument", m_InstrumentDirs);
#endif

  // Determine the search directory for XML instrument definition files (IDFs)
  std::string directoryName = getString("instrumentDefinition.directory");
  if (directoryName.empty()) {
    // This is the assumed deployment directory for IDFs, where we need to be
    // relative to the
    // directory of the executable, not the current working directory.
    directoryName =
        Poco::Path(getPropertiesDir()).resolve("../instrument").toString();
  }
  addDirectoryifExists(directoryName, m_InstrumentDirs);
}

/**
 * Verifies the directory exists and add it to the back of the directory list if
 * valid
 * @param directoryName the directory name to add
 * @param directoryList the list to add the directory to
 * @returns true if the directory was valid and added to the list
 */
bool ConfigServiceImpl::addDirectoryifExists(
    const std::string &directoryName, std::vector<std::string> &directoryList) {
  try {
    if (Poco::File(directoryName).isDirectory()) {
      directoryList.push_back(directoryName);
      return true;
    } else {
      g_log.information("Unable to locate directory at: " + directoryName);
      return false;
    }
  } catch (Poco::PathNotFoundException &) {
    g_log.information("Unable to locate directory at: " + directoryName);
    return false;
  } catch (Poco::FileNotFoundException &) {
    g_log.information("Unable to locate directory at: " + directoryName);
    return false;
  }
}

std::string ConfigServiceImpl::getFacilityFilename(const std::string &fName) {
  // first try the supplied file
  if (!fName.empty()) {
    const Poco::File fileObj(fName);
    if (fileObj.exists()) {
      return fName;
    }
  }

  // search all of the instrument directories
  const std::vector<std::string> directoryNames = getInstrumentDirectories();

  // only use downloaded instruments if configured to download
  const std::string updateInstrStr =
      this->getString("UpdateInstrumentDefinitions.OnStartup");

  auto instrDir = directoryNames.begin();

  // If we are not updating the instrument definitions
  // update the iterator, this means we will skip the folder in HOME and
  // look in the instrument folder in mantid install directory or mantid source
  // code directory
  if (!(updateInstrStr == "1" || updateInstrStr == "on" ||
        updateInstrStr == "On")) {
    instrDir++;
  }

  // look through all the possible files
  for (; instrDir != directoryNames.end(); ++instrDir) {
    Poco::Path p(*instrDir);
    p.append("Facilities.xml");
    std::string filename = p.toString();
    Poco::File fileObj(filename);
    // stop when you find the first one
    if (fileObj.exists())
      return filename;
  }

  // getting this far means the file was not found
  std::string directoryNamesList = boost::algorithm::join(directoryNames, ", ");
  throw std::runtime_error("Failed to find \"Facilities.xml\". Searched in " +
                           directoryNamesList);
}

/**
 * Load facility information from instrumentDir/Facilities.xml file if fName
 * parameter is not set.
 *
 * If any of the steps fail, we cannot sensibly recover, because the
 * Facilities.xml file is missing or corrupted.
 *
 * @param fName :: An alternative file name for loading facilities information.
 * @throws std::runtime_error :: If the file is not found or fails to parse
 */
void ConfigServiceImpl::updateFacilities(const std::string &fName) {
  clearFacilities();

  // Try to find the file. If it does not exist we will crash, and cannot read
  // the Facilities file
  std::string fileName = getFacilityFilename(fName);

  // Set up the DOM parser and parse xml file
  Poco::AutoPtr<Poco::XML::Document> pDoc;
  try {
    Poco::XML::DOMParser pParser;
    pDoc = pParser.parse(fileName);
  } catch (...) {
    throw Kernel::Exception::FileError("Unable to parse file:", fileName);
  }

  // Get pointer to root element
  Poco::XML::Element *pRootElem = pDoc->documentElement();
  if (!pRootElem->hasChildNodes()) {
    throw std::runtime_error("No root element in Facilities.xml file");
  }

  Poco::AutoPtr<Poco::XML::NodeList> pNL_facility =
      pRootElem->getElementsByTagName("facility");
  size_t n = pNL_facility->length();

  for (unsigned long i = 0; i < n; ++i) {
    Poco::XML::Element *elem =
        dynamic_cast<Poco::XML::Element *>(pNL_facility->item(i));
    if (elem) {
      m_facilities.push_back(new FacilityInfo(elem));
    }
  }

  if (m_facilities.empty()) {
    throw std::runtime_error("The facility definition file " + fileName +
                             " defines no facilities");
  }
}

/// Empty the list of facilities, deleting the FacilityInfo objects in the
/// process
void ConfigServiceImpl::clearFacilities() {
  for (auto &facility : m_facilities) {
    delete facility;
  }
  m_facilities.clear();
}

/**
 * Returns instruments with given name
 * @param  instrumentName Instrument name
 * @return the instrument information object
 * @throw NotFoundError if iName was not found
 */
const InstrumentInfo &
ConfigServiceImpl::getInstrument(const std::string &instrumentName) const {

  // Let's first search for the instrument in our default facility
  std::string defaultFacility = ConfigService::Instance().getFacility().name();

  if (!defaultFacility.empty()) {
    try {
      g_log.debug() << "Looking for " << instrumentName << " at "
                    << defaultFacility << ".\n";
      return getFacility(defaultFacility).instrument(instrumentName);
    } catch (Exception::NotFoundError &) {
      // Well the instName doesn't exist for this facility
      // Move along, there's nothing to see here...
    }
  }

  // Now let's look through the other facilities
  for (auto facility : m_facilities) {
    try {
      g_log.debug() << "Looking for " << instrumentName << " at "
                    << (*facility).name() << ".\n";
      return (*facility).instrument(instrumentName);
    } catch (Exception::NotFoundError &) {
      // Well the instName doesn't exist for this facility...
      // Move along, there's nothing to see here...
    }
  }

  const std::string errMsg =
      "Failed to find an instrument with this name in any facility: '" +
      instrumentName + "' -";
  g_log.debug("Instrument " + instrumentName + " not found");
  throw Exception::NotFoundError(errMsg, instrumentName);
}

/** Gets a vector of the facility Information objects
 * @return A vector of FacilityInfo objects
 */
const std::vector<FacilityInfo *> ConfigServiceImpl::getFacilities() const {
  return m_facilities;
}

/** Gets a vector of the facility names
 * @return A vector of the facility Names
 */
const std::vector<std::string> ConfigServiceImpl::getFacilityNames() const {
  auto names = std::vector<std::string>(m_facilities.size());
  auto itFacilities = m_facilities.begin();
  auto itNames = names.begin();
  for (; itFacilities != m_facilities.end(); ++itFacilities, ++itNames) {
    *itNames = (**itFacilities).name();
  }
  return names;
}

/** Get the default facility
 * @return the facility information object
 */
const FacilityInfo &ConfigServiceImpl::getFacility() const {
  std::string defFacility = getString("default.facility");
  if (defFacility.empty()) {
    defFacility = "ISIS";
  }
  return this->getFacility(defFacility);
}

/**
 * Get a facility
 * @param facilityName :: Facility name
 * @return the facility information object
 * @throw NotFoundException if the facility is not found
 */
const FacilityInfo &
ConfigServiceImpl::getFacility(const std::string &facilityName) const {
  if (facilityName.empty())
    return this->getFacility();

  for (auto facility : m_facilities) {
    if ((*facility).name() == facilityName) {
      return *facility;
    }
  }

  throw Exception::NotFoundError("Facilities", facilityName);
}

/**
 * Set the default facility
 * @param facilityName the facility name
 * @throw NotFoundException if the facility is not found
 */
void ConfigServiceImpl::setFacility(const std::string &facilityName) {
  bool found = false;
  // Look through the facilities for a matching one.
  std::vector<FacilityInfo *>::const_iterator it = m_facilities.begin();
  for (; it != m_facilities.end(); ++it) {
    if ((**it).name() == facilityName) {
      // Found the facility
      found = true;
      // So it's safe to set it as our default
      setString("default.facility", facilityName);
    }
  }
  if (!found) {
    g_log.error("Failed to set default facility to be " + facilityName +
                ". Facility not found");
    throw Exception::NotFoundError("Facilities", facilityName);
  }
}

/**  Add an observer to a notification
 @param observer :: Reference to the observer to add
 */
void ConfigServiceImpl::addObserver(
    const Poco::AbstractObserver &observer) const {
  m_notificationCenter.addObserver(observer);
}

/**  Remove an observer
 @param observer :: Reference to the observer to remove
 */
void ConfigServiceImpl::removeObserver(
    const Poco::AbstractObserver &observer) const {
  m_notificationCenter.removeObserver(observer);
}

/*
Gets the system proxy information
@url A url to match the proxy to
@return the proxy information.
*/
Kernel::ProxyInfo &ConfigServiceImpl::getProxy(const std::string &url) {
  if (!m_isProxySet) {
    // set the proxy
    // first check if the proxy is defined in the properties file
    auto proxyHost = getValue<std::string>("proxy.host");
    auto proxyPort = getValue<int>("proxy.port");

    if (proxyHost.is_initialized() && proxyPort.is_initialized()) {
      // set it from the config values
      m_proxyInfo = ProxyInfo(proxyHost.get(), proxyPort.get(), true);
    } else {
      // get the system proxy
      Poco::URI uri(url);
      Mantid::Kernel::NetworkProxy proxyHelper;
      m_proxyInfo = proxyHelper.getHttpProxy(uri.toString());
    }
    m_isProxySet = true;
  }
  return m_proxyInfo;
}

/** Sets the log level priority for all logging channels
<<<<<<< HEAD
* @param logLevel the integer value of the log level to set, 1=Critical, 7=Debug
* @param quiet If true then no message regarding the level change is emitted
*/
=======
 * @param logLevel the integer value of the log level to set, 1=Critical,
 * 7=Debug
 * @param quiet If true then no message regarding the level change is emitted
 */
>>>>>>> b75ab98d
void ConfigServiceImpl::setLogLevel(int logLevel, bool quiet) {
  Mantid::Kernel::Logger::setLevelForAll(logLevel);
  if (!quiet) {
    g_log.log("logging set to " + Logger::PriorityNames[logLevel] + " priority",
              static_cast<Logger::Priority>(logLevel));
  }
}

/// \cond TEMPLATE
template DLLExport boost::optional<double>
ConfigServiceImpl::getValue(const std::string &);
template DLLExport boost::optional<std::string>
ConfigServiceImpl::getValue(const std::string &);
template DLLExport boost::optional<int>
ConfigServiceImpl::getValue(const std::string &);
template DLLExport boost::optional<size_t>
ConfigServiceImpl::getValue(const std::string &);
template DLLExport boost::optional<bool>
ConfigServiceImpl::getValue(const std::string &);
/// \endcond TEMPLATE

} // namespace Kernel
} // namespace Mantid<|MERGE_RESOLUTION|>--- conflicted
+++ resolved
@@ -4,14 +4,6 @@
 
 #include "MantidKernel/ConfigService.h"
 #include "MantidKernel/DateAndTime.h"
-<<<<<<< HEAD
-#include "MantidKernel/MantidVersion.h"
-#include "MantidKernel/Strings.h"
-#include "MantidKernel/Logger.h"
-#include "MantidKernel/StdoutChannel.h"
-#include "MantidKernel/System.h"
-=======
->>>>>>> b75ab98d
 #include "MantidKernel/Exception.h"
 #include "MantidKernel/FacilityInfo.h"
 #include "MantidKernel/Logger.h"
@@ -2004,16 +1996,10 @@
 }
 
 /** Sets the log level priority for all logging channels
-<<<<<<< HEAD
-* @param logLevel the integer value of the log level to set, 1=Critical, 7=Debug
-* @param quiet If true then no message regarding the level change is emitted
-*/
-=======
  * @param logLevel the integer value of the log level to set, 1=Critical,
  * 7=Debug
  * @param quiet If true then no message regarding the level change is emitted
  */
->>>>>>> b75ab98d
 void ConfigServiceImpl::setLogLevel(int logLevel, bool quiet) {
   Mantid::Kernel::Logger::setLevelForAll(logLevel);
   if (!quiet) {
