--- conflicted
+++ resolved
@@ -249,11 +249,7 @@
     const std::string &entryClass = it->second;
     const std::string entryPath =
         std::string(rootPath).append("/").append(entryName);
-<<<<<<< HEAD
-    if (entryClass == "SDS" || entryClass.empty()) {
-=======
     if (entryClass == "SDS" || boost::algorithm::contains(entryClass, "ILL")) {
->>>>>>> 38ce0ba0
       pmap.emplace(entryPath, entryClass);
     } else if (entryClass == "CDF0.0") {
       // Do nothing with this
