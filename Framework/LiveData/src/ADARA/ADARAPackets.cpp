--- conflicted
+++ resolved
@@ -121,38 +121,23 @@
 /* ------------------------------------------------------------------------ */
 
 BankedEventPkt::BankedEventPkt(const uint8_t *data, uint32_t len)
-<<<<<<< HEAD
-    : Packet(data, len), m_fields((const uint32_t *)payload()),
+    : Packet(data, len),
+      m_fields(reinterpret_cast<const uint32_t *>(payload())), m_curEvent(nullptr),
+      m_lastFieldIndex(0), m_curFieldIndex(0), m_sourceStartIndex(0),
+      m_bankCount(0), m_TOFOffset(0), m_isCorrected(false), m_bankNum(0),
+      m_bankStartIndex(0), m_bankId(0), m_eventCount(0) {
+  if (m_payload_len < (4 * sizeof(uint32_t)))
+    throw invalid_packet("BankedEvent packet is too short");
+
+  m_lastFieldIndex = (payload_length() / 4) - 1;
+}
+
+BankedEventPkt::BankedEventPkt(const BankedEventPkt &pkt)
+    : Packet(pkt), m_fields(reinterpret_cast<const uint32_t *>(payload())),
       m_curEvent(nullptr), m_lastFieldIndex(0), m_curFieldIndex(0),
       m_sourceStartIndex(0), m_bankCount(0), m_TOFOffset(0),
       m_isCorrected(false), m_bankNum(0), m_bankStartIndex(0), m_bankId(0),
       m_eventCount(0) {
-=======
-    : Packet(data, len),
-      m_fields(reinterpret_cast<const uint32_t *>(payload())), m_curEvent(NULL),
-      m_lastFieldIndex(0), m_curFieldIndex(0), m_sourceStartIndex(0),
-      m_bankCount(0), m_TOFOffset(0), m_isCorrected(false), m_bankNum(0),
-      m_bankStartIndex(0), m_bankId(0), m_eventCount(0) {
->>>>>>> cc032dd2
-  if (m_payload_len < (4 * sizeof(uint32_t)))
-    throw invalid_packet("BankedEvent packet is too short");
-
-  m_lastFieldIndex = (payload_length() / 4) - 1;
-}
-
-BankedEventPkt::BankedEventPkt(const BankedEventPkt &pkt)
-<<<<<<< HEAD
-    : Packet(pkt), m_fields((const uint32_t *)payload()), m_curEvent(nullptr),
-      m_lastFieldIndex(0), m_curFieldIndex(0), m_sourceStartIndex(0),
-      m_bankCount(0), m_TOFOffset(0), m_isCorrected(false), m_bankNum(0),
-      m_bankStartIndex(0), m_bankId(0), m_eventCount(0) {
-=======
-    : Packet(pkt), m_fields(reinterpret_cast<const uint32_t *>(payload())),
-      m_curEvent(NULL), m_lastFieldIndex(0), m_curFieldIndex(0),
-      m_sourceStartIndex(0), m_bankCount(0), m_TOFOffset(0),
-      m_isCorrected(false), m_bankNum(0), m_bankStartIndex(0), m_bankId(0),
-      m_eventCount(0) {
->>>>>>> cc032dd2
   m_lastFieldIndex = ((payload_length() / 4) - 1);
 }
 
@@ -536,14 +521,9 @@
 /* ------------------------------------------------------------------------ */
 
 DetectorBankSetsPkt::DetectorBankSetsPkt(const uint8_t *data, uint32_t len)
-<<<<<<< HEAD
-    : Packet(data, len), m_fields((const uint32_t *)payload()),
+    : Packet(data, len),
+      m_fields(reinterpret_cast<const uint32_t *>(payload())),
       m_sectionOffsets(nullptr), m_after_banks_offset(nullptr) {
-=======
-    : Packet(data, len),
-      m_fields(reinterpret_cast<const uint32_t *>(payload())),
-      m_sectionOffsets(NULL), m_after_banks_offset(NULL) {
->>>>>>> cc032dd2
   // Get Number of Detector Bank Sets...
   //    - Basic Packet Size Sanity Check
 
@@ -633,13 +613,8 @@
 }
 
 DetectorBankSetsPkt::DetectorBankSetsPkt(const DetectorBankSetsPkt &pkt)
-<<<<<<< HEAD
-    : Packet(pkt), m_fields((const uint32_t *)payload()),
+    : Packet(pkt), m_fields(reinterpret_cast<const uint32_t *>(payload())),
       m_sectionOffsets(nullptr), m_after_banks_offset(nullptr) {
-=======
-    : Packet(pkt), m_fields(reinterpret_cast<const uint32_t *>(payload())),
-      m_sectionOffsets(NULL), m_after_banks_offset(NULL) {
->>>>>>> cc032dd2
   uint32_t numSets = detBankSetCount();
 
   // Don't Allocate Anything if there are No Detector Bank Sets...
