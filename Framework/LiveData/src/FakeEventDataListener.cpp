#include "MantidLiveData/FakeEventDataListener.h"
#include "MantidLiveData/Exception.h"
#include "MantidAPI/LiveListenerFactory.h"
#include "MantidAPI/WorkspaceFactory.h"
#include "MantidKernel/MersenneTwister.h"
#include "MantidKernel/ConfigService.h"
#include "MantidKernel/WriteLock.h"
#include "MantidKernel/DateAndTime.h"

using namespace Mantid::Kernel;
using namespace Mantid::API;

namespace Mantid {
namespace LiveData {
DECLARE_LISTENER(FakeEventDataListener)

/// Constructor
FakeEventDataListener::FakeEventDataListener()
    : ILiveListener(), m_buffer(), m_rand(new Kernel::MersenneTwister(5489)),
      m_timer(), m_callbackloop(1), m_numExtractDataCalls(0), m_runNumber(1) {
  if (!ConfigService::Instance().getValue("fakeeventdatalistener.datarate",
                                          m_datarate))
    m_datarate = 200; // Default data rate. Low so that our lowest-powered
                      // buildserver can cope.
  // For auto-ending and restarting runs
  if (!ConfigService::Instance().getValue("fakeeventdatalistener.endrunevery",
                                          m_endRunEvery))
    m_endRunEvery = 0;
  if (!ConfigService::Instance().getValue("fakeeventdatalistener.notyettimes",
                                          m_notyettimes))
    m_notyettimes = 0;
}

/// Destructor
FakeEventDataListener::~FakeEventDataListener() {
  m_timer.stop();
  delete m_rand;
}

bool FakeEventDataListener::connect(const Poco::Net::SocketAddress & /*address*/) {
  // Do nothing for now. Later, put in stuff to help test failure modes.
  return true;
}

bool FakeEventDataListener::isConnected() {
  return true; // For the time being at least
}

ILiveListener::RunStatus FakeEventDataListener::runStatus() {
  if (m_endRunEvery > 0 && DateAndTime::getCurrentTime() > m_nextEndRunTime) {
    // End a run once every m_endRunEvery seconds
    m_nextEndRunTime = DateAndTime::getCurrentTime() + m_endRunEvery;
    m_runNumber++;
    return EndRun;
  } else
    // Never end a run
    return Running;
}

int FakeEventDataListener::runNumber() const { return m_runNumber; }

void FakeEventDataListener::start(
    Kernel::DateAndTime /*startTime*/) // Ignore the start time for now at least
{
  // Set up the workspace buffer (probably won't know its dimensions before this
  // point)
  // 2 spectra event workspace for now. Will make larger later.
  // No instrument, meta-data etc - will need to figure out who's responsible
  // for that
  m_buffer = boost::dynamic_pointer_cast<DataObjects::EventWorkspace>(
      WorkspaceFactory::Instance().create("EventWorkspace", 2, 2, 1));
  // Set a sample tof range
  m_rand->setRange(40000, 60000);
  m_rand->setSeed(Kernel::DateAndTime::getCurrentTime().totalNanoseconds());

  // If necessary, calculate the number of events we need to generate on each
  // call of generateEvents
  // Rather limited resolution of 2000 events/sec
  if (m_datarate > 2000) {
    m_callbackloop = m_datarate / 2000;
  }
  // Using a Poco::Timer here. Probably a real listener will want to use a
  // Poco::Activity or ActiveMethod.
  m_timer.setPeriodicInterval((m_datarate > 2000 ? 1 : 2000 / m_datarate));
  m_timer.start(Poco::TimerCallback<FakeEventDataListener>(
      *this, &FakeEventDataListener::generateEvents));

  // When we are past this time, end the run.
  m_nextEndRunTime = DateAndTime::getCurrentTime() + m_endRunEvery;

  return;
}

boost::shared_ptr<Workspace> FakeEventDataListener::extractData() {
  // This is here to test the LoadLiveData side of the 'NotYet' exception
  // Note the post-increment of the call count in the comparison
  if (m_numExtractDataCalls++ < m_notyettimes)
    throw Exception::NotYet("No workspace yet!");

  /* For the very first try, just add a small number of uniformly distributed
   * events.
   * Next: 1. Add some kind of distribution
   *       2. Continuously add events in a separate thread once start has been
   * called
   */
  using namespace DataObjects;

  // Create a new, empty workspace of the same dimensions and assign to the
  // buffer variable
  EventWorkspace_sptr temp = boost::dynamic_pointer_cast<EventWorkspace>(
      WorkspaceFactory::Instance().create("EventWorkspace", 2, 2, 1));
  // Will need an 'initializeFromParent' here later on....

  // Safety considerations suggest I should stop the thread here, but the below
  // methods don't
  // seem to do what I'd expect and I haven't seen any problems from not having
  // them (yet).
  // m_timer.stop();
  // m_timer.restart();

  // Get an exclusive lock
  // will wait for generateEvents() to finish before swapping
  std::lock_guard<std::mutex> _lock(m_mutex);
  std::swap(m_buffer, temp);

  // Add a run number
  temp->mutableRun().addLogData(
      new PropertyWithValue<int>("run_number", m_runNumber));

  return temp;
}

/** Callback method called at specified interval by timer.
 *  Used to fill buffer workspace with events between calls to extractData.
 */
<<<<<<< HEAD
void FakeEventDataListener::generateEvents(Poco::Timer & /*unused*/) {
  Mutex::ScopedLock _lock(m_mutex);
=======
void FakeEventDataListener::generateEvents(Poco::Timer &) {
  std::lock_guard<std::mutex> _lock(m_mutex);
>>>>>>> 2d597642
  for (long i = 0; i < m_callbackloop; ++i) {
    m_buffer->getEventList(0)
        .addEventQuickly(DataObjects::TofEvent(m_rand->nextValue()));
    m_buffer->getEventList(1)
        .addEventQuickly(DataObjects::TofEvent(m_rand->nextValue()));
  }

  return;
}
} // namespace LiveData
} // namespace Mantid<|MERGE_RESOLUTION|>--- conflicted
+++ resolved
@@ -133,13 +133,8 @@
 /** Callback method called at specified interval by timer.
  *  Used to fill buffer workspace with events between calls to extractData.
  */
-<<<<<<< HEAD
-void FakeEventDataListener::generateEvents(Poco::Timer & /*unused*/) {
-  Mutex::ScopedLock _lock(m_mutex);
-=======
 void FakeEventDataListener::generateEvents(Poco::Timer &) {
   std::lock_guard<std::mutex> _lock(m_mutex);
->>>>>>> 2d597642
   for (long i = 0; i < m_callbackloop; ++i) {
     m_buffer->getEventList(0)
         .addEventQuickly(DataObjects::TofEvent(m_rand->nextValue()));
