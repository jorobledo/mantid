#include <time.h>
#include <sstream> // for ostringstream
#include <string>
#include <exception>

#include "MantidAPI/AlgorithmManager.h"
#include "MantidAPI/LiveListenerFactory.h"
#include "MantidAPI/WorkspaceFactory.h"
#include "MantidDataObjects/Events.h"
#include "MantidKernel/DateAndTime.h"
#include "MantidKernel/Strings.h"
#include "MantidKernel/TimeSeriesProperty.h"
#include "MantidKernel/UnitFactory.h"
#include "MantidKernel/WriteLock.h"
#include "MantidLiveData/SNSLiveEventDataListener.h"
#include "MantidLiveData/Exception.h"

// Includes for parsing the XML device descriptions
#include <Poco/DOM/AutoPtr.h>
#include <Poco/DOM/Document.h>
#include <Poco/DOM/DOMParser.h>
#include <Poco/DOM/NamedNodeMap.h>
#include <Poco/DOM/NodeList.h>

#include <Poco/Net/NetException.h>
#include <Poco/Net/StreamSocket.h>
#include <Poco/Net/SocketStream.h>
#include <Poco/Timestamp.h>

#include <Poco/Thread.h>
#include <Poco/Runnable.h>

using namespace Mantid::Kernel;
using namespace Mantid::API;

// Time we'll wait on a receive call (in seconds)
// Also used when shutting down the thread so we know how long to wait there
#define RECV_TIMEOUT 30

// Names for a couple of time series properties
#define PAUSE_PROPERTY "pause"
#define SCAN_PROPERTY "scan_index"
#define PROTON_CHARGE_PROPERTY "proton_charge"

// Helper function to get a DateAndTime value from an ADARA packet header
Mantid::Kernel::DateAndTime timeFromPacket(const ADARA::PacketHeader &hdr) {
  uint32_t seconds = static_cast<uint32_t>(hdr.pulseId() >> 32);
  uint32_t nanoseconds = hdr.pulseId() & 0xFFFFFFFF;

  // Make sure we pick the correct constructor (the Mac gets an ambiguous error)
  return DateAndTime(static_cast<int64_t>(seconds),
                     static_cast<int64_t>(nanoseconds));
}

namespace Mantid {
namespace LiveData {
DECLARE_LISTENER(SNSLiveEventDataListener)
// The DECLARE_LISTENER macro seems to confuse some editors' syntax checking.
// The semi-colon limits the complaints to one line.  It has no actual effect
// on the code.

namespace {
/// static logger
Kernel::Logger g_log("SNSLiveEventDataListener");
}

/// Constructor
SNSLiveEventDataListener::SNSLiveEventDataListener()
    : ILiveListener(), ADARA::Parser(), m_status(NoRun), m_runNumber(0),
      m_workspaceInitialized(false), m_socket(), m_isConnected(false),
      m_pauseNetRead(false), m_stopThread(false), m_runPaused(false),
      m_ignorePackets(true), m_filterUntilRunStart(false)
// ADARA::Parser() will accept values for buffer size and max packet size,
// but the defaults will work fine
{

  // Perform all the workspace initialization steps (including actually creating
  // the workspace) that need to happen prior to receiving any packets.
  initWorkspacePart1();

  // Initialize m_keepPausedEvents from the config file.
  // NOTE: To the best of my knowledge, the existence of this property is not
  // documented anywhere and this lack of documentation is deliberate.
  if (!ConfigService::Instance().getValue("livelistener.keeppausedevents",
                                          m_keepPausedEvents)) {
    // If the property hasn't been set, assume false
    m_keepPausedEvents = 0;
  }
}

/// Destructor
SNSLiveEventDataListener::~SNSLiveEventDataListener() {
  // Stop the background thread
  if (m_thread.isRunning()) {
    // Ask the thread to exit (and hope that it does - Poco doesn't
    // seem to have an equivalent to pthread_cancel
    m_stopThread = true;
    try {
      m_thread.join(RECV_TIMEOUT * 2 *
                    1000); // *1000 because join() wants time in milliseconds
    } catch (Poco::TimeoutException &) {
      // And just what do we do here?!?
      // Log a message, sure, but other than that we can either hang the
      // Mantid process waiting for a thread that will apparently never exit
      // or segfault because the ADARA::read() is going to try to write to
      // a buffer that's going to be deleted.
      // Chose segfault - at least that's obvious.
      g_log.fatal() << "SNSLiveEventDataListener failed to shut down its "
                    << "background thread!  This should never happen and "
                    << "Mantid is pretty much guaranteed to crash shortly.  "
                    << "Talk to the Mantid developer team." << std::endl;
    }
  }
}

/// Connect to the SMS daemon.

/// Attempts to connect to the SMS daemon at the specified address.  Note:
/// if the address is '0.0.0.0', it looks on localhost:31415 (useful for
/// debugging and testing).
/// @param address The address to attempt to connect to
/// @return Returns true if the connection succeeds.  False otherwise.
bool SNSLiveEventDataListener::connect(const Poco::Net::SocketAddress &address)
// The SocketAddress class will throw various exceptions if it encounters an
// error.  We're assuming the calling function will catch any exceptions
// that are important.
// Note: Right now, it's the factory class that actually calls connect(),
// and it doesn't check the return value.  (It does, however, trap the Poco
// exceptions.)
{
  bool rv = false; // assume failure

  // If we don't have an address, force a connection to the test server running
  // on
  // localhost on the default port
  if (address.host().toString().compare("0.0.0.0") == 0) {
    Poco::Net::SocketAddress tempAddress("localhost:31415");
    try {
      m_socket.connect(tempAddress); // BLOCKING connect
    } catch (...) {
      g_log.error() << "Connection to " << tempAddress.toString() << " failed."
                    << std::endl;
      return false;
    }
  } else {
    try {
      m_socket.connect(address); // BLOCKING connect
    } catch (...) {
      g_log.debug() << "Connection to " << address.toString() << " failed."
                    << std::endl;
      return false;
    }
  }

  m_socket.setReceiveTimeout(Poco::Timespan(
      RECV_TIMEOUT, 0)); // POCO timespan is seconds, microseconds
  g_log.debug() << "Connected to " << m_socket.address().toString()
                << std::endl;

  rv = m_isConnected = true;
  return rv;
}

/// Test to see if the object has connected to the SMS daemon

/// Test to see if the object has connected to the SMS daemon
/// @return Returns true if connected.  False otherwise.
bool SNSLiveEventDataListener::isConnected() { return m_isConnected; }

/// Start the background thread

/// Starts the background thread which reads data from the network, parses it
/// and stores the resulting events in a temporary workspace.
/// @param startTime Specifies how much historical data the SMS should send
/// before continuing the current 'live' data.  Use 0 to indicate no
/// historical data.
void SNSLiveEventDataListener::start(Kernel::DateAndTime startTime) {
  // Save the startTime and kick off the background thread
  // (Can't really do anything else until we send the hello packet and the SMS
  // sends us
  // back the various metadata packets
  m_startTime = startTime;

  if (m_startTime.totalNanoseconds() == 1000000000) {
    // 1 billion nanoseconds - ie: 1 second past the EPOCH
    // Start live listener sends us this when it wants to start processing
    // at the start of the previous run (and it doesn't know when the previous
    // run started).  This value for a start time will cause the SMS to replay
    // all of its historical data and it will be up to us to filter out
    // everything before the start of the previous run.
    // See the description of the 'Client Hello' packet in the SNS DAS design
    // doc for more details
    m_filterUntilRunStart = true;
  }
  m_thread.start(*this);
}

/// The main function for the background thread

/// Loops until the forground thread requests it to stop.  Reads data from the
/// network, parses it and stores the resulting events (and other metadata) in
/// a temporary workspace.
void SNSLiveEventDataListener::run() {
  try {
    if (m_isConnected == false) // sanity check
    {
      throw std::runtime_error(std::string(
          "SNSLiveEventDataListener::run(): No connection to SMS server."));
    }

    // First thing to do is send a hello packet
    uint32_t typeVal =
        ADARA_PKT_TYPE(ADARA::PacketType::Type::CLIENT_HELLO_TYPE, 0);
    uint32_t helloPkt[5] = {4, typeVal, 0, 0, 0};
    // TODO: The packet version should be bumped to 1 and we should add
    // the extra flags field.  This will have to wait until we're ready
    // to update the StartLiveListener GUI, though.

    Poco::Timestamp now;
    uint32_t now_usec =
        static_cast<uint32_t>(now.epochMicroseconds() - now.epochTime());
    helloPkt[2] =
        static_cast<uint32_t>(now.epochTime() - ADARA::EPICS_EPOCH_OFFSET);
    helloPkt[3] = now_usec * 1000;
    helloPkt[4] = static_cast<uint32_t>(
        m_startTime.totalNanoseconds() /
        1000000000); // divide by a billion to get time in seconds

    if (m_socket.sendBytes(helloPkt, sizeof(helloPkt)) != sizeof(helloPkt))
    // Yes, I know a send isn't guaranteed to send the whole buffer in one
    // call.  I'm treating such a case as an error anyway.
    {
      g_log.error("SNSLiveEventDataListener::run(): Failed to send client "
                  "hello packet. Thread exiting.");
      m_stopThread = true;
    }

    while (m_stopThread ==
           false) // loop until the foreground thread tells us to stop
    {

      while (m_pauseNetRead && m_stopThread == false) {
        // foreground thread doesn't want us to process any more packets until
        // it's ready.  See comments in rxPacket( const ADARA::RunStatusPkt
        // &pkt)
        Poco::Thread::sleep(100); // 100 milliseconds
      }

      if (m_stopThread) {
        // it's possible that a stop request came in while we were sleeping...
        break;
      }

      // Get some more data from our socket and put it in the parser's buffer
      unsigned int bufFillLen = bufferFillLength();
      if (bufFillLen) {
        uint8_t *bufFillAddr = bufferFillAddress();
        int bytesRead = 0;
        try {
          bytesRead = m_socket.receiveBytes(bufFillAddr, bufFillLen);
        } catch (Poco::TimeoutException &) {
          // Don't need to stop processing or anything - just log a warning
          g_log.warning(
              "Timeout reading from the network.  Is SMS still sending?");
        } catch (Poco::Net::NetException &e) {
          std::string msg("Parser::read(): ");
          msg += e.name();
          throw std::runtime_error(msg);
        }

        if (bytesRead > 0) {
          bufferBytesAppended(bytesRead);
        }
      }

      std::string bufferParseLog;
      // bufferParse() wants a string where it can save log messages.
      // We don't actually use the messages for anything, though.
      int packetsParsed = bufferParse(bufferParseLog);
      bufferParseLog.clear(); // keep the string from growing without bound
      if (packetsParsed == 0) {
        // No packets were parsed.  Sleep a little to let some data accumulate
        // before calling read again.  (Keeps us from spinlocking the cpu...)
        Poco::Thread::sleep(10); // 10 milliseconds
      }
    }

    // If we've gotten here, it's because the thread has thrown an otherwise
    // uncaught exception.  In such a case, the thread will exit and there's
    // nothing we can do about that.  We'll log an error and save a copy of the
    // exception object so that we can re-throw it from the foreground thread
    // (which will cause the algorithm to exit).
    // NOTE: For the default exception handler, we actually create a new
    // runtime_error object and throw that, since there's no exception object
    // passed in to the handler.
  } catch (ADARA::invalid_packet &e) { // exception handler for invalid packets
    // For now, log it and let the thread exit.  In the future, we might
    // try to recover from this.  (A bad event packet could probably just
    // be ignored, for example)
    g_log.fatal() << "Caught an invalid packet exception in "
                     "SNSLiveEventDataListener network read thread.\n"
                  << "Exception message is: " << e.what() << ".\n"
                  << "Thread is exiting.\n";

    m_isConnected = false;

<<<<<<< HEAD
    m_backgroundException = boost::make_shared<ADARA::invalid_packet>(e);

  } catch (std::runtime_error &
               e) { // exception handler for generic runtime exceptions
=======
    m_backgroundException =
        boost::shared_ptr<std::runtime_error>(new ADARA::invalid_packet(e));
  } catch (std::runtime_error &e) { // exception handler for generic runtime
                                    // exceptions
>>>>>>> 5a7aee25
    g_log.fatal() << "Caught a runtime exception.\n"
                  << "Exception message: " << e.what() << ".\n"
                  << "Thread will exit.\n";
    m_isConnected = false;

<<<<<<< HEAD
    m_backgroundException = boost::make_shared<std::runtime_error>(e);

  } catch (std::invalid_argument &
               e) { // TimeSeriesProperty (and possibly some other things) can
                    // can throw these errors
=======
    m_backgroundException =
        boost::shared_ptr<std::runtime_error>(new std::runtime_error(e));
  } catch (std::invalid_argument &e) { // TimeSeriesProperty (and possibly some
                                       // other things) can throw these errors
>>>>>>> 5a7aee25
    g_log.fatal() << "Caught an invalid argument exception.\n"
                  << "Exception message: " << e.what() << ".\n"
                  << "Thread will exit.\n";
    m_isConnected = false;
    m_workspaceInitialized = true; // see the comments in the default exception
                                   // handler for why we set this value.
    std::string newMsg(
        "Invalid argument exception thrown from the background thread: ");
    newMsg += e.what();
<<<<<<< HEAD
    m_backgroundException = boost::make_shared<std::runtime_error>(newMsg);

=======
    m_backgroundException =
        boost::shared_ptr<std::runtime_error>(new std::runtime_error(newMsg));
>>>>>>> 5a7aee25
  } catch (...) { // Default exception handler
    g_log.fatal(
        "Uncaught exception in SNSLiveEventDataListener network read thread."
        " Thread is exiting.");
    m_isConnected = false;

    m_backgroundException = boost::shared_ptr<std::runtime_error>(
        new std::runtime_error("Unknown error in backgound thread"));
  }

  return;
}

/// Parse a banked event packet

/// Overrides the default function defined in ADARA::Parser and processes
/// data from ADARA::BankedEventPkt packets.  Parsed events are stored
/// in the temporary workspace until the forground thread retrieves
/// them.
/// @see extractData()
/// @param pkt The packet to be parsed
/// @return Returns false if there were no problems.  Returns true if there
/// was an error and packet parsing should be interrupted
bool SNSLiveEventDataListener::rxPacket(const ADARA::BankedEventPkt &pkt) {
  // Check to see if we should process this packet (depending on what
  // the user selected for start up options, the SMS might be replaying
  // historical data that we don't care about).
  if (ignorePacket(pkt)) {
    return false;
  }

  // Assuming we're going to process this packet, check to see if we need
  // to finish our initialization steps
  // We should already be initialized by the time we get here, but
  // we'll give it one last try anyway since we'll have to throw
  // the packet away if we can't initialize.
  if (!m_workspaceInitialized) {
    if (readyForInitPart2()) {
      initWorkspacePart2();
    }

    // If we weren't ready to init, or the init failed, that's an error and
    // we can't process this packet at all.
    if (!m_workspaceInitialized) {
      g_log.error("Cannot process BankedEventPacket because workspace isn't "
                  "initialized.");
      // Note: One error message per BankedEventPkt is likely to absolutely
      // flood the error log.
      // Might want to think about rate limiting this somehow...

      return false; // We still return false (ie: "no error") because there's no
                    // reason to stop
                    // parsing the data stream
    }
  }

  // A counter that we use for logging purposes
  unsigned totalEvents = 0;

  // First, check to see if the run has been paused.  We don't process
  // the events if we're paused unless the user has specifically overridden
  // this behavior with the livelistener.keeppausedevents property.
  if (m_runPaused && m_keepPausedEvents == false) {
    return false;
  }

  // Append the events
  g_log.debug() << "----- Pulse ID: " << pkt.pulseId() << " -----\n";
  // Scope braces
  {
    Poco::ScopedLock<Poco::FastMutex> scopedLock(m_mutex);

    // Timestamp for the events
    Mantid::Kernel::DateAndTime eventTime = timeFromPacket(pkt);

    // Save the pulse charge in the logs (*10 because we want the units to be
    // picoCulombs, and ADARA sends them out in units of 10pC)
    m_eventBuffer->mutableRun()
        .getTimeSeriesProperty<double>(PROTON_CHARGE_PROPERTY)
        ->addValue(eventTime, pkt.pulseCharge() * 10);

    // Iterate through each event
    const ADARA::Event *event = pkt.firstEvent();
    unsigned lastBankID = pkt.curBankId();
    // A counter that we use for logging purposes
    unsigned eventsPerBank = 0;
    while (event != nullptr) {
      eventsPerBank++;
      totalEvents++;
      if (lastBankID < 0xFFFFFFFE) // Bank ID -1 & -2 are special cases and are
                                   // not valid pixels
      {
        // appendEvent needs tof to be in units of microseconds, but it comes
        // from the ADARA stream in units of 100ns.
        if (pkt.getSourceCORFlag()) {
          appendEvent(event->pixel, event->tof / 10.0, eventTime);
        } else {
          appendEvent(event->pixel,
                      (event->tof + pkt.getSourceTOFOffset()) / 10.0,
                      eventTime);
        }
      }

      event = pkt.nextEvent();
      if (pkt.curBankId() != lastBankID) {
        g_log.debug() << "BankID " << lastBankID << " had " << eventsPerBank
                      << " events\n";

        lastBankID = pkt.curBankId();
        eventsPerBank = 0;
      }
    }
  } // mutex automatically unlocks here

  g_log.debug() << "Total Events: " << totalEvents << "\n";
  g_log.debug("-------------------------------");

  return false;
}

/// Parse a beam monitor event packet

/// Overrides the default function defined in ADARA::Parser and processes
/// data from ADARA::BeamMonitorPkt packets.  Parsed events are counted and
/// the counts are accumulated in the temporary workspace until the forground
/// thread retrieves them.
/// @see extractData()
/// @param pkt The packet to be parsed
/// @return Returns false if there were no problems.  Returns true if there
/// was an error and packet parsing should be interrupted
bool SNSLiveEventDataListener::rxPacket(const ADARA::BeamMonitorPkt &pkt) {
  // Check to see if we should process this packet (depending on what
  // the user selected for start up options, the SMS might be replaying
  // historical data that we don't care about).
  if (ignorePacket(pkt)) {
    return false;
  }

  // We'll likely be modifying m_eventBuffer (specifically,
  // m_eventBuffer->m_monitorWorkspace),
  // so lock the mutex
  Poco::ScopedLock<Poco::FastMutex> scopedLock(m_mutex);

  auto monitorBuffer = boost::static_pointer_cast<DataObjects::EventWorkspace>(
      m_eventBuffer->monitorWorkspace());
  const auto pktTime = timeFromPacket(pkt);

  while (pkt.nextSection()) {
    unsigned monitorID = pkt.getSectionMonitorID();

    if (monitorID > 5) {
      // Currently, we only handle monitors 0-5.  At the present time, that's
      // sufficient.
      g_log.error() << "Mantid cannot handle monitor ID's higher than 5.  If "
                    << monitorID << " is actually valid, then an appropriate "
                                    "entry must be made to the "
                    << " ADDABLE list at the top of Framework/API/src/Run.cpp"
                    << std::endl;
    } else {
      std::string monName("monitor");
      monName += static_cast<char>(
          monitorID + 48); // The +48 converts to the ASCII character
      monName += "_counts";
      // Note: The monitor name must exactly match one of the entries in the
      // ADDABLE
      // list at the top of Run.cpp!

      int events = pkt.getSectionEventCount();
      if (m_eventBuffer->run().hasProperty(monName)) {
        events += m_eventBuffer->run().getPropertyValueAsType<int>(monName);
      } else {
        // First time we've received this monitor.  Add it to our list
        m_monitorLogs.push_back(monName);
      }

      // Update the property value (overwriting the old value if there was one)
      m_eventBuffer->mutableRun().addProperty<int>(monName, events, true);

      auto it = m_monitorIndexMap.find(
          -1 * monitorID); // Monitor IDs are negated in Mantid IDFs
      if (it != m_monitorIndexMap.end()) {
        bool risingEdge;
        uint32_t cycle, tof;
        while (pkt.nextEvent(risingEdge, cycle, tof)) {
          // Add the event. Note that they're in units of 100 ns in the packet,
          // need to change to microseconds.
          monitorBuffer->getEventList(it->second)
              .addEventQuickly(DataObjects::TofEvent(tof / 10.0, pktTime));
        }
      } else {
        g_log.error() << "Event from unknown monitor ID (" << monitorID
                      << ") seen.\n";
      }
    }
  }

  return false;
}

/// Parse a geometry packet

/// Overrides the default function defined in ADARA::Parser and processes
/// data from ADARA::GeometryPkt packets.  The data is used to initialize
/// the temporary workspace.
/// @param pkt The packet to be parsed
/// @return Returns false if there were no problems.  Returns true if there
/// was an error and packet parsing should be interrupted
bool SNSLiveEventDataListener::rxPacket(const ADARA::GeometryPkt &pkt) {
  // Note: Deliberately NOT calling ignorePacket() because we always parse
  // these packets

  // TODO: For now, I'm assuming that we only need to process one of these
  // packets the first time it comes in and we can ignore any others.
  if (m_workspaceInitialized == false) {
    m_instrumentXML = pkt.info(); // save the xml so we can pass it to the
                                  // LoadInstrument algorithm

    // Now parse the XML for required logfile parameters (we can't call the
    // LoadInstrument alg until we received a value for such parameters).
    //
    // What we're looking for is a node called "parameter" that has a child
    // node called "logfile".  We need to save the id attribute on the
    // logfile node.

    Poco::XML::DOMParser parser;
    Poco::AutoPtr<Poco::XML::Document> doc =
        parser.parseString(m_instrumentXML);

    const Poco::AutoPtr<Poco::XML::NodeList> nodes =
        doc->getElementsByTagName("parameter");
    // Oddly, NodeLists don't seem to have any provision for iterators.  Also,
    // the length() function actually traverses the list to get the count,
    // so we should probably call it once and store it in a variable instead
    // of putting it at the top of a for loop...
    long unsigned nodesLength = nodes->length();
    for (long unsigned i = 0; i < nodesLength; i++) {
      Poco::XML::Node *node = nodes->item(i);
      const Poco::AutoPtr<Poco::XML::NodeList> childNodes = node->childNodes();

      long unsigned childNodesLength = childNodes->length();
      for (long unsigned j = 0; j < childNodesLength; j++) {
        Poco::XML::Node *childNode = childNodes->item(j);
        if (childNode->nodeName() == "logfile") {
          // Found one!
          Poco::AutoPtr<Poco::XML::NamedNodeMap> attr = childNode->attributes();
          long unsigned attrLength = attr->length();
          for (long unsigned k = 0; k < attrLength; k++) {
            Poco::XML::Node *attrNode = attr->item(k);
            if (attrNode->nodeName() == "id") {
              m_requiredLogs.push_back(attrNode->nodeValue());
            }
          }
        }
      }
    }
  }

  // Check to see if we can complete the initialzation steps
  if (!m_workspaceInitialized) {
    if (readyForInitPart2()) {
      initWorkspacePart2();
    }
  }

  return false;
}

/// Parse a beamline info packet

/// Overrides the default function defined in ADARA::Parser and processes
/// data from ADARA::BeamlineInfoPkt packets.  The data is used to initialize
/// the temporary workspace.
/// @param pkt The packet to be parsed
/// @return Returns false if there were no problems.  Returns true if there
/// was an error and packet parsing should be interrupted
bool SNSLiveEventDataListener::rxPacket(const ADARA::BeamlineInfoPkt &pkt) {
  // Note: Deliberately NOT calling ignorePacket() because we always parse
  // these packets

  // We only need to process a beamlineinfo packet once
  if (m_workspaceInitialized == false) {
    // We need the instrument name
    m_instrumentName = pkt.longName();
  }

  // Check to see if we can complete the initialzation steps
  if (!m_workspaceInitialized) {
    if (readyForInitPart2()) {
      initWorkspacePart2();
    }
  }

  return false;
}

/// Parse a run status packet

/// Overrides the default function defined in ADARA::Parser and processes
/// data from ADARA::RunStatusPkt packets.
/// @param pkt The packet to be parsed
/// @return Returns false if there were no problems.  Returns true if there
/// was an error and packet parsing should be interrupted
bool SNSLiveEventDataListener::rxPacket(const ADARA::RunStatusPkt &pkt) {
  // grab the time from the packet - we'll use it down in
  // initializeWorkspacePart2()
  // Note that we need this value even if we otherwise ignore the packet
  m_dataStartTime = timeFromPacket(pkt);

  // Check to see if we should process the rest of this packet (depending
  // on what the user selected for start up options, the SMS might be
  // replaying historical data that we don't care about).
  if (ignorePacket(pkt, pkt.status())) {
    return false;
  }

  Poco::ScopedLock<Poco::FastMutex> scopedLock(m_mutex);

  const bool haveRunNumber = m_eventBuffer->run().hasProperty("run_number");

  if (pkt.status() == ADARA::RunStatus::NEW_RUN) {
    // Starting a new run:  update m_status and add the run_start & run_number
    // properties

    if (m_status != NoRun) {
      // Previous status should have been NoRun.  Spit out a warning if it's
      // not.
      g_log.warning()
          << "Unexpected start of run.  Run status should have been " << NoRun
          << " (NoRun), but was " << m_status << std::endl;
    }

    if (m_workspaceInitialized) {
      m_status = BeginRun;
    } else {
      // Pay close attention here - this gets complicated!
      //
      // Setting m_status to "Running" is something of a little white lie.  We
      // are
      // in fact at the beginning of a run.  However, since we haven't yet
      // initialized the workspace, this must be one of the first packets we've
      // actually received.  (Probably, the user selected the option to replay
      // history starting from the start of the current run.) Normally, when
      // pkt->status() is NEW_RUN, we'd set the m_pauseNetRead flag to true
      // (see below).  That would cause us to halt reading packets until the
      // flag was reset down in runStatus().  Having m_status set to BeginRun
      // would also cause runStatus() to reset all the data we need to
      // initialize
      // the workspace in preparation for a new run.  In most cases, this is
      // exactly
      // what we want.
      //
      // HOWEVER, in this particular case, we can't set m_pauseNetRead.  If we
      // do, we
      // will not read the Geometry and BeamMonitor packets that have the data
      // we
      // need to complete the workspace initialization. Until we complete the
      // initialization, the extractData() function won't complete successfully
      // and
      // the runStatus() function will thus never be called.  Since
      // m_pauseNetRead
      // is reset down in runStatus(), the whole live listener subsystem
      // basically
      // deadlocks.
      //
      // So, we can't set m_pauseNetRead.  That's OK, because we don't actually
      // have
      // any data from a previous run that we need to keep separate from this
      // run
      // (which was the whole purpose of m_pauseNetRead).  However, when the
      // runStatus() function sees m_status == BeginRun (or EndRun), it sets
      // m_workspaceInitialized to false and clears all the old data we used to
      // initialize the workspace.  It does this because it thinks a run
      // transition
      // has happened and new initialization data will be arriving shortly.  As
      // such, it implicitly assumes that m_pauseNetRead was set and we stopped
      // reading packets.  In this particular case, we can't set m_pauseNetRead,
      // and we're guaranteed to have initialized the workspace before
      // runStatus()
      // would ever be called. (See the previous paragraph.)  As such, the
      // initialization data that runStatus() would clear is actually the data
      // that we need.

      // So, by setting m_status to Running, we avoid runStatus() wiping out our
      // workspace initialization.  We then call setRunDetails() (which would
      // normally happen down in runStatus(), except that we've just gone out
      // of our way to make sure that part of runStatus() *DOESN'T* get
      // executed) and everything runs as it should.

      // It's debatable whether runStatus() should retain that implicit
      // asumption of
      // m_pauseNetRead being true, or should explicitly check its state in
      // addition
      // to m_status.  Either way, you're still going to need several paragraphs
      // of
      // comments to explain what the heck is going on.
      m_status = Running;
      setRunDetails(pkt);
    }

    // Add the run_number property
    if (m_status == BeginRun) {
      if (haveRunNumber) {
        // run_number should not exist at this point, and if it does, we can't
        // do much about it.
        g_log.warning(
            "run_number property already exists.  Current value will be "
            "ignored.\n"
            "(This should never happen.  Talk to the Mantid developers.)");
      } else {
        // Save a copy of the packet so we can call setRunDetails() later (after
        // extractData() has been called to fetch any data remaining from before
        // this run start.
        // Note: need to actually copy the contents (not just a pointer) because
        // pkt will go away when this function returns.  And since packets don't
        // have
        // default constructors, we can only keep a pointer as a member, and
        // thus
        // have to actually allocate our deferred packet with new.
        // Fortunately, this doesn't happen to often, so performance isn't an
        // issue.
        m_deferredRunDetailsPkt = boost::shared_ptr<ADARA::RunStatusPkt>(
            new ADARA::RunStatusPkt(pkt));
      }
    }

    // See detailed comments below for what the m_pauseNetRead flag does and the
    // comments above about m_status for why we don't always set it.
    if (m_workspaceInitialized) {
      m_pauseNetRead = true;
    }

  } else if (pkt.status() == ADARA::RunStatus::END_RUN) {
    // Run has ended:  update m_status and set the flag to stop parsing network
    // packets.
    // (see comments below for why)

    if ((m_status != Running) && (m_status != BeginRun)) {
      // Previous status should have been Running or BeginRun.  Spit out a
      // warning if it's not.  (If it's BeginRun, that's fine.  Itjust means
      // that the run ended before extractData() was called.)
      g_log.warning() << "Unexpected end of run.  Run status should have been "
                      << Running << " (Running), but was " << m_status
                      << std::endl;
    }
    m_status = EndRun;

    // Set the flag to make us stop reading from the network.
    // Stopping network reads solves a number of problems:
    // 1) We don't need to manage a second buffer in order to keep the events
    // in the just ended run separate from the events in the next run.
    // 2) We don't have to deal with the case where the next run has already
    // started but extractData() hasn't been called to fetch the last events
    // from the previous run.
    // 3) We don't have to worry about the case where more than one run has
    // started and finished between calls to extractData()  (ie: 5 second runs
    // and a 10 second update interval.  Yes, that's an operator error, but I
    // still
    // don't want to worry about it.)
    //
    // Because of this, however, if extractData() isn't called at least once per
    // run,
    // the network packets may start to back up and SMS may eventually
    // disconnect us.
    // This flag will be cleared down in runStatus(), which is guaranteed to be
    // called
    // after extractData().
    m_pauseNetRead = true;

    // Set the run number & start time if we don't already have it
    if (!haveRunNumber) {
      setRunDetails(pkt);
    }
  } else if (pkt.status() == ADARA::RunStatus::STATE && !haveRunNumber) {
    setRunDetails(pkt);
  }

  // Note: all other possibilities for pkt.status() can be ignored

  // Check to see if we can/should complete the initialzation steps
  if (!m_workspaceInitialized) {
    if (readyForInitPart2()) {
      initWorkspacePart2();
    }
  }

  return m_pauseNetRead;
  // If we've set m_pauseNetRead, it means we want to stop processing packets.
  // In that case, we need to return true so that we'll break out of the read()
  // loop
  // in the packet parser.
}

void SNSLiveEventDataListener::setRunDetails(const ADARA::RunStatusPkt &pkt) {
  m_runNumber = pkt.runNumber();
  m_eventBuffer->mutableRun().addProperty(
      "run_number", Strings::toString<int>(pkt.runNumber()));
  g_log.notice() << "Run number is " << m_runNumber << std::endl;

  // runStart() is in the EPICS epoch - ie Jan 1, 1990.  Convert to Unix epoch
  time_t runStartTime = pkt.runStart() + ADARA::EPICS_EPOCH_OFFSET;

  // Add the run_start property
  char timeString[64]; // largest the string should end up is 20 (plus a null
                       // terminator)
  strftime(timeString, 64, "%Y-%m-%dT%H:%M:%SZ", gmtime(&runStartTime));
  // addProperty() wants the time as an ISO 8601 string
  m_eventBuffer->mutableRun().addProperty("run_start", std::string(timeString));
}

/// Parse a variable value packet

/// Overrides the default function defined in ADARA::Parser and processes
/// data from ADARA::VariableU32Pkt packets.  The extracted value is stored
/// in the sample log of the temporary workspace.
/// @warning The specified variable must have already been described in a
/// ADARA::DeviceDescriptorPkt packet.
/// @see SNSLiveEventDataListener::rxPacket( const ADARA::DeviceDescriptorPkt &)
/// @param pkt The packet to be parsed
/// @return Returns false if there were no problems.  Returns true if there
/// was an error and packet parsing should be interrupted
bool SNSLiveEventDataListener::rxPacket(const ADARA::VariableU32Pkt &pkt) {
  unsigned devId = pkt.devId();
  unsigned pvId = pkt.varId();

  // Check to see if we should process this packet now.  If not, add it to the
  // variable map because we might need to process it later
  if (ignorePacket(pkt)) {
    m_variableMap.emplace(std::make_pair(devId, pvId),
                          boost::make_shared<ADARA::VariableU32Pkt>(pkt));
  } else {
    // Look up the name of this variable
    NameMapType::const_iterator it =
        m_nameMap.find(std::make_pair(devId, pvId));

    if (it == m_nameMap.end()) {
      g_log.error()
          << "Ignoring variable value packet for device " << devId
          << ", variable " << pvId
          << " because we haven't received a device descriptor packet for it."
          << std::endl;
    } else {
      {
        Poco::ScopedLock<Poco::FastMutex> scopedLock(m_mutex);
        m_eventBuffer->mutableRun()
            .getTimeSeriesProperty<int>((*it).second)
            ->addValue(timeFromPacket(pkt), pkt.value());
      }
    }
  }

  // Check to see if we can complete the initialzation steps
  if (!m_workspaceInitialized) {
    if (readyForInitPart2()) {
      initWorkspacePart2();
    }
  }

  return false;
}

/// Parse a variable value packet

/// Overrides the default function defined in ADARA::Parser and processes
/// data from ADARA::VariableDoublePkt packets.  The extracted value is stored
/// in the sample log of the temporary workspace.
/// @warning The specified variable must have already been described in a
/// ADARA::DeviceDescriptorPkt packet.
/// @see SNSLiveEventDataListener::rxPacket( const ADARA::DeviceDescriptorPkt &)
/// @param pkt The packet to be parsed
/// @return Returns false if there were no problems.  Returns true if there
/// was an error and packet parsing should be interrupted
bool SNSLiveEventDataListener::rxPacket(const ADARA::VariableDoublePkt &pkt) {
  unsigned devId = pkt.devId();
  unsigned pvId = pkt.varId();

  // Check to see if we should process this packet now.  If not, add it to the
  // variable map because we might need to process it later
  if (ignorePacket(pkt)) {
    m_variableMap.emplace(std::make_pair(devId, pvId),
                          boost::make_shared<ADARA::VariableDoublePkt>(pkt));
  } else {
    // Look up the name of this variable
    NameMapType::const_iterator it =
        m_nameMap.find(std::make_pair(devId, pvId));

    if (it == m_nameMap.end()) {
      g_log.error()
          << "Ignoring variable value packet for device " << devId
          << ", variable " << pvId
          << " because we haven't received a device descriptor packet for it."
          << std::endl;
    } else {
      {
        Poco::ScopedLock<Poco::FastMutex> scopedLock(m_mutex);
        m_eventBuffer->mutableRun()
            .getTimeSeriesProperty<double>((*it).second)
            ->addValue(timeFromPacket(pkt), pkt.value());
      }
    }
  }

  // Check to see if we can complete the initialzation steps
  if (!m_workspaceInitialized) {
    if (readyForInitPart2()) {
      initWorkspacePart2();
    }
  }

  return false;
}

/// Parse a variable value packet

/// Overrides the default function defined in ADARA::Parser and processes
/// data from ADARA::VariableStringPkt packets.  The extracted value is stored
/// in the sample log of the temporary workspace.
/// @warning The specified variable must have already been described in a
/// ADARA::DeviceDescriptorPkt packet.
/// @see SNSLiveEventDataListener::rxPacket( const ADARA::DeviceDescriptorPkt &)
/// @param pkt The packet to be parsed
/// @return Returns false if there were no problems.  Returns true if there
/// was an error and packet parsing should be interrupted
/// @remarks As of Februrary 2013, the SMS does not actually send out packets
/// of this type.  As such, this particular function has received very little
/// testing.
bool SNSLiveEventDataListener::rxPacket(const ADARA::VariableStringPkt &pkt) {
  unsigned devId = pkt.devId();
  unsigned pvId = pkt.varId();

  // Check to see if we should process this packet now.  If not, add it to the
  // variable map because we might need to process it later
  if (ignorePacket(pkt)) {
    m_variableMap.emplace(std::make_pair(devId, pvId),
                          boost::make_shared<ADARA::VariableStringPkt>(pkt));
  } else {
    // Look up the name of this variable
    NameMapType::const_iterator it =
        m_nameMap.find(std::make_pair(devId, pvId));

    if (it == m_nameMap.end()) {
      g_log.error()
          << "Ignoring variable value packet for device " << devId
          << ", variable " << pvId
          << " because we haven't received a device descriptor packet for it."
          << std::endl;
    } else {
      {
        Poco::ScopedLock<Poco::FastMutex> scopedLock(m_mutex);
        m_eventBuffer->mutableRun()
            .getTimeSeriesProperty<std::string>((*it).second)
            ->addValue(timeFromPacket(pkt), pkt.value());
      }
    }
  }

  // Check to see if we can complete the initialzation steps
  if (!m_workspaceInitialized) {
    if (readyForInitPart2()) {
      initWorkspacePart2();
    }
  }

  return false;
}

/// Parse a device decriptor packet

/// Overrides the default function defined in ADARA::Parser and processes
/// data from ADARA::DeviceDecriptorPkt packets.  These packets contain
/// XML text decribing variables that will be received in subsequent
/// ADARA::VariableU32Pkt, ADARA::VariableDoublePkt and
/// ADARA::VariableStringPkt packets.
/// @see rxPacket( const ADARA::VariableU32Pkt &)
/// @see rxPacket( const ADARA::VariableDoublePkt &)
/// @see rxPacket( const ADARA::VariableStringPkt &)
/// @param pkt The packet to be parsed
/// @return Returns false if there were no problems.  Returns true if there
/// was an error and packet parsing should be interrupted
bool SNSLiveEventDataListener::rxPacket(const ADARA::DeviceDescriptorPkt &pkt) {
  // Note: Deliberately NOT calling ignorePacket() because we always parse
  // these packets

  Poco::XML::DOMParser parser;
  Poco::AutoPtr<Poco::XML::Document> doc =
      parser.parseMemory(pkt.description().c_str(), pkt.description().length());
  const Poco::XML::Node *deviceNode = doc->firstChild();

  // The 'device' should be the root element of the document.  I'm just being
  // paranoid here.
  while (deviceNode && deviceNode->nodeName() != "device") {
    deviceNode = deviceNode->nextSibling();
  }

  if (!deviceNode) {
    g_log.error("Device descriptor packet did not contain a device element!!  "
                "This should never happen!");
    return false;
  }

  // Find the process_variables element
  // Note: for now, I'm ignoring the 'device_name' & 'enumeration' elements
  // because I don't
  // think I need them

  const Poco::XML::Node *node = deviceNode->firstChild();
  while (node && node->nodeName() != "process_variables") {
    node = node->nextSibling();
  }

  if (!node) {
    g_log.warning("Device descriptor packet did not contain a "
                  "process_variables element.");
    return false;
  }

  node = node->firstChild();
  while (node) {
    // iterate through each individual variable...
    if (node->nodeName() == "process_variable") {
      // we need the name, ID and type
      const Poco::XML::Node *pvNode = node->firstChild();
      std::string pvName;
      std::string pvId;
      unsigned pvIdNum;
      std::string pvUnits;
      std::string pvType;
      while (pvNode) {
        const Poco::XML::Node *textElement = pvNode->firstChild();
        if (textElement) {
          if (pvNode->nodeName() == "pv_name") {
            pvName = textElement->nodeValue();
          } else if (pvNode->nodeName() == "pv_id") {
            pvId = textElement->nodeValue();
            std::istringstream(pvId) >> pvIdNum;
          } else if (pvNode->nodeName() == "pv_type") {
            pvType = textElement->nodeValue();
          } else if (pvNode->nodeName() == "pv_units") {
            pvUnits = textElement->nodeValue();
          }
        }

        pvNode = pvNode->nextSibling();
      }

      // We need at least the name, id & type before we can create the property
      // (Units are optional)
      if (pvName.empty() || pvId.empty() || pvType.empty()) {
        if (pvName.empty()) {
          pvName = "<UNKNOWN>";
        }
        g_log.warning() << "Ignoring process variable " << pvName
                        << " because it was missing required fields."
                        << std::endl;
      } else {
        // Check the nameMap - we may have already received a description for
        // this
        // device.  (SMS will re-send DeviceDescriptor packets under certain
        // circumstances.)
        NameMapType::const_iterator it =
            m_nameMap.find(std::make_pair(pkt.devId(), pvIdNum));
        if (it == m_nameMap.end()) {
          // create the property in the workspace - this is a little bit kludgy
          // because
          // the type is specified as a string in the XML, but we pass the
          // actual keyword
          // to the template declaration.  Hense all the if...else if...else
          // stuff...
          Property *prop = nullptr;
          if (pvType == "double") {
            prop = new TimeSeriesProperty<double>(pvName);
          } else if ((pvType == "integer") || (pvType == "unsigned") ||
                     (pvType == "unsigned integer") ||
                     (pvType.compare(0, 5, "enum_") == 0))
          // Note: Mantid doesn't currently support unsigned int properties
          // Note: We're treating enums as ints (at least for now)
          // Note: ADARA doesn't currently define an integer variable value
          // packet (only unsigned)
          {
            prop = new TimeSeriesProperty<int>(pvName);
          } else if (pvType == "string") {
            prop = new TimeSeriesProperty<std::string>(pvName);
          } else {
            // invalid type string
            g_log.warning() << "Ignoring process variable " << pvName
                            << " because it had an unrecognized type ("
                            << pvType << ")." << std::endl;
          }

          if (prop) {
            if (!pvUnits.empty()) {
              prop->setUnits(pvUnits);
            }
            {
              // Note: it's possible for us receive device descriptor packets in
              // the middle
              // of a run (after the call to initWorkspacePart2), so we really
              // do need to
              // the lock the mutex here.
              Poco::ScopedLock<Poco::FastMutex> scopedLock(m_mutex);
              m_eventBuffer->mutableRun().addLogData(prop);
            }

            // Add the pv id, device id and pv name to the name map so we can
            // find the
            // name when we process the variable value packets
            m_nameMap[std::make_pair(pkt.devId(), pvIdNum)] = pvName;
          }
        }
      }
    }

    node = node->nextSibling();
  }

  return false;
}

/// Parse a stream annotation packet

/// Overrides the default function defined in ADARA::Parser and processes
/// data from ADARA::AnnotationPkt packets.  Scan start, Scan stop, Pause
/// & Resume annotations are stored as time series properties in the
/// workspace.
/// @param pkt The packet to be parsed
/// @return Returns false if there were no problems.  Returns true if there
/// was an error and packet parsing should be interrupted
bool SNSLiveEventDataListener::rxPacket(const ADARA::AnnotationPkt &pkt) {
  // Check to see if we should process this packet (depending on what
  // the user selected for start up options, the SMS might be replaying
  // historical data that we don't care about).
  if (ignorePacket(pkt)) {
    return false;
  }

  {
    Poco::ScopedLock<Poco::FastMutex> scopedLock(m_mutex);
    // We have to lock the mutex prior to calling mutableRun()
    switch (pkt.marker_type()) {
    case ADARA::MarkerType::GENERIC:
      // Do nothing.  We log the comment field below for all types
      break;

    case ADARA::MarkerType::SCAN_START:
      m_eventBuffer->mutableRun()
          .getTimeSeriesProperty<int>(SCAN_PROPERTY)
          ->addValue(timeFromPacket(pkt), pkt.scanIndex());
      g_log.information() << "Scan Start: " << pkt.scanIndex() << std::endl;
      break;

    case ADARA::MarkerType::SCAN_STOP:
      m_eventBuffer->mutableRun()
          .getTimeSeriesProperty<int>(SCAN_PROPERTY)
          ->addValue(timeFromPacket(pkt), 0);
      g_log.information() << "Scan Stop:  " << pkt.scanIndex() << std::endl;
      break;

    case ADARA::MarkerType::PAUSE:
      m_eventBuffer->mutableRun()
          .getTimeSeriesProperty<int>(PAUSE_PROPERTY)
          ->addValue(timeFromPacket(pkt), 1);
      g_log.information() << "Run paused" << std::endl;
      m_runPaused = true;
      break;

    case ADARA::MarkerType::RESUME:
      m_eventBuffer->mutableRun()
          .getTimeSeriesProperty<int>(PAUSE_PROPERTY)
          ->addValue(timeFromPacket(pkt), 0);
      g_log.information() << "Run resumed" << std::endl;
      m_runPaused = false;
      break;

    case ADARA::MarkerType::OVERALL_RUN_COMMENT:
      // Do nothing.  We log the comment field below for all types
      break;
    }
  } // mutex auto unlocks here

  // if there's a comment in the packet, log it at the info level
  std::string comment = pkt.comment();
  if (comment.size() > 0) {
    g_log.information() << "Annotation: " << comment << std::endl;
  }

  return false;
}

/// First part of the workspace initialization

/// Performs various initialization steps that can (and, in some
/// cases, must) be done prior to receiving any packets from the SMS daemon.
void SNSLiveEventDataListener::initWorkspacePart1() {
  m_eventBuffer = boost::static_pointer_cast<DataObjects::EventWorkspace>(
      WorkspaceFactory::Instance().create("EventWorkspace", 1, 1, 1));
  // The numbers in the create() function don't matter - they'll get overwritten
  // down in initWorkspacePart2() when we load the instrument definition.

  // We also know we'll need 3 time series properties on the workspace.  Create
  // them
  // now. (We may end up adding values to the pause and scan properties before
  // we
  // can call initWorkspacePart2().)
  Property *prop = new TimeSeriesProperty<int>(PAUSE_PROPERTY);
  m_eventBuffer->mutableRun().addLogData(prop);
  prop = new TimeSeriesProperty<int>(SCAN_PROPERTY);
  m_eventBuffer->mutableRun().addLogData(prop);
  prop = new TimeSeriesProperty<double>(PROTON_CHARGE_PROPERTY);
  m_eventBuffer->mutableRun().addLogData(prop);
}

/// Second part of the workspace initialization

/// Finishes the workspace initialization using data from
/// various packets received from the SMS daemon
void SNSLiveEventDataListener::initWorkspacePart2() {
  // Use the LoadEmptyInstrument algorithm to create a proper workspace
  // for whatever beamline we're on
  boost::shared_ptr<Algorithm> loadInst =
      Mantid::API::AlgorithmManager::Instance().createUnmanaged(
          "LoadInstrument");
  loadInst->initialize();
  loadInst->setChild(true); // keep the workspace out of the ADS
  loadInst->setProperty("InstrumentXML", m_instrumentXML);
  loadInst->setProperty("InstrumentName", m_instrumentName);
  loadInst->setProperty("Workspace", m_eventBuffer);
  loadInst->setProperty("RewriteSpectraMap", OptionalBool(false));

  loadInst->execute();

  m_requiredLogs.clear(); // Clear the list.  If we have to initialize the
                          // workspace again,
  // (at the start of another run, for example), the list will be
  // repopulated when we receive the next geometry packet.

  m_eventBuffer->padSpectra(); // expands the workspace to the size of the just
                               // loaded instrument

  // Set the units
  m_eventBuffer->getAxis(0)->unit() = UnitFactory::Instance().create("TOF");
  m_eventBuffer->setYUnit("Counts");

  m_indexMap = m_eventBuffer->getDetectorIDToWorkspaceIndexMap(
      true /* bool throwIfMultipleDets */);

  // We always want to have at least one value for the the scan index time
  // series.  We may have
  // already gotten a scan start packet by the time we get here and therefor
  // don't need to do
  // anything.  If not, we need to put a 0 into the time series.
  if (m_eventBuffer->mutableRun()
          .getTimeSeriesProperty<int>(SCAN_PROPERTY)
          ->size() == 0) {
    m_eventBuffer->mutableRun()
        .getTimeSeriesProperty<int>(SCAN_PROPERTY)
        ->addValue(m_dataStartTime, 0);
  }

  initMonitorWorkspace();

  m_workspaceInitialized = true;
}

/// Creates a monitor workspace sized to the number of monitors, with the
/// monitor IDs set
void SNSLiveEventDataListener::initMonitorWorkspace() {
  auto monitors = m_eventBuffer->getInstrument()->getMonitors();
  auto monitorsBuffer = WorkspaceFactory::Instance().create(
      "EventWorkspace", monitors.size(), 1, 1);
  WorkspaceFactory::Instance().initializeFromParent(m_eventBuffer,
                                                    monitorsBuffer, true);
  // Set the id numbers
  for (size_t i = 0; i < monitors.size(); ++i) {
    monitorsBuffer->getSpectrum(i)->setDetectorID(monitors[i]);
  }

  m_monitorIndexMap = monitorsBuffer->getDetectorIDToWorkspaceIndexMap(true);

  m_eventBuffer->setMonitorWorkspace(monitorsBuffer);
}

// Check to see if we have data for all of the logs listed in m_requiredLogs.
// NOTE: This function does not lock the mutex!  The calling function must
// ensure that m_eventBuffer won't change while the function runs (either by
// locking the mutex, or by the simple fact of never calling it once the
// workspace
// has been initialized...)
bool SNSLiveEventDataListener::haveRequiredLogs() {
  bool allFound = true;
  Run &run = m_eventBuffer->mutableRun();
  auto it = m_requiredLogs.begin();
  while (it != m_requiredLogs.end() && allFound) {
    if (!run.hasProperty(*it)) {
      allFound = false;
    } else if (run.getProperty(*it)->size() == 0) {
      allFound = false;
    }

    it++;
  }

  return allFound;
}

/// Adds an event to the workspace
void SNSLiveEventDataListener::appendEvent(
    uint32_t pixelId, double tof, const Mantid::Kernel::DateAndTime pulseTime)
// NOTE: This function does NOT lock the mutex!  Make sure you do that
// before calling this function!
{
  // It'd be nice to use operator[], but we might end up inserting a value....
  // Have to use find() instead.
  auto it = m_indexMap.find(pixelId);
  if (it != m_indexMap.end()) {
    std::size_t workspaceIndex = it->second;
    Mantid::DataObjects::TofEvent event(tof, pulseTime);
    m_eventBuffer->getEventList(workspaceIndex).addEventQuickly(event);
  } else {
    g_log.warning() << "Invalid pixel ID: " << pixelId << " (TofF: " << tof
                    << " microseconds)" << std::endl;
  }
}

/// Retrieve buffered data

/// Called by the foreground thread to fetch data that's accumulated in
/// the temporary workspace.  The temporary workspace is left empty and
/// ready to receive more data.
/// @return shared pointer to a workspace containing the accumulated data
boost::shared_ptr<Workspace> SNSLiveEventDataListener::extractData() {
  // Check to see if the background thread has thrown an exception.  If so,
  // re-throw it here.
  if (m_backgroundException) {
    throw(*m_backgroundException);
  }

  // Check whether the background thread has actually initialized the workspace
  // (Which won't happen until the SMS sends it the packet with the geometry
  // information in it.)
  // First wait up to 10 seconds, then if it's still not initialized throw a
  // NotYet exception so that the user has the opportunity to cancel.
  static const double maxBlockTime = 10.0;
  const DateAndTime endTime = DateAndTime::getCurrentTime() + maxBlockTime;
  while ((!m_workspaceInitialized) &&
         (DateAndTime::getCurrentTime() < endTime)) {
    Poco::Thread::sleep(100); // 100 milliseconds
  }
  if (!m_workspaceInitialized) {
    throw Exception::NotYet("The workspace has not yet been initialized.");
  }

  // Throw if the request was for data from the start of a run, but we're not
  // yet in a run.
  if (m_ignorePackets) // This variable is (un)set in ignorePacket()
  {
    throw Exception::NotYet("Waiting for a run to start.");
  }

  using namespace DataObjects;

  // Make a brand new EventWorkspace
  EventWorkspace_sptr temp = boost::dynamic_pointer_cast<EventWorkspace>(
      API::WorkspaceFactory::Instance().create(
          "EventWorkspace", m_eventBuffer->getNumberHistograms(), 2, 1));

  // Copy geometry over.
  API::WorkspaceFactory::Instance().initializeFromParent(m_eventBuffer, temp,
                                                         false);

  // Clear out the old logs, except for the most recent entry
  temp->mutableRun().clearOutdatedTimeSeriesLogValues();

  // Clear out old monitor logs
  for (auto &monitorLog : m_monitorLogs) {
    temp->mutableRun().removeProperty(monitorLog);
  }
  m_monitorLogs.clear();

  // Create a fresh monitor workspace and insert into the new 'main' workspace
  auto monitorBuffer = m_eventBuffer->monitorWorkspace();
  auto newMonitorBuffer = WorkspaceFactory::Instance().create(
      "EventWorkspace", monitorBuffer->getNumberHistograms(), 1, 1);
  WorkspaceFactory::Instance().initializeFromParent(monitorBuffer,
                                                    newMonitorBuffer, false);
  temp->setMonitorWorkspace(newMonitorBuffer);

  // Lock the mutex and swap the workspaces
  {
    Poco::ScopedLock<Poco::FastMutex> scopedLock(m_mutex);
    std::swap(m_eventBuffer, temp);
  } // mutex automatically unlocks here

  return temp;
}

/// Check the status of the current run

/// Called by the foreground thread check the status of the current run
/// @returns Returns an enum indicating beginning of a run, in the middle
/// of a run, ending a run or not in a run.
ILiveListener::RunStatus SNSLiveEventDataListener::runStatus() {
  // First up, check to see if the background thread has thrown an
  // exception.  If so, re-throw it here.
  if (m_backgroundException) {
    throw(*m_backgroundException);
  }

  // Need to protect against m_status and m_deferredRunDetailsPkt
  // getting out of sync in the (currently only one) case where the
  // background thread has not been paused...
  Poco::ScopedLock<Poco::FastMutex> scopedLock(m_mutex);

  // The MonitorLiveData algorithm calls this function *after* the call to
  // extract data, which means the value we return should reflect the
  // value that's appropriate for the events that were returned when
  // extractData was called().
  ILiveListener::RunStatus rv = m_status;

  // It's only appropriate to return EndRun once (ie: when we've just
  // returned the last events from the run).  After that, we need to
  // change the status to NoRun.
  // The same logic applies to BeginRun and Running
  if (m_status == BeginRun || m_status == EndRun) {
    // At run transitions, replace the old workspace with a new one
    // (This ensures that we're not using log data and/or geometry from
    // a previous run that are no longer valid.  SMS is guaranteed to
    // send us new device descriptor packets at the start of every run.)
    m_workspaceInitialized = false;

    // These next 3 are what we check for in readyForInitPart2()
    m_instrumentXML.clear();
    m_instrumentName.clear();
    if (m_status == EndRun) {
      // Don't clear this for BeginRun because it was set up in the parser
      // for the RunStatus packet that signaled the beginning of a new
      // run and is thus already set to the correct value.
      m_dataStartTime = Kernel::DateAndTime();
    }

    // NOTE: It's probably not necessary to clear the instrument name
    // and instrument XML (which is the geometry info) because these
    // values don't ever change.  (Or at least, changing them requires
    // changing the SMS config and restarting it and that would cause us
    // to restart the live listener algorithm.)  That said, SMS is
    // guaranteed to send this info out with every run transition, so
    // we might as well ensure that we always use up-to-date data.

    m_nameMap.clear();
    initWorkspacePart1();

    if (m_status == BeginRun) {
      // Set the run details using the packet we saved from the rxPacket()
      // function
      setRunDetails(*m_deferredRunDetailsPkt);
      m_deferredRunDetailsPkt.reset(); // shared_ptr, so we don't use delete
      m_status = Running;
    } else if (m_status == EndRun) {
      m_status = NoRun;
    }
  }

  m_pauseNetRead = false; // make sure the network reads start back up

  return rv;
}

// Called by the rxPacket() functions to determine if the packet should be
// processed
// (Depending on when it last indexed its data, SMS might send us packets that
// are
// older than we requested.)
// Returns false if the packet should be processed, true if is should be ignored
bool SNSLiveEventDataListener::ignorePacket(
    const ADARA::PacketHeader &hdr, const ADARA::RunStatus::Enum status) {
  // Since we're filtering based on time (either the absolute timestamp or
  // nothing
  // before the start of the most recent run), once we've determined a given
  // packet should be processed, we know all packets after that should also be
  // processed.  Thus, we can reduce most calls to this function to a simple
  // boolean test...
  if (!m_ignorePackets)
    return false;

  // Are we looking for the start of the run?
  if (m_filterUntilRunStart) {
    if (hdr.base_type() == ADARA::PacketType::Type::RUN_STATUS_TYPE &&
        status == ADARA::RunStatus::NEW_RUN) {
      // A new run is starting...
      m_ignorePackets = false;
    }
  } else // Filter based solely on time
  {
    if (timeFromPacket(hdr) >= m_startTime) {
      m_ignorePackets = false;
    }
  }

  // If we've just hit our start-up condition, then process
  // all the variable value packets we've been hanging on to.
  if (!m_ignorePackets) {
    replayVariableCache();
  }

  return m_ignorePackets;
}

// Process all the variable value packets stored in m_variableMap
void SNSLiveEventDataListener::replayVariableCache() {
  auto it = m_variableMap.begin();
  while (it != m_variableMap.end()) {
    rxPacket(*(*it).second); // call rxPacket() on the stored packet
    it++;
  }

  m_variableMap.clear(); // empty the map to save a little ram
}

} // namespace LiveData
} // namespace Mantid<|MERGE_RESOLUTION|>--- conflicted
+++ resolved
@@ -304,34 +304,17 @@
 
     m_isConnected = false;
 
-<<<<<<< HEAD
     m_backgroundException = boost::make_shared<ADARA::invalid_packet>(e);
-
-  } catch (std::runtime_error &
-               e) { // exception handler for generic runtime exceptions
-=======
-    m_backgroundException =
-        boost::shared_ptr<std::runtime_error>(new ADARA::invalid_packet(e));
   } catch (std::runtime_error &e) { // exception handler for generic runtime
                                     // exceptions
->>>>>>> 5a7aee25
     g_log.fatal() << "Caught a runtime exception.\n"
                   << "Exception message: " << e.what() << ".\n"
                   << "Thread will exit.\n";
     m_isConnected = false;
 
-<<<<<<< HEAD
     m_backgroundException = boost::make_shared<std::runtime_error>(e);
-
-  } catch (std::invalid_argument &
-               e) { // TimeSeriesProperty (and possibly some other things) can
-                    // can throw these errors
-=======
-    m_backgroundException =
-        boost::shared_ptr<std::runtime_error>(new std::runtime_error(e));
   } catch (std::invalid_argument &e) { // TimeSeriesProperty (and possibly some
                                        // other things) can throw these errors
->>>>>>> 5a7aee25
     g_log.fatal() << "Caught an invalid argument exception.\n"
                   << "Exception message: " << e.what() << ".\n"
                   << "Thread will exit.\n";
@@ -341,13 +324,7 @@
     std::string newMsg(
         "Invalid argument exception thrown from the background thread: ");
     newMsg += e.what();
-<<<<<<< HEAD
     m_backgroundException = boost::make_shared<std::runtime_error>(newMsg);
-
-=======
-    m_backgroundException =
-        boost::shared_ptr<std::runtime_error>(new std::runtime_error(newMsg));
->>>>>>> 5a7aee25
   } catch (...) { // Default exception handler
     g_log.fatal(
         "Uncaught exception in SNSLiveEventDataListener network read thread."
