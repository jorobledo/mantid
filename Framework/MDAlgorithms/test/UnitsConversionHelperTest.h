--- conflicted
+++ resolved
@@ -47,15 +47,10 @@
     double L1(10), L2(10), TwoTheta(0.1), efix(10);
 
     int emode(0);
-<<<<<<< HEAD
     TS_ASSERT_THROWS_NOTHING(pWSUnit->initialize(
         L1, emode, {{UnitParams::l2, L2}, {UnitParams::twoTheta, TwoTheta}, {UnitParams::efixed, efix}}));
     TS_ASSERT_THROWS_NOTHING(pSourceWSUnit->initialize(
         L1, emode, {{UnitParams::l2, L2}, {UnitParams::twoTheta, TwoTheta}, {UnitParams::efixed, efix}}));
-=======
-    TS_ASSERT_THROWS_NOTHING(pWSUnit->initialize(L1, L2, TwoTheta, emode, efix, delta));
-    TS_ASSERT_THROWS_NOTHING(pSourceWSUnit->initialize(L1, L2, TwoTheta, emode, efix, delta));
->>>>>>> b79f9986
 
     double X0(5);
     double tof(0);
@@ -289,7 +284,6 @@
     int numBins = 10;
     ws2D = WorkspaceCreationHelper::createProcessedInelasticWS(L2, polar, azimutal, numBins, -1, 3, 3);
 
-<<<<<<< HEAD
     auto ppDets_alg = Mantid::API::AlgorithmManager::Instance().createUnmanaged("PreprocessDetectorsToMD");
     ppDets_alg->initialize();
     ppDets_alg->setChild(true);
@@ -297,8 +291,5 @@
     ppDets_alg->setProperty("OutputWorkspace", "UnitsConversionHelperTableWs");
     ppDets_alg->execute();
     detLoc = ppDets_alg->getProperty("OutputWorkspace");
-=======
-    detLoc = WorkspaceCreationHelper::buildPreprocessedDetectorsWorkspace(ws2D);
->>>>>>> b79f9986
   }
 };