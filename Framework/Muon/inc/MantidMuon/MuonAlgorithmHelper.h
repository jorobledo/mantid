#ifndef MANTID_MUON_MUONALGORITHMHELPER_H_
#define MANTID_MUON_MUONALGORITHMHELPER_H_

#include "MantidAPI/GroupingLoader.h"
#include "MantidAPI/MatrixWorkspace.h"
#include "MantidAPI/WorkspaceGroup.h"
#include "MantidKernel/System.h"

#include <string>
#include <vector>

namespace Mantid {
namespace Muon {

/// Types of entities we are dealing with
enum class ItemType { Pair, Group };

/// Possible plot types users might request
enum class PlotType { Asymmetry, Counts, Logarithm };

/// Parameters from parsed workspace name
struct DatasetParams {
  std::string label;
  std::string instrument;
  std::vector<int> runs;
  ItemType itemType;
  std::string itemName;
  PlotType plotType;
  std::string periods;
  size_t version;
};

/// Parameters for creating analysis workspace
struct AnalysisOptions {
  std::string summedPeriods;            /// Set of periods to sum
  std::string subtractedPeriods;        /// Set of periods to subtract
  double timeZero = 0;                  /// Value to use for t0 correction
  double loadedTimeZero = 0;            /// Time zero from data file
  std::pair<double, double> timeLimits; /// Min, max X values
  std::string rebinArgs;          /// Arguments for rebin (empty to not rebin)
  std::string groupPairName;      /// Name of group or pair to use
  Mantid::API::Grouping grouping; /// Grouping to use
  PlotType plotType = {};         /// Type of analysis to perform
  explicit AnalysisOptions() {}
};

} // namespace Muon

namespace MuonAlgorithmHelper {

/// Returns a first period MatrixWorkspace in a run workspace
DLLExport Mantid::API::MatrixWorkspace_sptr firstPeriod(API::Workspace_sptr ws);

/// Get a run label for a workspace
DLLExport std::string getRunLabel(API::Workspace_sptr ws);

/// Get a run label for a list of workspaces
DLLExport std::string
getRunLabel(const std::vector<API::Workspace_sptr> &wsList);

/// Get a run label given instrument and run numbers
DLLExport std::string getRunLabel(const std::string &instrument,
                                  const std::vector<int> &runNumbers);

/// Create a string from a range "first-last", removing common digits from last.
/// Also pads with zeros up to zeroPadding digits.
DLLExport std::string createStringFromRange(const std::pair<int, int> &range,
                                            const int &zeroPadding);

/// Makes sure the specified workspaces are in specified group
DLLExport void groupWorkspaces(const std::string &groupName,
                               const std::vector<std::string> &inputWorkspaces);

/// Finds runs of consecutive numbers
DLLExport std::vector<std::pair<int, int>>
findConsecutiveRuns(const std::vector<int> &runs);

/// Generate new analysis workspace name
DLLExport std::string generateWorkspaceName(const Muon::DatasetParams &params);

<<<<<<< HEAD
=======
/// Find all the detector IDs contained inside a workspace (either matrix or
/// group) and return as an ordered set.
DLLExport std::set<Mantid::detid_t>
getAllDetectorIDsFromWorkspace(Mantid::API::Workspace_sptr ws);

/// Find all the detector IDs contained inside a group workspace
DLLExport std::set<Mantid::detid_t>
getAllDetectorIDsFromGroupWorkspace(Mantid::API::WorkspaceGroup_sptr ws);

/// Find all the detector IDs contained inside a matrix workspace
DLLExport std::set<Mantid::detid_t>
getAllDetectorIDsFromMatrixWorkspace(Mantid::API::MatrixWorkspace_sptr ws);

/// Find all the detector IDs contained inside a grouping object and return as a
/// vector of ints
DLLExport std::vector<int>
getAllDetectorIDsFromGroup(const API::Grouping &grouping);

/// Checks if all the detectors in the groups in a Grouping are in the
/// workspace. Workspace can be matrix or group type.
DLLExport bool checkGroupDetectorsInWorkspace(const API::Grouping &grouping,
                                              API::Workspace_sptr ws);

/// Checks that all of the entries of a vector are contained in a set.
DLLExport bool checkItemsInSet(const std::vector<int> &items,
                               const std::set<int> &set);
>>>>>>> 46dc4bf3
/// Parse analysis workspace name
DLLExport Muon::DatasetParams parseWorkspaceName(const std::string &wsName);

/// Parse run label into instrument and runs
DLLExport void parseRunLabel(const std::string &label, std::string &instrument,
                             std::vector<int> &runNumbers);

<<<<<<< HEAD
/// Checks that the names allow a pairing
DLLExport bool checkValidPair(const std::string &name1,
                              const std::string &name2);

=======
/// Checks that the workspace names allow a pairing
DLLExport bool checkValidPair(const std::string &name1,
                              const std::string &name2);

/// Check whether a group or pair name is valid
DLLExport bool checkValidGroupPairName(const std::string &name);
//
///// Saves grouping to the XML file specified
// DLLExport std::string groupingToXML(const Mantid::API::Grouping &grouping);

>>>>>>> 46dc4bf3
} // namespace MuonAlgorithmHelper
} // namespace Mantid

#endif /* MANTIDQT_CUSTOMINTERFACES_MUONALGORITHMHELPER_H_ */<|MERGE_RESOLUTION|>--- conflicted
+++ resolved
@@ -78,8 +78,6 @@
 /// Generate new analysis workspace name
 DLLExport std::string generateWorkspaceName(const Muon::DatasetParams &params);
 
-<<<<<<< HEAD
-=======
 /// Find all the detector IDs contained inside a workspace (either matrix or
 /// group) and return as an ordered set.
 DLLExport std::set<Mantid::detid_t>
@@ -106,7 +104,6 @@
 /// Checks that all of the entries of a vector are contained in a set.
 DLLExport bool checkItemsInSet(const std::vector<int> &items,
                                const std::set<int> &set);
->>>>>>> 46dc4bf3
 /// Parse analysis workspace name
 DLLExport Muon::DatasetParams parseWorkspaceName(const std::string &wsName);
 
@@ -114,12 +111,6 @@
 DLLExport void parseRunLabel(const std::string &label, std::string &instrument,
                              std::vector<int> &runNumbers);
 
-<<<<<<< HEAD
-/// Checks that the names allow a pairing
-DLLExport bool checkValidPair(const std::string &name1,
-                              const std::string &name2);
-
-=======
 /// Checks that the workspace names allow a pairing
 DLLExport bool checkValidPair(const std::string &name1,
                               const std::string &name2);
@@ -130,7 +121,6 @@
 ///// Saves grouping to the XML file specified
 // DLLExport std::string groupingToXML(const Mantid::API::Grouping &grouping);
 
->>>>>>> 46dc4bf3
 } // namespace MuonAlgorithmHelper
 } // namespace Mantid
 
