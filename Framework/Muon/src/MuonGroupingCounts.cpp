--- conflicted
+++ resolved
@@ -40,11 +40,7 @@
   if (wsIndices.size() != detectorIDs.size()) {
     std::string errorMsg =
         str(boost::format("The number of detectors"
-<<<<<<< HEAD
-                          "requested does not equal the number of detectors "
-=======
                           " requested does not equal the number of detectors "
->>>>>>> c328bd46
                           "provided %1% != %2% ") %
             wsIndices.size() % detectorIDs.size());
     throw std::invalid_argument(errorMsg);
