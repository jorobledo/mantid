// Mantid Repository : https://github.com/mantidproject/mantid
//
// Copyright &copy; 2020 ISIS Rutherford Appleton Laboratory UKRI,
//   NScD Oak Ridge National Laboratory, European Spallation Source,
//   Institut Laue - Langevin & CSNS, Institute of High Energy Physics, CAS
// SPDX - License - Identifier: GPL - 3.0 +
#include "MantidMuon/PSIBackgroundSubtraction.h"
#include "MantidAPI/FunctionFactory.h"
#include "MantidAPI/FunctionProperty.h"
#include "MantidAPI/IFunction.h"
#include "MantidAPI/MatrixWorkspace.h"
#include "MantidAPI/Run.h"
#include "MantidAPI/WorkspaceFactory.h"
#include "MantidDataObjects/WorkspaceSingleValue.h"
#include "MantidKernel/BoundedValidator.h"

#include <math.h>

using namespace Mantid::API;
using namespace Mantid::Kernel;
using namespace Mantid::DataObjects;

namespace Mantid {
namespace Muon {

namespace {
constexpr char *MINIMISER = "Levenberg-Marquardt";
constexpr double FIT_TOLERANCE = 10;
const std::string FIRST_GOOD = "First good spectra ";
const std::string LAST_GOOD = "Last good spectra ";

std::pair<double, double> getRangeFromWorkspace(MatrixWorkspace const &inputWorkspace, const size_t &index) {
  auto firstGoodIndex = std::stoi(inputWorkspace.getLog(FIRST_GOOD + std::to_string(index))->value());
  auto lastGoodIndex = std::stoi(inputWorkspace.getLog(LAST_GOOD + std::to_string(index))->value());

  auto midGoodIndex = int(floor(((double(lastGoodIndex) - double(firstGoodIndex)) / 2.)));

  double midGood = inputWorkspace.readX(index)[midGoodIndex];

  double lastGood = inputWorkspace.readX(index)[lastGoodIndex];

  return std::make_pair(midGood, lastGood);
}

} // namespace

// Register the algorithm into the AlgorithmFactory
DECLARE_ALGORITHM(PSIBackgroundSubtraction)

void PSIBackgroundSubtraction::init() {

  declareProperty(
      std::make_unique<WorkspaceProperty<>>("InputWorkspace", "", Direction::InOut, PropertyMode::Mandatory),
      "Input workspace containing the PSI bin data "
      "which the background correction will be applied to.");

  declareProperty(std::make_unique<API::FunctionProperty>("Function", Direction::InOut, PropertyMode::Optional),
                  "An optional fit function that will be added on top of the default FlatBackground and ExpDecayMuon "
                  "functions, before the combined function is used for the background subtraction.");

  declareProperty("StartX", EMPTY_DBL(),
                  "An X value in the first bin to be included in the calculation of the background. If this is not "
                  "provided, it will use the first X found in the InputWorkspace.");
  declareProperty("EndX", EMPTY_DBL(),
                  "An X value in the last bin to be included in the calculation of the background. If this is not "
                  "provided, it will use the last X found in the InputWorkspace.");

  auto mustBePositive = std::make_shared<Kernel::BoundedValidator<int>>();
  mustBePositive->setLower(0);
  declareProperty("MaxIterations", 500, mustBePositive,
                  "Stop after this number of iterations if a good fit is not found");

  auto mustBeGreater0 = std::make_shared<Kernel::BoundedValidator<int>>();
  mustBeGreater0->setLower(1);
  declareProperty("Binning", 1, mustBeGreater0, "Constant sized rebinning of the data");
}

std::map<std::string, std::string> PSIBackgroundSubtraction::validateInputs() {
  std::map<std::string, std::string> errors;

  MatrixWorkspace_sptr inputWS = getProperty("InputWorkspace");
  if (!inputWS) {
    errors["InputWorkspace"] = "Input Workspace must be Matrix workspace.";
    return errors;
  }
  if (inputWS->YUnit() != "Counts") {
    errors["InputWorkspace"] = "Input Workspace should be a counts workspace.";
  }
  const Mantid::API::Run &run = inputWS->run();
  for (size_t index = 0; index < inputWS->getNumberHistograms(); index++) {

    int firstGood = 0;
    int lastGood = 0;
    try {
      firstGood = std::stoi(run.getProperty(FIRST_GOOD + std::to_string(index))->value());
<<<<<<< HEAD
    } catch (Kernel::Exception::NotFoundError &) {
      errors["InputWorkspace"] = "Input Workspace should should contain first food data. ";
    }
    try {
      lastGood = std::stoi(run.getProperty(LAST_GOOD + std::to_string(index))->value());
    } catch (Kernel::Exception::NotFoundError &) {
      errors["InputWorkspace"] += "\n Input Workspace should should contain last food data. ";
=======
    } catch (Kernel::Exception::NotFoundError) {
      errors["InputWorkspace"] = "Input Workspace should should contain first good data. ";
    }
    try {
      lastGood = std::stoi(run.getProperty(LAST_GOOD + std::to_string(index))->value());
    } catch (Kernel::Exception::NotFoundError) {
      errors["InputWorkspace"] += "\n Input Workspace should should contain last good data. ";
>>>>>>> 63c8e039
    }
    if (lastGood <= firstGood) {
      errors["InputWorkspace"] += "\n Input Workspace should have last good data > first good data. ";
    }
    if (firstGood < 0) {
      errors["InputWorkspace"] += "\n Input Workspace should have first good data > 0. ";
    }
    if (lastGood >= int(inputWS->readX(index).size())) {
      errors["InputWorkspace"] += "\n Input Workspace should have last good data < number of bins. ";
    }
  }

  if (!isDefault("StartX") && !isDefault("EndX")) {
    const double startX = getProperty("StartX");
    const double endX = getProperty("EndX");
    if (startX > endX) {
      errors["StartX"] = "StartX must be less than EndX.";
      errors["EndX"] = "EndX must be greater than StartX.";
    }
  }
  return errors;
}

void PSIBackgroundSubtraction::exec() {
  MatrixWorkspace_sptr inputWS = getProperty("InputWorkspace");
  // Caclulate and subtract background from inputWS
  calculateBackgroundUsingFit(inputWS);
}

/**
 * Calculate the background of a PSI workspace by performing a fit, comprising
 of a FlatBackground and ExpDecayMuon, on the second half of the PSI data.
 * @param inputWorkspace ::  Input PSI workspace which is modified inplace
 */
void PSIBackgroundSubtraction::calculateBackgroundUsingFit(MatrixWorkspace_sptr &inputWorkspace) {
  IAlgorithm_sptr fit = setupFitAlgorithm(inputWorkspace->getName());
  auto numberOfHistograms = inputWorkspace->getNumberHistograms();
  std::vector<double> backgroundValues(numberOfHistograms);
  for (size_t index = 0; index < numberOfHistograms; ++index) {
    std::pair<double, double> range = getRange(*inputWorkspace, index);
    auto [background, fitQuality] = calculateBackgroundFromFit(fit, range, static_cast<int>(index));
    // If fit quality is poor, do not subtract the background and instead log
    // a warning
    if (fitQuality > FIT_TOLERANCE) {
      g_log.warning() << "Fit quality obtained in PSIBackgroundSubtraction is poor. "
                      << "Skipping background calculation for WorkspaceIndex: " << static_cast<int>(index) << "\n";
    } else {
      backgroundValues[index] = background;
    }
  }
  // Create background workspace
  IAlgorithm_sptr wsAlg = createChildAlgorithm("CreateWorkspace", 0.7, 1.0);
  wsAlg->setProperty<std::vector<double>>("DataX", std::vector<double>(2, 0.0));
  wsAlg->setProperty<std::vector<double>>("DataY", std::move(backgroundValues));
  wsAlg->setProperty<int>("NSpec", static_cast<int>(numberOfHistograms));
  wsAlg->execute();
  MatrixWorkspace_sptr backgroundWS = wsAlg->getProperty("OutputWorkspace");
  backgroundWS->setYUnit("Counts");

  // Subtract background from inputworkspace
  auto minusAlg = createChildAlgorithm("Minus");
  minusAlg->setProperty("LHSWorkspace", inputWorkspace);
  minusAlg->setProperty("RHSWorkspace", backgroundWS);
  minusAlg->setProperty("OutputWorkspace", inputWorkspace);
  minusAlg->execute();
}
/**
 * Setup the fit algorithm used to obtain the background from PSI data
 of a FlatBackground and ExpDecayMuon, on the second half of the PSI data.
 * @param wsName ::  Input workspace name
 * @return Initalised fitting algorithm
 */
IAlgorithm_sptr PSIBackgroundSubtraction::setupFitAlgorithm(const std::string &wsName) {
  IAlgorithm_sptr fit = createChildAlgorithm("Fit");
  int maxIterations = getProperty("MaxIterations");
  fit->initialize();
  fit->setProperty("Function", getFunction());
  fit->setProperty("MaxIterations", maxIterations);
  fit->setPropertyValue("Minimizer", MINIMISER);
  fit->setProperty("CreateOutput", false);
  fit->setProperty("InputWorkspace", wsName);
  return fit;
}
/**
 * Runs the fit algorithm used to obtain the background from PSI data.
 * @param fit ::  Reference to the child fit algorithm used to obtain the
 * background
 * @param maxTime :: The maximum value of time (x-axis), used for fit range
 * @param workspaceIndex :: Index which the fit will be performed on
 * @return A tuple of background and fit quality
 */
std::tuple<double, double> PSIBackgroundSubtraction::calculateBackgroundFromFit(IAlgorithm_sptr &fit,
                                                                                const std::pair<double, double> &range,
                                                                                const int &workspaceIndex) {
  fit->setProperty("StartX", range.first);
  fit->setProperty("EndX", range.second);
  fit->setProperty("WorkspaceIndex", workspaceIndex);
  fit->execute();
  IFunction_sptr func = fit->getProperty("Function");
  setProperty("Function", func);

  double flatbackground = func->getParameter("f0.A0");
  double chi2 = std::stod(fit->getPropertyValue("OutputChi2overDof"));
  return std::make_tuple(flatbackground, chi2);
}

/**
 * Gets the Function to use for the background subtraction.
 * @return An IFunction_sptr used in the Fit algorithm.
 */
IFunction_sptr PSIBackgroundSubtraction::getFunction() const {
  std::string funcString = "name=FlatBackground,A0=0;name=ExpDecayMuon";
  if (!getPointerToProperty("Function")->isDefault())
    funcString += ";" + getPropertyValue("Function");

  return FunctionFactory::Instance().createInitialized(funcString);
}

/**
 * Gets the X range to use for fitting to the current index in the
 * InputWorkspace. If a Start or End X is not provided, the start or end X from
 * the InputWorkspace is used instead.
 * @param inputWorkspace :: The workspace being fitted too.
 * @param index :: The workspace index the fit will be performed on.
 * @return An X range to use for the fitting.
 */
std::pair<double, double> PSIBackgroundSubtraction::getRange(MatrixWorkspace const &inputWorkspace,
                                                             const std::size_t &index) const {
  double startX = getProperty("StartX");
  double endX = getProperty("EndX");
  if (isEmpty(startX) || isEmpty(endX)) {
    const auto range = getRangeFromWorkspace(inputWorkspace, index);
    if (isEmpty(startX))
      startX = range.first;
    if (isEmpty(endX))
      endX = range.second;
  }
  return std::make_pair(startX, endX);
}

} // namespace Muon
} // namespace Mantid<|MERGE_RESOLUTION|>--- conflicted
+++ resolved
@@ -93,23 +93,13 @@
     int lastGood = 0;
     try {
       firstGood = std::stoi(run.getProperty(FIRST_GOOD + std::to_string(index))->value());
-<<<<<<< HEAD
     } catch (Kernel::Exception::NotFoundError &) {
-      errors["InputWorkspace"] = "Input Workspace should should contain first food data. ";
+      errors["InputWorkspace"] = "Input Workspace should should contain first good data. ";
     }
     try {
       lastGood = std::stoi(run.getProperty(LAST_GOOD + std::to_string(index))->value());
     } catch (Kernel::Exception::NotFoundError &) {
-      errors["InputWorkspace"] += "\n Input Workspace should should contain last food data. ";
-=======
-    } catch (Kernel::Exception::NotFoundError) {
-      errors["InputWorkspace"] = "Input Workspace should should contain first good data. ";
-    }
-    try {
-      lastGood = std::stoi(run.getProperty(LAST_GOOD + std::to_string(index))->value());
-    } catch (Kernel::Exception::NotFoundError) {
       errors["InputWorkspace"] += "\n Input Workspace should should contain last good data. ";
->>>>>>> 63c8e039
     }
     if (lastGood <= firstGood) {
       errors["InputWorkspace"] += "\n Input Workspace should have last good data > first good data. ";
