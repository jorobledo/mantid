#ifndef MANTID_MUON_APPLYMUONDETECTORGROUPINGTEST_H_
#define MANTID_MUON_APPLYMUONDETECTORGROUPINGTEST_H_

#include <cxxtest/TestSuite.h>

#include "MantidAPI/FrameworkManager.h"
#include "MantidAPI/MatrixWorkspace.h"
#include "MantidAPI/Workspace.h"
#include "MantidAPI/WorkspaceGroup.h"
#include "MantidAlgorithms/CompareWorkspaces.h"
#include "MantidDataObjects/TableWorkspace.h"
#include "MantidMuon/ApplyMuonDetectorGrouping.h"
#include "MantidTestHelpers/MuonWorkspaceCreationHelper.h"

using namespace Mantid;
using namespace Mantid::Kernel;
using namespace Mantid::API;
using namespace Mantid::Algorithms;
using namespace Mantid::Muon;
using namespace MuonWorkspaceCreationHelper;

namespace {

// Set sensible default algorithm properties
IAlgorithm_sptr algorithmWithPropertiesSet(const std::string &inputWSName,
                                           const std::string &inputGroupName) {
  auto alg = boost::make_shared<ApplyMuonDetectorGrouping>();
  alg->initialize();
  alg->setProperty("InputWorkspace", inputWSName);
  alg->setProperty("InputWorkspaceGroup", inputGroupName);
  alg->setProperty("groupName", "test");
  alg->setProperty("Grouping", "1,2,3");
  alg->setProperty("AnalysisType", "Counts");
  alg->setProperty("TimeMin", 0.0);
  alg->setProperty("TimeMax", 30.0);
  alg->setProperty("RebinArgs", "");
  alg->setProperty("TimeOffset", 0.0);
  alg->setProperty("SummedPeriods", std::to_string(1));
  alg->setProperty("SubtractedPeriods", "");
  alg->setLogging(false);
  return alg;
}

// Simple class to set up the ADS with the configuration required by the
// algorithm (a MatrixWorkspace and an empty GroupWorkspace).
class setUpADSWithWorkspace {
public:
  setUpADSWithWorkspace(Workspace_sptr ws) {
    AnalysisDataService::Instance().addOrReplace(inputWSName, ws);
    wsGroup = boost::make_shared<WorkspaceGroup>();
    AnalysisDataService::Instance().addOrReplace(groupWSName, wsGroup);
  };

  ~setUpADSWithWorkspace() { AnalysisDataService::Instance().clear(); };
  WorkspaceGroup_sptr wsGroup;

  static constexpr const char *inputWSName = "inputData";
  static constexpr const char *groupWSName = "inputGroup";
};

} // namespace

class ApplyMuonDetectorGroupingTest : public CxxTest::TestSuite {
public:
  // WorkflowAlgorithms do not appear in the FrameworkManager without this line
  ApplyMuonDetectorGroupingTest() { Mantid::API::FrameworkManager::Instance(); }
  // This pair of boilerplate methods prevent the suite being created statically
  // This means the constructor isn't called when running other tests
  static ApplyMuonDetectorGroupingTest *createSuite() {
    return new ApplyMuonDetectorGroupingTest();
  }
  static void destroySuite(ApplyMuonDetectorGroupingTest *suite) {
    delete suite;
  }

  void test_algorithm_initializes() {
    ApplyMuonDetectorGrouping alg;
    TS_ASSERT_THROWS_NOTHING(alg.initialize());
    TS_ASSERT(alg.isInitialized());
  }

  void test_algorithm_executes_with_default_arguments() {

    auto ws = createCountsWorkspace(5, 10, 0.0);
    setUpADSWithWorkspace setup(ws);
    Mantid::API::IAlgorithm_sptr alg =
        algorithmWithPropertiesSet("inputData", "inputGroup");

    TS_ASSERT_THROWS_NOTHING(alg->execute());
    TS_ASSERT(alg->isExecuted());
  }

  void test_output_produced_in_ADS_for_counts_analysis() {

    auto ws = createCountsWorkspace(5, 10, 0.0);
    setUpADSWithWorkspace setup(ws);
    Mantid::API::IAlgorithm_sptr alg =
        algorithmWithPropertiesSet("inputData", "inputGroup");
    alg->execute();

    TS_ASSERT(AnalysisDataService::Instance().doesExist("inputGroup"))
    WorkspaceGroup_sptr wsGroup = boost::dynamic_pointer_cast<WorkspaceGroup>(
        AnalysisDataService::Instance().retrieve("inputGroup"));
    // Raw + Rebinned
    TS_ASSERT_EQUALS(wsGroup->getNumberOfEntries(), 2);
  }

  void test_output_produced_in_ADS_for_asymmetry_analysis() {

    auto ws = createAsymmetryWorkspace(3, 10);
    setUpADSWithWorkspace setup(ws);
    Mantid::API::IAlgorithm_sptr alg =
        algorithmWithPropertiesSet("inputData", "inputGroup");
    alg->setProperty("AnalysisType", "Asymmetry");
    alg->execute();

    TS_ASSERT(AnalysisDataService::Instance().doesExist("inputGroup"))
    WorkspaceGroup_sptr wsGroup = boost::dynamic_pointer_cast<WorkspaceGroup>(
        AnalysisDataService::Instance().retrieve("inputGroup"));
    // Raw + Rebinned + unNorm + unNorm_Raw
    TS_ASSERT_EQUALS(wsGroup->getNumberOfEntries(), 4);
  }

  void test_workspaces_named_correctly() {

    auto ws = createCountsWorkspace(3, 10, 0.0);
    setUpADSWithWorkspace setup(ws);
    Mantid::API::IAlgorithm_sptr alg =
        algorithmWithPropertiesSet("inputData", "inputGroup");
    alg->execute();
    WorkspaceGroup_sptr wsGroup = boost::dynamic_pointer_cast<WorkspaceGroup>(
        AnalysisDataService::Instance().retrieve("inputGroup"));

    TS_ASSERT(wsGroup->getItem("inputGroup; Group; test; Counts; #1"));
    TS_ASSERT(wsGroup->getItem("inputGroup; Group; test; Counts; #1_Raw"));
  }

  void test_grouping_a_single_detector_does_not_change_the_data() {

    auto ws = createCountsWorkspace(1, 10, 0.0);
    setUpADSWithWorkspace setup(ws);
    Mantid::API::IAlgorithm_sptr alg =
        algorithmWithPropertiesSet("inputData", "inputGroup");
    alg->setProperty("Grouping", "1");
    alg->execute();

    WorkspaceGroup_sptr wsGroup = boost::dynamic_pointer_cast<WorkspaceGroup>(
        AnalysisDataService::Instance().retrieve("inputGroup"));

    auto wsOut = wsGroup->getItem("inputGroup; Group; test; Counts; #1_Raw");

    CompareWorkspaces algCompare;
    algCompare.initialize();
    algCompare.setProperty("Workspace1", ws->getName());
    algCompare.setProperty("Workspace2", wsOut->getName());
    algCompare.setProperty("Tolerance", 0.001);
    algCompare.setProperty("CheckAllData", true);
    algCompare.execute();

    TS_ASSERT(algCompare.getProperty("Result"));
  }

  void test_grouping_with_counts_analysis_gives_correct_values() {

    auto ws = createCountsWorkspace(5, 10, 0.0);
    setUpADSWithWorkspace setup(ws);
    Mantid::API::IAlgorithm_sptr alg =
        algorithmWithPropertiesSet("inputData", "inputGroup");
    alg->execute();

    WorkspaceGroup_sptr wsGroup = boost::dynamic_pointer_cast<WorkspaceGroup>(
        AnalysisDataService::Instance().retrieve("inputGroup"));
    auto wsOut = boost::dynamic_pointer_cast<MatrixWorkspace>(
        wsGroup->getItem("inputGroup; Group; test; Counts; #1_Raw"));

    TS_ASSERT_DELTA(wsOut->readX(0)[0], 0.000, 0.001);
    TS_ASSERT_DELTA(wsOut->readX(0)[4], 0.400, 0.001);
    TS_ASSERT_DELTA(wsOut->readX(0)[9], 0.900, 0.001);

    TS_ASSERT_DELTA(wsOut->readY(0)[0], 30.000, 0.001);
    TS_ASSERT_DELTA(wsOut->readY(0)[4], 42.000, 0.001);
    TS_ASSERT_DELTA(wsOut->readY(0)[9], 57.000, 0.001);
    // Quadrature errors : Sqrt(0.005)
    TS_ASSERT_DELTA(wsOut->readE(0)[0], 0.00866, 0.00001);
    TS_ASSERT_DELTA(wsOut->readE(0)[4], 0.00866, 0.00001);
    TS_ASSERT_DELTA(wsOut->readE(0)[9], 0.00866, 0.00001);
  }

  void
  test_grouping_with_single_detector_and_asymmetry_analysis_gives_correct_values() {

    MatrixWorkspace_sptr ws = createAsymmetryWorkspace(1, 10);
    setUpADSWithWorkspace setup(ws);
    Mantid::API::IAlgorithm_sptr alg =
        algorithmWithPropertiesSet("inputData", "inputGroup");
    alg->setProperty("AnalysisType", "Asymmetry");
    alg->setProperty("Grouping", "1");
    alg->execute();

    WorkspaceGroup_sptr wsGroup = boost::dynamic_pointer_cast<WorkspaceGroup>(
        AnalysisDataService::Instance().retrieve("inputGroup"));

    auto wsOut = boost::dynamic_pointer_cast<MatrixWorkspace>(
        wsGroup->getItem("inputGroup; Group; test; Asym; #1_Raw"));

    // Check values against calculation by hand.
    TS_ASSERT_DELTA(wsOut->readX(0)[0], 0.000, 0.001);
    TS_ASSERT_DELTA(wsOut->readX(0)[4], 0.400, 0.001);
    TS_ASSERT_DELTA(wsOut->readX(0)[9], 0.900, 0.001);

<<<<<<< HEAD
    TS_ASSERT_DELTA(wsOut->readY(0)[0], -0.1297, 0.0001);
    TS_ASSERT_DELTA(wsOut->readY(0)[4], -0.1139, 0.0001);
    TS_ASSERT_DELTA(wsOut->readY(0)[9], -0.08961, 0.0001);
    // Errors are simply normalized by a constant.
    TS_ASSERT_DELTA(wsOut->readE(0)[0], 0.00001978, 0.0000001);
    TS_ASSERT_DELTA(wsOut->readE(0)[4], 0.00002373, 0.0000001);
    TS_ASSERT_DELTA(wsOut->readE(0)[9], 0.00002979, 0.0000001);

    AnalysisDataService::Instance().clear();
=======
    TS_ASSERT_DELTA(wsOut->readY(0)[0], 1.988, 0.001);
    TS_ASSERT_DELTA(wsOut->readY(0)[4], -0.709, 0.001);
    TS_ASSERT_DELTA(wsOut->readY(0)[9], -0.00275, 0.001);
    // Errors are simply normalized by a constant.
    TS_ASSERT_DELTA(wsOut->readE(0)[0], 0.00120, 0.00001);
    TS_ASSERT_DELTA(wsOut->readE(0)[4], 0.00144, 0.00001);
    TS_ASSERT_DELTA(wsOut->readE(0)[9], 0.00181, 0.00001);
>>>>>>> 46dc4bf3
  }

  void
  test_grouping_with_multiple_detectors_and_asymmetry_analysis_gives_correct_values() {

    MatrixWorkspace_sptr ws = createAsymmetryWorkspace(3, 10);
    setUpADSWithWorkspace setup(ws);
    Mantid::API::IAlgorithm_sptr alg =
        algorithmWithPropertiesSet("inputData", "inputGroup");
    alg->setProperty("AnalysisType", "Asymmetry");
    alg->setProperty("Grouping", "1,2,3");
    alg->execute();

    WorkspaceGroup_sptr wsGroup = boost::dynamic_pointer_cast<WorkspaceGroup>(
        AnalysisDataService::Instance().retrieve("inputGroup"));

    auto wsOut = boost::dynamic_pointer_cast<MatrixWorkspace>(
        wsGroup->getItem("inputGroup; Group; test; Asym; #1_Raw"));

    // Check values against calculation by hand.
    TS_ASSERT_DELTA(wsOut->readX(0)[0], 0.000, 0.001);
    TS_ASSERT_DELTA(wsOut->readX(0)[4], 0.400, 0.001);
    TS_ASSERT_DELTA(wsOut->readX(0)[9], 0.900, 0.001);

<<<<<<< HEAD
    TS_ASSERT_DELTA(wsOut->readY(0)[0], -0.12048, 0.00001);
    TS_ASSERT_DELTA(wsOut->readY(0)[4], -0.11211, 0.00001);
    TS_ASSERT_DELTA(wsOut->readY(0)[9], -0.09927, 0.00001);
    // Errors : quadrature addition + normalized by a constant.
    TS_ASSERT_DELTA(wsOut->readE(0)[0], 0.00000605, 0.00000001);
    TS_ASSERT_DELTA(wsOut->readE(0)[4], 0.00000725, 0.00000001);
    TS_ASSERT_DELTA(wsOut->readE(0)[9], 0.00000911, 0.00000001);

    AnalysisDataService::Instance().clear();
=======
    TS_ASSERT_DELTA(wsOut->readY(0)[0], 2.101, 0.001);
    TS_ASSERT_DELTA(wsOut->readY(0)[4], -0.841, 0.001);
    TS_ASSERT_DELTA(wsOut->readY(0)[9], 0.219, 0.001);
    // Errors : quadrature addition + normalized by a constant.
    TS_ASSERT_DELTA(wsOut->readE(0)[0], 0.000362, 0.000001);
    TS_ASSERT_DELTA(wsOut->readE(0)[4], 0.000435, 0.000001);
    TS_ASSERT_DELTA(wsOut->readE(0)[9], 0.000546, 0.000001);
>>>>>>> 46dc4bf3
  }

  void
  test_grouping_with_summed_multiple_periods_and_counts_analysis_gives_correct_values() {

    // Period 1 yvalues : 1,2,3,4,5,6,7,8,9,10
    // Period 2 yvalues : 2,3,4,5,6,7,8,9,10,11
    WorkspaceGroup_sptr ws =
        createMultiPeriodWorkspaceGroup(3, 1, 10, "MuonAnalysis");
    setUpADSWithWorkspace setup(ws);
    Mantid::API::IAlgorithm_sptr alg =
        algorithmWithPropertiesSet("inputData", "inputGroup");
    alg->setProperty("Grouping", "1");
    alg->setProperty("SummedPeriods", "1,2");
    alg->execute();

    WorkspaceGroup_sptr wsGroup = boost::dynamic_pointer_cast<WorkspaceGroup>(
        AnalysisDataService::Instance().retrieve("inputGroup"));

    auto wsOut = boost::dynamic_pointer_cast<MatrixWorkspace>(
        wsGroup->getItem("inputGroup; Group; test; Counts; #1_Raw"));

    // Check values against calculation by hand.
    TS_ASSERT_DELTA(wsOut->readX(0)[0], 0.000, 0.001);
    TS_ASSERT_DELTA(wsOut->readX(0)[4], 0.400, 0.001);
    TS_ASSERT_DELTA(wsOut->readX(0)[9], 0.900, 0.001);

    TS_ASSERT_DELTA(wsOut->readY(0)[0], 3, 0.0001);
    TS_ASSERT_DELTA(wsOut->readY(0)[4], 11, 0.0001);
    TS_ASSERT_DELTA(wsOut->readY(0)[9], 21, 0.0001);
    // Errors : quadrature addition from periods (1 + 2).
    TS_ASSERT_DELTA(wsOut->readE(0)[0], 0.00707, 0.0001);
    TS_ASSERT_DELTA(wsOut->readE(0)[4], 0.00707, 0.0001);
    TS_ASSERT_DELTA(wsOut->readE(0)[9], 0.00707, 0.0001);
  }

  void
  test_grouping_with_subtracted_multiple_periods_and_counts_analysis_gives_correct_values() {

    // Period 1 y-values : 1,2,3,4,5,6,7,8,9,10
    // Period 2 y-values : 2,3,4,5,6,7,8,9,10,11
    // Period 3 y-values : 3,4,5,6,7,8,9,10,11,12
    WorkspaceGroup_sptr ws =
        createMultiPeriodWorkspaceGroup(3, 1, 10, "MuonAnalysis");
    setUpADSWithWorkspace setup(ws);
    Mantid::API::IAlgorithm_sptr alg =
        algorithmWithPropertiesSet("inputData", "inputGroup");
    alg->setProperty("SummedPeriods", "2,3");
    alg->setProperty("SubtractedPeriods", "1");
    alg->setProperty("Grouping", "1");
    alg->execute();

    WorkspaceGroup_sptr wsGroup = boost::dynamic_pointer_cast<WorkspaceGroup>(
        AnalysisDataService::Instance().retrieve("inputGroup"));

    auto wsOut = boost::dynamic_pointer_cast<MatrixWorkspace>(
        wsGroup->getItem("inputGroup; Group; test; Counts; #1_Raw"));

    // Check values against calculation by hand.
    TS_ASSERT_DELTA(wsOut->readX(0)[0], 0.000, 0.001);
    TS_ASSERT_DELTA(wsOut->readX(0)[4], 0.400, 0.001);
    TS_ASSERT_DELTA(wsOut->readX(0)[9], 0.900, 0.001);

    TS_ASSERT_DELTA(wsOut->readY(0)[0], 4, 0.0001);
    TS_ASSERT_DELTA(wsOut->readY(0)[4], 8, 0.0001);
    TS_ASSERT_DELTA(wsOut->readY(0)[9], 13, 0.0001);
    // Errors : quadrature addition from periods (1 + 2 - 3)
    TS_ASSERT_DELTA(wsOut->readE(0)[0], 0.00866, 0.00001);
    TS_ASSERT_DELTA(wsOut->readE(0)[4], 0.00866, 0.00001);
    TS_ASSERT_DELTA(wsOut->readE(0)[9], 0.00866, 0.00001);
  }

  void test_dead_time_correction_is_applied_correctly() {

    std::vector<double> deadTimes = {0.0025};
    ITableWorkspace_sptr deadTimeTable = createDeadTimeTable(1, deadTimes);

    auto ws = createAsymmetryWorkspace(1, 10);
    setUpADSWithWorkspace setup(ws);
    Mantid::API::IAlgorithm_sptr alg =
        algorithmWithPropertiesSet("inputData", "inputGroup");
    alg->setProperty("Grouping", "1");
    alg->setProperty("ApplyDeadTimeCorrection", true);
    alg->setProperty("DeadTimeTable", deadTimeTable);
    alg->execute();

    WorkspaceGroup_sptr wsGroup = boost::dynamic_pointer_cast<WorkspaceGroup>(
        AnalysisDataService::Instance().retrieve("inputGroup"));

    auto wsOut = boost::dynamic_pointer_cast<MatrixWorkspace>(
        wsGroup->getItem("inputGroup; Group; test; Counts; #1_Raw"));

    // Check values against calculation by hand.
    TS_ASSERT_DELTA(wsOut->readX(0)[0], 0.000, 0.001);
    TS_ASSERT_DELTA(wsOut->readX(0)[4], 0.400, 0.001);
    TS_ASSERT_DELTA(wsOut->readX(0)[9], 0.900, 0.001);

    TS_ASSERT_DELTA(wsOut->readY(0)[0], 12.86, 0.1);
    TS_ASSERT_DELTA(wsOut->readY(0)[4], 1.01, 0.1);
    TS_ASSERT_DELTA(wsOut->readY(0)[9], 2.78, 0.1);

    TS_ASSERT_DELTA(wsOut->readE(0)[0], 0.0050, 0.0001);
    TS_ASSERT_DELTA(wsOut->readE(0)[4], 0.0050, 0.0001);
    TS_ASSERT_DELTA(wsOut->readE(0)[9], 0.0050, 0.0001);
  }

  void test_rebinning_is_applied_correctly() {

    auto ws = createCountsWorkspace(3, 10, 0.0);
    setUpADSWithWorkspace setup(ws);
    Mantid::API::IAlgorithm_sptr alg =
        algorithmWithPropertiesSet("inputData", "inputGroup");
    alg->setProperty("RebinArgs", "0.2");
    alg->execute();

    WorkspaceGroup_sptr wsGroup = boost::dynamic_pointer_cast<WorkspaceGroup>(
        AnalysisDataService::Instance().retrieve("inputGroup"));

    auto wsOutNoRebin = boost::dynamic_pointer_cast<MatrixWorkspace>(
        wsGroup->getItem("inputGroup; Group; test; Counts; #1_Raw"));

    // Check values against calculation by hand.
    TS_ASSERT_DELTA(wsOutNoRebin->readX(0)[0], 0.000, 0.001);
    TS_ASSERT_DELTA(wsOutNoRebin->readX(0)[4], 0.400, 0.001);
    TS_ASSERT_DELTA(wsOutNoRebin->readX(0)[9], 0.900, 0.001);

    auto wsOut = boost::dynamic_pointer_cast<MatrixWorkspace>(
        wsGroup->getItem("inputGroup; Group; test; Counts; #1"));

    // Check values against calculation by hand.
    TS_ASSERT_DELTA(wsOut->readX(0)[0], 0.000, 0.001);
    TS_ASSERT_DELTA(wsOut->readX(0)[1], 0.200, 0.001);
    TS_ASSERT_DELTA(wsOut->readX(0)[4], 0.800, 0.001);

    TS_ASSERT_DELTA(wsOut->readY(0)[0], 63, 0.1);
    TS_ASSERT_DELTA(wsOut->readY(0)[1], 75, 0.1);
    TS_ASSERT_DELTA(wsOut->readY(0)[4], 111, 0.1);

    TS_ASSERT_DELTA(wsOut->readE(0)[0], 0.0122, 0.0001);
    TS_ASSERT_DELTA(wsOut->readE(0)[1], 0.0122, 0.0001);
    TS_ASSERT_DELTA(wsOut->readE(0)[4], 0.0122, 0.0001);
  }

  /// 26/06/18 : unNorm workspaces required in ADS
  void test_unNorm_workspaces_named_correctly() {
    auto ws = createCountsWorkspace(3, 10, 0.0);
    setUpADSWithWorkspace setup(ws);
    Mantid::API::IAlgorithm_sptr alg =
        algorithmWithPropertiesSet("inputData", "inputGroup");
    alg->setProperty("AnalysisType", "Asymmetry");
    alg->execute();

    auto name = AnalysisDataService::Instance().getObjectNames();
    TS_ASSERT(AnalysisDataService::Instance().doesExist(
        "inputGroup; Group; test; Asym; #1_unNorm"));
    TS_ASSERT(AnalysisDataService::Instance().doesExist(
        "inputGroup; Group; test; Asym; #1_unNorm_Raw"));
  }
};

#endif /* MANTID_MUON_APPLYMUONDETECTORGROUPINGTEST_H_ */<|MERGE_RESOLUTION|>--- conflicted
+++ resolved
@@ -208,17 +208,6 @@
     TS_ASSERT_DELTA(wsOut->readX(0)[4], 0.400, 0.001);
     TS_ASSERT_DELTA(wsOut->readX(0)[9], 0.900, 0.001);
 
-<<<<<<< HEAD
-    TS_ASSERT_DELTA(wsOut->readY(0)[0], -0.1297, 0.0001);
-    TS_ASSERT_DELTA(wsOut->readY(0)[4], -0.1139, 0.0001);
-    TS_ASSERT_DELTA(wsOut->readY(0)[9], -0.08961, 0.0001);
-    // Errors are simply normalized by a constant.
-    TS_ASSERT_DELTA(wsOut->readE(0)[0], 0.00001978, 0.0000001);
-    TS_ASSERT_DELTA(wsOut->readE(0)[4], 0.00002373, 0.0000001);
-    TS_ASSERT_DELTA(wsOut->readE(0)[9], 0.00002979, 0.0000001);
-
-    AnalysisDataService::Instance().clear();
-=======
     TS_ASSERT_DELTA(wsOut->readY(0)[0], 1.988, 0.001);
     TS_ASSERT_DELTA(wsOut->readY(0)[4], -0.709, 0.001);
     TS_ASSERT_DELTA(wsOut->readY(0)[9], -0.00275, 0.001);
@@ -226,7 +215,6 @@
     TS_ASSERT_DELTA(wsOut->readE(0)[0], 0.00120, 0.00001);
     TS_ASSERT_DELTA(wsOut->readE(0)[4], 0.00144, 0.00001);
     TS_ASSERT_DELTA(wsOut->readE(0)[9], 0.00181, 0.00001);
->>>>>>> 46dc4bf3
   }
 
   void
@@ -251,17 +239,6 @@
     TS_ASSERT_DELTA(wsOut->readX(0)[4], 0.400, 0.001);
     TS_ASSERT_DELTA(wsOut->readX(0)[9], 0.900, 0.001);
 
-<<<<<<< HEAD
-    TS_ASSERT_DELTA(wsOut->readY(0)[0], -0.12048, 0.00001);
-    TS_ASSERT_DELTA(wsOut->readY(0)[4], -0.11211, 0.00001);
-    TS_ASSERT_DELTA(wsOut->readY(0)[9], -0.09927, 0.00001);
-    // Errors : quadrature addition + normalized by a constant.
-    TS_ASSERT_DELTA(wsOut->readE(0)[0], 0.00000605, 0.00000001);
-    TS_ASSERT_DELTA(wsOut->readE(0)[4], 0.00000725, 0.00000001);
-    TS_ASSERT_DELTA(wsOut->readE(0)[9], 0.00000911, 0.00000001);
-
-    AnalysisDataService::Instance().clear();
-=======
     TS_ASSERT_DELTA(wsOut->readY(0)[0], 2.101, 0.001);
     TS_ASSERT_DELTA(wsOut->readY(0)[4], -0.841, 0.001);
     TS_ASSERT_DELTA(wsOut->readY(0)[9], 0.219, 0.001);
@@ -269,7 +246,6 @@
     TS_ASSERT_DELTA(wsOut->readE(0)[0], 0.000362, 0.000001);
     TS_ASSERT_DELTA(wsOut->readE(0)[4], 0.000435, 0.000001);
     TS_ASSERT_DELTA(wsOut->readE(0)[9], 0.000546, 0.000001);
->>>>>>> 46dc4bf3
   }
 
   void
