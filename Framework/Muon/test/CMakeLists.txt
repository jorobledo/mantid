--- conflicted
+++ resolved
@@ -10,11 +10,8 @@
   endif ()
 
   # Make the tests
-<<<<<<< HEAD
   include_directories ( ../../Algorithms/inc  ../../CurveFitting/inc ../../DataHandling/inc ../../Nexus/inc ../../TestHelpers/inc ../../Muon/inc )
-=======
-  include_directories ( ../../CurveFitting/inc ../../DataHandling/inc ../../Nexus/inc ../../TestHelpers/inc ../../Muon/inc )
->>>>>>> 3302377f
+
   # This variable is used within the cxxtest_add_test macro to build these helper classes into the test executable.
   # It will go out of scope at the end of this file so doesn't need un-setting
   set ( TESTHELPER_SRCS ../../TestHelpers/src/ComponentCreationHelper.cpp
