// Mantid Repository : https://github.com/mantidproject/mantid
//
// Copyright &copy; 2018 ISIS Rutherford Appleton Laboratory UKRI,
//   NScD Oak Ridge National Laboratory, European Spallation Source,
//   Institut Laue - Langevin & CSNS, Institute of High Energy Physics, CAS
// SPDX - License - Identifier: GPL - 3.0 +
#include "MantidNexusGeometry/NexusGeometryParser.h"
#include "MantidGeometry/Instrument.h"
#include "MantidGeometry/Objects/CSGObject.h"
#include "MantidGeometry/Objects/ShapeFactory.h"
#include "MantidGeometry/Rendering/GeometryHandler.h"
#include "MantidGeometry/Rendering/ShapeInfo.h"
#include "MantidKernel/ChecksumHelper.h"
#include "MantidKernel/EigenConversionHelpers.h"
#include "MantidNexusGeometry/AbstractLogger.h"
#include "MantidNexusGeometry/H5ForwardCompatibility.h"
#include "MantidNexusGeometry/Hdf5Version.h"
#include "MantidNexusGeometry/InstrumentBuilder.h"
#include "MantidNexusGeometry/NexusGeometryDefinitions.h"
#include "MantidNexusGeometry/NexusGeometryUtilities.h"
#include "MantidNexusGeometry/NexusShapeFactory.h"
#include "MantidNexusGeometry/TubeHelpers.h"
#include <Eigen/Core>
#include <Eigen/Geometry>
#include <H5Cpp.h>
#include <boost/algorithm/string.hpp>
#include <boost/optional.hpp>
#include <boost/regex.hpp>
#include <numeric>
#include <sstream>
#include <tuple>
#include <type_traits>

namespace Mantid {
namespace NexusGeometry {
using namespace H5;

// Anonymous namespace
namespace {
using FaceV = std::vector<Eigen::Vector3d>;

struct Face {
  Eigen::Vector3d v1;
  Eigen::Vector3d v2;
  Eigen::Vector3d v3;
  Eigen::Vector3d v4;
};

bool isDegrees(const H5std_string &units) {
  using boost::regex;
  // Nexus format inexact on acceptable rotation unit definitions
  return regex_match(units, regex("deg(rees)?", regex::icase));
}

template <typename T, typename R>
std::vector<R> convertVector(const std::vector<T> &toConvert) {
  std::vector<R> target(toConvert.size());
  for (size_t i = 0; i < target.size(); ++i) {
    target[i] = R(toConvert[i]);
  }
  return target;
}

<<<<<<< HEAD
=======
template <typename ExpectedT> void validateStorageType(const DataSet &data) {

  const auto typeClass = data.getTypeClass();
  const size_t sizeOfType = data.getDataType().getSize();
  // Early check to prevent reinterpretation of underlying data.
  if (std::is_floating_point<ExpectedT>::value) {
    if (H5T_FLOAT != typeClass) {
      throw std::runtime_error("Storage type mismatch. Expecting to extract a "
                               "floating point number from " +
                               H5_OBJ_NAME(data));
    }
    if (sizeOfType != sizeof(ExpectedT)) {
      throw std::runtime_error(
          "Storage type mismatch for floats. This operation "
          "is dangerous. Nexus stored has byte size:" +
          std::to_string(sizeOfType) + " in " + H5_OBJ_NAME(data));
    }
  } else if (std::is_integral<ExpectedT>::value) {
    if (H5T_INTEGER != typeClass) {
      throw std::runtime_error(
          "Storage type mismatch. Expecting to extract a integer from " +
          H5_OBJ_NAME(data));
    }
    if (sizeOfType > sizeof(ExpectedT)) {
      // endianness not checked
      throw std::runtime_error(
          "Storage type mismatch for integer. Result "
          "would result in truncation. Nexus stored has byte size:" +
          std::to_string(sizeOfType) + " in " + H5_OBJ_NAME(data));
    }
  }
}

>>>>>>> 5a12a040
template <typename ValueType>
std::vector<ValueType> extractVector(const DataSet &data) {

  // validateStorageType<ValueType>(data); HERE
  DataSpace dataSpace = data.getSpace();
  std::vector<ValueType> values;
  values.resize(dataSpace.getSelectNpoints());
  // Read data into vector
  data.read(values.data(), data.getDataType(), dataSpace);

  return values;
}

/**
 * Parser as local class. Makes logging (side-effect) easier.
 */
class Parser {
private:
  // Logger object
  std::unique_ptr<AbstractLogger> m_logger;

  template <typename T>
  std::vector<double> toNexusFloat(const T &host, const std::string &dSetName) {

    DataSet data = openDataSet(host, dSetName);
    std::vector<double> nexusData;
    auto storageType = data.getDataType().getSize();
    if (storageType == sizeof(float)) {
      auto values = extractVector<float>(data);
      nexusData = convertVector<float, double>(values);
    } else if (storageType == sizeof(double)) {
      auto values = extractVector<double>(data);
      nexusData = values;
    }
    return nexusData;
  }

  /**
   * The function allows us to determine where problems are and logs key
   * information.
   */
  template <typename T> DataSet openDataSet(T host, const std::string &name) {
    DataSet ret;
    try {
      ret = host.openDataSet(name);
    } catch (H5::Exception &ex) {
      // Capture key information
      m_logger->error(ex.getFuncName());
      m_logger->error(ex.getDetailMsg());
      throw;
    }
    return ret;
  }

  // Function to read in a dataset into a vector. Prefer not call directly, use
  // readNX.. functions instead
  template <typename ValueType, typename T>
  std::vector<ValueType> get1DDataset(const T &host,
                                      const H5std_string &dataset) {
    DataSet data = openDataSet(host, dataset);
    return extractVector<ValueType>(data);
  }

  // Read NXInts - provides abstraction for reading different sized integers
  // arrays http://download.nexusformat.org/doc/html/nxdl-types.html#nx-int
  template <typename T>
  std::vector<int64_t> readNXInts(const T &object, const std::string &dsName) {
    std::vector<int64_t> ints;
    const auto nxintsize = object.openDataSet(dsName).getDataType().getSize();
    if (nxintsize == sizeof(int32_t)) {
      ints = convertVector<int32_t, int64_t>(
          get1DDataset<int32_t>(object, dsName));
    } else if (nxintsize == sizeof(int64_t)) {
      ints = get1DDataset<int64_t>(object, dsName);
    } else {
      std::stringstream ss;
      ss << "Cannot handle reading ints of size " << nxintsize << " from "
         << dsName << " in " << H5_OBJ_NAME(object)
         << ". Only 64 and 32 bit signed ints handled";
      throw std::runtime_error(ss.str());
    }

    return ints;
  }
  // Read NXInts and cast to Uint32 expecting datasets to be stored as arrays
  // http://download.nexusformat.org/doc/html/nxdl-types.html#nx-int rather than
  // http://download.nexusformat.org/doc/html/nxdl-types.html#nx-uint
  template <typename T>
  std::vector<uint32_t> readNXUInts32(const T &object,
                                      const std::string &dsName) {
    std::vector<uint32_t> ints;
    const auto nxintsize = object.openDataSet(dsName).getDataType().getSize();
    if (nxintsize == sizeof(int32_t)) {
      ints = convertVector<int32_t, uint32_t>(
          get1DDataset<int32_t>(object, dsName));
    } else if (nxintsize == sizeof(int64_t)) {
      ints = convertVector<int64_t, uint32_t>(
          get1DDataset<int64_t>(object, dsName));
    } else {
      std::stringstream ss;
      ss << "Cannot handle reading ints of size " << nxintsize << " from "
         << dsName << " in " << H5_OBJ_NAME(object)
         << ". Only 64 and 32 bit signed ints handled";
      throw std::runtime_error(ss.str());
    }
    return ints;
  }

  template <typename T>
  typename std::enable_if<std::is_base_of<H5::H5Object, T>::value,
                          std::string>::type
  unsupportedNXFloatMessage(size_t nxfloatsize, const T &object,
                            const std::string &dsName) {
    std::stringstream ss;
    ss << "Cannot handle reading ints of size " << nxfloatsize << " from "
       << dsName << " in " << H5_OBJ_NAME(object)
       << ". Only 64 and 32 bit floats handled";
    return ss.str();
  }
  template <typename T>
  typename std::enable_if<!std::is_base_of<H5::H5Object, T>::value,
                          std::string>::type
  unsupportedNXFloatMessage(size_t nxfloatsize, const T &,
                            const std::string &dsName) {
    std::stringstream ss;
    ss << "Cannot handle reading ints of size " << nxfloatsize << " from "
       << dsName << ". Only 64 and 32 bit floats handled";
    return ss.str();
  }

  // Read NXFloats - provides abstraction for reading different sized integers
  // arrays http://download.nexusformat.org/doc/html/nxdl-types.html#nx-float
  template <typename T>
  std::vector<double> readNXFloats(const T &object, const std::string &dsName) {
    std::vector<double> floats;
    const auto nxfloatsize = object.openDataSet(dsName).getDataType().getSize();
    if (nxfloatsize == sizeof(float_t)) {
      floats = convertVector<float_t, double_t>(
          get1DDataset<float_t>(object, dsName));
    } else if (nxfloatsize == sizeof(double_t)) {
      floats = get1DDataset<double_t>(object, dsName);
    } else {
      throw std::runtime_error(
          unsupportedNXFloatMessage(nxfloatsize, object, dsName));
    }
    return floats;
  }

  std::string get1DStringDataset(const std::string &dataset,
                                 const Group &group) {
    // Open data set
    DataSet data = openDataSet(group, dataset);
    auto dataType = data.getDataType();
    // Use a different read method if the string is of variable length type
    if (dataType.isVariableStr()) {
      H5std_string buffer;
      // Need to check for old versions of hdf5
      if (Hdf5Version::checkVariableLengthStringSupport()) {
        data.read(buffer, dataType, data.getSpace());
      } else {
        m_logger->warning("NexusGeometryParser::get1DStringDataset: Only "
                          "versions 1.8.16 + of hdf5 support the variable "
                          "string feature. This could be terminal.");
      }
      return buffer;
    } else {
      auto nCharacters = dataType.getSize();
      std::vector<char> value(nCharacters);
      data.read(value.data(), dataType, data.getSpace());
      auto str = std::string(value.begin(), value.end());
      str.erase(std::find(str.begin(), str.end(), '\0'), str.end());
      return str;
    }
  }

  // Provided to support invalid or null-termination character strings
  std::string readOrSubsitute(const std::string &dataset, const Group &group,
                              std::string &substitue) {
    auto read = get1DStringDataset(dataset, group);
    if (read.empty())
      read = substitue;
    return read;
  }

  /** Open subgroups of parent group
   *   If firstEntryOnly=true, only the first match is returned as a vector of
   *   size 1.
   */
  std::vector<Group> openSubGroups(const Group &parentGroup,
                                   const H5std_string &CLASS_TYPE) {
    std::vector<Group> subGroups;
    // Iterate over children, and determine if a group
    for (hsize_t i = 0; i < parentGroup.getNumObjs(); ++i) {
      if (parentGroup.getObjTypeByIdx(i) == GROUP_TYPE) {
        H5std_string childPath = parentGroup.getObjnameByIdx(i);
        // Open the sub group
        Group childGroup = parentGroup.openGroup(childPath);
        // Iterate through attributes to find NX_class
        for (uint32_t attribute_index = 0;
             attribute_index < static_cast<uint32_t>(childGroup.getNumAttrs());
             ++attribute_index) {
          // Test attribute at current index for NX_class
          Attribute attribute = childGroup.openAttribute(attribute_index);
          if (attribute.getName() == NX_CLASS) {
            // Get attribute data type
            DataType dataType = attribute.getDataType();
            // Get the NX_class type
            H5std_string classType;
            attribute.read(dataType, classType);
            // If group of correct type, append to subGroup vector
            if (classType == CLASS_TYPE) {
              subGroups.emplace_back(childGroup);
            }
          }
        }
      }
    }
    return subGroups;
  }

  // Get the instrument name
  std::string instrumentName(const Group &root) {
    Group entryGroup = *utilities::findGroup(root, NX_ENTRY);
    Group instrumentGroup = *utilities::findGroup(entryGroup, NX_INSTRUMENT);
    return get1DStringDataset("name", instrumentGroup);
  }

  // Open all detector groups into a vector
  std::vector<Group> openDetectorGroups(const Group &root) {
    std::vector<Group> rawDataGroupPaths = openSubGroups(root, NX_ENTRY);

    // Open all instrument groups within rawDataGroups
    std::vector<Group> instrumentGroupPaths;
    for (auto const &rawDataGroupPath : rawDataGroupPaths) {
      std::vector<Group> instrumentGroups =
          openSubGroups(rawDataGroupPath, NX_INSTRUMENT);
      instrumentGroupPaths.insert(instrumentGroupPaths.end(),
                                  instrumentGroups.begin(),
                                  instrumentGroups.end());
    }
    // Open all detector groups within instrumentGroups
    std::vector<Group> detectorGroupPaths;
    for (auto const &instrumentGroupPath : instrumentGroupPaths) {
      // Open sub detector groups
      std::vector<Group> detectorGroups =
          openSubGroups(instrumentGroupPath, NX_DETECTOR);
      // Append to detectorGroups vector
      detectorGroupPaths.insert(detectorGroupPaths.end(),
                                detectorGroups.begin(), detectorGroups.end());
    }
    // Return the detector groups
    return detectorGroupPaths;
  }

  // Function to return the (x,y,z) offsets of pixels in the chosen
  // detectorGroup
  Pixels getPixelOffsets(const Group &detectorGroup) {

    // Initialise matrix
    Pixels offsetData;
    std::vector<double> xValues;
    std::vector<double> yValues;
    std::vector<double> zValues;
    for (unsigned int i = 0; i < detectorGroup.getNumObjs(); i++) {
      H5std_string objName = detectorGroup.getObjnameByIdx(i);
      if (objName == X_PIXEL_OFFSET) {
        xValues = readNXFloats(detectorGroup, objName);
      }
      if (objName == Y_PIXEL_OFFSET) {
        yValues = readNXFloats(detectorGroup, objName);
      }
      if (objName == Z_PIXEL_OFFSET) {
        zValues = readNXFloats(detectorGroup, objName);
      }
    }

    // Determine size of dataset
    int rowLength = 0;
    bool xEmpty = xValues.empty();
    bool yEmpty = yValues.empty();
    bool zEmpty = zValues.empty();

    if (!xEmpty)
      rowLength = static_cast<int>(xValues.size());
    else if (!yEmpty)
      rowLength = static_cast<int>(yValues.size());
    else if (!zEmpty)
      rowLength = static_cast<int>(zValues.size());
    // Need at least 2 dimensions to define points
    else
      return offsetData;

    // Default x,y,z to zero if no data provided
    offsetData.resize(3, rowLength);
    offsetData.setZero(3, rowLength);

    if (!xEmpty) {
      for (int i = 0; i < rowLength; i++)
        offsetData(0, i) = xValues[i];
    }
    if (!yEmpty) {
      for (int i = 0; i < rowLength; i++)
        offsetData(1, i) = yValues[i];
    }
    if (!zEmpty) {
      for (int i = 0; i < rowLength; i++)
        offsetData(2, i) = zValues[i];
    }
    // Return the coordinate matrix
    return offsetData;
  }

  /**
   * Creates a Homogeneous transfomation for nexus groups
   *
   * Walks the chain of transformations described in the file where W1 is first
   *transformation and Wn is last and assembles them as
   *
   * W = Wn x ... W2 x W1
   *
   * Each W describes a Homogenous Transformation
   *
   * R | T
   * -   -
   * 0 | 1
   *
   *
   * @param file
   * @param detectorGroup
   * @return
   */
  Eigen::Transform<double, 3, Eigen::Affine>
  getTransformations(const H5File &file, const Group &detectorGroup) {
    H5std_string dependency;
    // Get absolute dependency path
    auto status = H5Gget_objinfo(detectorGroup.getId(), DEPENDS_ON.c_str(),
                                 false, nullptr);
    if (status == 0) {
      dependency = get1DStringDataset(DEPENDS_ON, detectorGroup);
    } else {
      return Eigen::Transform<double, 3, Eigen::Affine>::Identity();
    }

    // Initialise transformation holder as identity matrix
    auto transforms = Eigen::Transform<double, 3, Eigen::Affine>::Identity();
    // Breaks when no more dependencies (dependency = ".")
    // Transformations must be applied in the order of direction of discovery
    // (they are _passive_ transformations)
    while (dependency != NO_DEPENDENCY) {
      // Open the transformation data set
      DataSet transformation = openDataSet(file, dependency);

      // Get magnitude of current transformation
      double magnitude = readNXFloats(file, dependency)[0];
      // Containers for transformation data
      Eigen::Vector3d transformVector(0.0, 0.0, 0.0);
      H5std_string transformType;
      H5std_string transformUnits;
      for (uint32_t i = 0;
           i < static_cast<uint32_t>(transformation.getNumAttrs()); i++) {
        // Open attribute at current index
        Attribute attribute = transformation.openAttribute(i);
        H5std_string attributeName = attribute.getName();
        // Get next dependency
        if (attributeName == DEPENDS_ON) {
          DataType dataType = attribute.getDataType();
          attribute.read(dataType, dependency);
        }
        // Get transform type
        else if (attributeName == TRANSFORMATION_TYPE) {
          DataType dataType = attribute.getDataType();
          attribute.read(dataType, transformType);
        }
        // Get unit vector for transformation
        else if (attributeName == VECTOR) {
          std::vector<double> unitVector;
          DataType dataType = attribute.getDataType();

          // Get data size
          DataSpace dataSpace = attribute.getSpace();

          // Resize vector to hold data
          unitVector.resize(dataSpace.getSelectNpoints());

          // Read the data into Eigen vector
          attribute.read(dataType, unitVector.data());
          transformVector(0) = unitVector[0];
          transformVector(1) = unitVector[1];
          transformVector(2) = unitVector[2];
        } else if (attributeName == UNITS) {
          DataType dataType = attribute.getDataType();
          attribute.read(dataType, transformUnits);
        }
      }
      // Transform_type = translation
      if (transformType == TRANSLATION) {
        // Translation = magnitude*unitVector
        transformVector *= magnitude;
        Eigen::Translation3d translation(transformVector);
        transforms = translation * transforms;
      } else if (transformType == ROTATION) {
        double angle = magnitude;
        if (isDegrees(transformUnits)) {
          // Convert angle from degrees to radians
          angle *= M_PI / DEGREES_IN_SEMICIRCLE;
        }
        Eigen::AngleAxisd rotation(angle, transformVector);
        transforms = rotation * transforms;
      } else {
        throw std::runtime_error("Unknown Transform type \"" + transformType +
                                 "\" found in " + H5_OBJ_NAME(transformation) +
                                 " when parsing Nexus geometry");
      }
    }
    return transforms;
  }

  // Function to return the detector ids in the same order as the offsets
  std::vector<Mantid::detid_t> getDetectorIds(const Group &detectorGroup) {

    std::vector<Mantid::detid_t> detIds;
    if (!utilities::findDataset(detectorGroup, DETECTOR_IDS))
      throw std::invalid_argument("Mantid requires the following named dataset "
                                  "to be present in NXDetectors: " +
                                  DETECTOR_IDS);
    for (unsigned int i = 0; i < detectorGroup.getNumObjs(); ++i) {
      H5std_string objName = detectorGroup.getObjnameByIdx(i);
      if (objName == DETECTOR_IDS) {
        const auto data = openDataSet(detectorGroup, objName);
        if (data.getDataType().getSize() == sizeof(int64_t)) {
          // Note the narrowing here!
          detIds = convertVector<int64_t, Mantid::detid_t>(
              extractVector<int64_t>(data));
        } else {
          detIds = extractVector<Mantid::detid_t>(data);
        }
      }
    }
    return detIds;
  }

  // Parse cylinder nexus geometry
  void
  parseNexusCylinderDetector(const Group &shapeGroup, const std::string &name,
                             InstrumentBuilder &builder,
                             const std::vector<Mantid::detid_t> &detectorIds) {

    const auto cylinderIndexToDetId =
        getDetectorIds(shapeGroup); // 2x detids size
    const auto cPoints = readNXInts(shapeGroup, "cylinders");
    // 1D reads row first, then columns
    auto vPoints = readNXFloats(shapeGroup, "vertices");
    if (cylinderIndexToDetId.size() != 2 * detectorIds.size())
      throw std::runtime_error("numbers of detector with shape cylinder does "
                               "not match number of detectors");
    if (cPoints.size() % 3 != 0)
      throw std::runtime_error("cylinders not divisble by 3. Bad input.");
    if (vPoints.size() % 3 != 0)
      throw std::runtime_error("vertices not divisble by 3. Bad input.");

    for (size_t i = 0; i < cylinderIndexToDetId.size(); i += 2) {
      auto cylinderIndex = cylinderIndexToDetId[i];
      auto detId = cylinderIndexToDetId[i + 1];

      Eigen::Matrix<double, 3, 3> vSorted;
      for (uint8_t j = 0; j < 3; ++j) {
        auto vertexIndex = cPoints[cylinderIndex * 3 + j] * 3;
        vSorted(j * 3) = vPoints[vertexIndex];
        vSorted(j * 3 + 1) = vPoints[vertexIndex + 1];
        vSorted(j * 3 + 2) = vPoints[vertexIndex + 2];
      }
      const auto centre = vSorted.col(0);
      const auto other = vSorted.col(2);

      // Note that tube optimisation is not used here. That should be applied as
      // future optimisation.
      builder.addDetectorToLastBank(name + "_" + std::to_string(cylinderIndex),
                                    detId, (centre + other) / 2,
                                    NexusShapeFactory::createCylinder(vSorted));
    }
  }

  std::shared_ptr<const Geometry::IObject>
  parseNexusCylinder(const Group &shapeGroup) {
    H5std_string pointsToVertices = "cylinders";
    auto cPoints = readNXInts(shapeGroup, pointsToVertices);

    H5std_string verticesData = "vertices";
    // 1D reads row first, then columns
    auto vPoints = readNXFloats(shapeGroup, verticesData);
    Eigen::Map<Eigen::Matrix<double, 3, 3>> vertices(vPoints.data());
    // Read points into matrix, sorted by cPoints ordering
    Eigen::Matrix<double, 3, 3> vSorted;
    for (int i = 0; i < 3; ++i) {
      vSorted.col(cPoints[i]) = vertices.col(i);
    }
    return NexusShapeFactory::createCylinder(vSorted);
  }

  // Parse OFF (mesh) nexus geometry
  std::shared_ptr<const Geometry::IObject>
  parseNexusMesh(const Group &shapeGroup) {
<<<<<<< HEAD
    const std::vector<uint32_t> faceIndices = convertVector<int32_t, uint32_t>(
        get1DDataset<int32_t>(shapeGroup, "faces"));
    const std::vector<uint32_t> windingOrder = convertVector<int32_t, uint32_t>(
        get1DDataset<int32_t>(shapeGroup, "winding_order"));
    const auto vertices = toNexusFloat(shapeGroup, VERTICES);
=======
    const auto faceIndices = readNXUInts32(shapeGroup, "faces");
    const auto windingOrder = readNXUInts32(shapeGroup, "winding_order");
    const auto vertices = readNXFloats(shapeGroup, "vertices");
>>>>>>> 5a12a040
    return NexusShapeFactory::createFromOFFMesh(faceIndices, windingOrder,
                                                vertices);
  }

  void
  extractFacesAndIDs(const std::vector<uint32_t> &detFaces,
                     const std::vector<uint32_t> &windingOrder,
                     const std::vector<double> &vertices,
                     const std::unordered_map<int, uint32_t> &detIdToIndex,
                     const std::vector<uint32_t> &faceIndices,
                     std::vector<std::vector<Eigen::Vector3d>> &detFaceVerts,
                     std::vector<std::vector<uint32_t>> &detFaceIndices,
                     std::vector<std::vector<uint32_t>> &detWindingOrder,
                     std::vector<int32_t> &detIds) {
    for (size_t i = 0; i < detFaces.size(); i += 2) {
      const auto faceIndexOfDetector = detFaces[i];
      const auto faceIndex = faceIndices[faceIndexOfDetector];
      auto nextFaceIndex = windingOrder.size();
      if (faceIndexOfDetector + 1 < faceIndices.size())
        nextFaceIndex = faceIndices[faceIndexOfDetector + 1];
      const auto nVertsInFace = nextFaceIndex - faceIndex;
      const auto detID = detFaces[i + 1];
      const auto detIndex = detIdToIndex.at(detID);
      auto &vertsForDet = detFaceVerts[detIndex];
      auto &detWinding = detWindingOrder[detIndex];
      vertsForDet.reserve(nVertsInFace);
      detWinding.reserve(nVertsInFace);
      detFaceIndices[detIndex].emplace_back(
          faceIndex); // Associate face with detector index
                      // Use face index to index into winding order.
      for (size_t v = 0; v < nVertsInFace; ++v) {
        const auto vi = windingOrder[faceIndex + v] * 3;
        vertsForDet.emplace_back(vertices[vi], vertices[vi + 1],
                                 vertices[vi + 2]);
        detWinding.emplace_back(static_cast<uint32_t>(detWinding.size()));
      }
      // Index -> Id
      detIds[detIndex] = detID;
    }
  }

  void extractNexusMeshAndAddDetectors(
      const std::vector<uint32_t> &detFaces,
      const std::vector<uint32_t> &faceIndices,
      const std::vector<uint32_t> &windingOrder,
      const std::vector<double> &vertices, const size_t numDets,
      const std::unordered_map<int, uint32_t> &detIdToIndex,
      const std::string &name, InstrumentBuilder &builder) {
    std::vector<std::vector<Eigen::Vector3d>> detFaceVerts(numDets);
    std::vector<std::vector<uint32_t>> detFaceIndices(numDets);
    std::vector<std::vector<uint32_t>> detWindingOrder(numDets);
    std::vector<int> detIds(numDets);

    extractFacesAndIDs(detFaces, windingOrder, vertices, detIdToIndex,
                       faceIndices, detFaceVerts, detFaceIndices,
                       detWindingOrder, detIds);

    for (size_t i = 0; i < numDets; ++i) {
      auto &detVerts = detFaceVerts[i];
      const auto &faceIndices = detFaceIndices[i];
      const auto &detWinding = detWindingOrder[i];
      // Calculate polygon centre
      Eigen::Vector3d centre =
          std::accumulate(detVerts.begin() + 1, detVerts.end(),
                          detVerts.front()) /
          detVerts.size();

      // translate shape to origin for shape coordinates.
      std::for_each(detVerts.begin(), detVerts.end(),
                    [&centre](Eigen::Vector3d &val) { val -= centre; });

      auto shape = NexusShapeFactory::createFromOFFMesh(faceIndices, detWinding,
                                                        detVerts);
      builder.addDetectorToLastBank(name + "_" + std::to_string(i), detIds[i],
                                    centre, std::move(shape));
    }
  }

  void parseMeshAndAddDetectors(InstrumentBuilder &builder,
                                const Group &shapeGroup,
                                const std::vector<Mantid::detid_t> &detectorIds,
                                const std::string &bankName) {
    // Load mapping between detector IDs and faces, winding order of vertices
    // for faces, and face corner vertices.
    const auto detFaces = readNXUInts32(shapeGroup, "detector_faces");
    const auto faceIndices = readNXUInts32(shapeGroup, "faces");
    const auto windingOrder = readNXUInts32(shapeGroup, "winding_order");
    const auto vertices = readNXFloats(shapeGroup, "vertices");

    // Sanity check entries
    if (detFaces.size() != 2 * detectorIds.size())
      throw std::runtime_error("Expect to have as many detector_face entries "
                               "as detector_number entries");
    if (detFaces.size() % 2 != 0)
<<<<<<< HEAD
      throw std::runtime_error("Unequal pairs of face incides to detector "
=======
      throw std::runtime_error("Unequal pairs of face indices to detector "
>>>>>>> 5a12a040
                               "indices in detector_faces");
    if (detFaces.size() / 2 > faceIndices.size())
      throw std::runtime_error(
          "Cannot have more detector_faces entries than faces entries");
    if (vertices.size() % 3 != 0)
      throw std::runtime_error(
          "Unequal triple entries for vertices. Must be 3 * n entries");

    // Build a map of detector IDs to the index of occurrence in the
    // "detector_number" dataset
    std::unordered_map<int, uint32_t> detIdToIndex;
    for (uint32_t i = 0; i < detectorIds.size(); ++i) {
      detIdToIndex.emplace(detectorIds[i], i);
    }

    extractNexusMeshAndAddDetectors(detFaces, faceIndices, windingOrder,
                                    vertices, detectorIds.size(), detIdToIndex,
                                    bankName, builder);
  }

  void parseAndAddBank(const Group &shapeGroup, InstrumentBuilder &builder,
                       const std::vector<Mantid::detid_t> &detectorIds,
                       const std::string &bankName) {
    if (utilities::hasNXAttribute(shapeGroup, NX_OFF)) {
      parseMeshAndAddDetectors(builder, shapeGroup, detectorIds, bankName);
    } else if (utilities::hasNXAttribute(shapeGroup, NX_CYLINDER)) {
      parseNexusCylinderDetector(shapeGroup, bankName, builder, detectorIds);
    } else {
      std::stringstream ss;
      ss << "Shape group " << H5_OBJ_NAME(shapeGroup)
         << " has unknown geometry type specified via " << NX_CLASS;
      throw std::runtime_error(ss.str());
    }
  }

  /**
   * Parse and return any sub-group providing shape information as Geometry
   * IObject.
   *
   * Null object return if no shape can be found.
   * @param detectorGroup : parent group possibily containing sub-group relating
   * to shape
   * @param searchTubes : out parameter, true if tubes can be searched
   * @return shared pointer holding IObject subtype or null shared pointer
   */
  std::shared_ptr<const Geometry::IObject>
  parseNexusShape(const Group &detectorGroup, bool &searchTubes) {
    // Note in the following we are NOT looking for named groups, only groups
    // that have NX_class attributes of either NX_CYLINDER or NX_OFF. That way
    // we handle groups called any of the allowed - shape, pixel_shape,
    // detector_shape
    auto cylinderical = utilities::findGroup(detectorGroup, NX_CYLINDER);
    auto off = utilities::findGroup(detectorGroup, NX_OFF);
    searchTubes = false;
    if (off && cylinderical) {
      throw std::runtime_error("Can either provide cylindrical OR OFF "
                               "geometries as subgroups, not both");
    }
    if (cylinderical) {
      searchTubes = true;
      return parseNexusCylinder(*cylinderical);
    } else if (off)
      return parseNexusMesh(*off);
    else {
      return std::shared_ptr<const Geometry::IObject>(nullptr);
    }
  }

  // Parse source and add to instrument
  void parseAndAddSource(const H5File &file, const Group &root,
                         InstrumentBuilder &builder) {
    Group entryGroup = utilities::findGroupOrThrow(root, NX_ENTRY);
    Group instrumentGroup =
        utilities::findGroupOrThrow(entryGroup, NX_INSTRUMENT);
    Group sourceGroup = utilities::findGroupOrThrow(instrumentGroup, NX_SOURCE);
    std::string sourceName = "Unspecfied";
    if (utilities::findDataset(sourceGroup, "name"))
      sourceName = readOrSubsitute("name", sourceGroup, sourceName);
    auto sourceTransformations = getTransformations(file, sourceGroup);
    auto defaultPos = Eigen::Vector3d(0.0, 0.0, 0.0);
    builder.addSource(sourceName, sourceTransformations * defaultPos);
  }

  // Parse sample and add to instrument
  void parseAndAddSample(const H5File &file, const Group &root,
                         InstrumentBuilder &builder) {
    Group entryGroup = utilities::findGroupOrThrow(root, NX_ENTRY);
    Group sampleGroup = utilities::findGroupOrThrow(entryGroup, NX_SAMPLE);
    auto sampleTransforms = getTransformations(file, sampleGroup);
    Eigen::Vector3d samplePos =
        sampleTransforms * Eigen::Vector3d(0.0, 0.0, 0.0);
    std::string sampleName = "Unspecified";
    if (utilities::findDataset(sampleGroup, "name"))
      sampleName = readOrSubsitute("name", sampleGroup, sampleName);
    builder.addSample(sampleName, samplePos);
  }

  void parseMonitors(const H5File &file, const H5::Group &root,
                     InstrumentBuilder &builder) {
    std::vector<Group> rawDataGroupPaths = openSubGroups(root, NX_ENTRY);

    // Open all instrument groups within rawDataGroups
    for (auto const &rawDataGroupPath : rawDataGroupPaths) {
      std::vector<Group> instrumentGroups =
          openSubGroups(rawDataGroupPath, NX_INSTRUMENT);
      for (auto &inst : instrumentGroups) {
        std::vector<Group> monitorGroups = openSubGroups(inst, NX_MONITOR);
        for (auto &monitor : monitorGroups) {
          if (!utilities::findDataset(monitor, DETECTOR_ID))
            throw std::invalid_argument("NXmonitors must have " + DETECTOR_ID);
          auto detectorId = readNXInts(monitor, DETECTOR_ID)[0];
          bool proxy = false;
          auto monitorShape = parseNexusShape(monitor, proxy);
          auto monitorTransforms = getTransformations(file, monitor);
          builder.addMonitor(std::to_string(detectorId),
                             static_cast<Mantid::detid_t>(detectorId),
                             monitorTransforms * Eigen::Vector3d{0, 0, 0},
                             monitorShape);
        }
      }
    }
  }

public:
  explicit Parser(std::unique_ptr<AbstractLogger> &&logger)
      : m_logger(std::move(logger)) {}

  std::unique_ptr<const Mantid::Geometry::Instrument>
  extractInstrument(const H5File &file, const Group &root) {
    InstrumentBuilder builder(instrumentName(root));
    // Get path to all detector groups
    const std::vector<Group> detectorGroups = openDetectorGroups(root);
    for (auto &detectorGroup : detectorGroups) {
      // Transform in homogenous coordinates. Offsets will be rotated then bank
      // translation applied.
      auto debug = H5_OBJ_NAME(detectorGroup);
      Eigen::Transform<double, 3, 2> transforms =
          getTransformations(file, detectorGroup);
      // Absolute bank position
      Eigen::Vector3d bankPos = transforms * Eigen::Vector3d{0, 0, 0};
      // Absolute bank rotation
      auto bankRotation = Eigen::Quaterniond(transforms.rotation());
      std::string bankName;
      if (utilities::findDataset(detectorGroup, BANK_NAME))
        bankName = get1DStringDataset(BANK_NAME,
                                      detectorGroup); // local_name is optional
      builder.addBank(bankName, bankPos, bankRotation);
      // Get the pixel detIds
      auto detectorIds = getDetectorIds(detectorGroup);

      // We preferentially deal with DETECTOR_SHAPE type shapes. Pixel offsets
      // not needed for this processing
      auto detector_shape =
          utilities::findGroupByName(detectorGroup, DETECTOR_SHAPE);
      if (detector_shape) {
        parseAndAddBank(*detector_shape, builder, detectorIds, bankName);
        continue;
      }

      // Get the pixel offsets
      Pixels pixelOffsets = getPixelOffsets(detectorGroup);
      // Calculate pixel relative positions
      Pixels detectorPixels = Eigen::Affine3d::Identity() * pixelOffsets;
      bool searchTubes = false;
      // Extract shape
      auto detShape = parseNexusShape(detectorGroup, searchTubes);

      if (searchTubes) {
        auto tubes = TubeHelpers::findAndSortTubes(*detShape, detectorPixels,
                                                   detectorIds);
        builder.addTubes(bankName, tubes, detShape);

        // Even if tubes are searched, we do NOT guarantee all detectors will be
        // in tube formation, so must continue to process non-tube detectors
        detectorIds = TubeHelpers::notInTubes(tubes, detectorIds);
      }
      for (size_t i = 0; i < detectorIds.size(); ++i) {
        auto index = static_cast<int>(i);
        std::string name = bankName + "_" + std::to_string(index);

        Eigen::Vector3d relativePos = detectorPixels.col(index);
        builder.addDetectorToLastBank(name, detectorIds[index], relativePos,
                                      detShape);
      }
    }
    // Sort the detectors
    // Parse source and sample and add to instrument
    parseAndAddSample(file, root, builder);
    parseAndAddSource(file, root, builder);
    parseMonitors(file, root, builder);
    return builder.createInstrument();
  }
};
} // namespace

std::unique_ptr<const Geometry::Instrument>
NexusGeometryParser::createInstrument(const std::string &fileName,
                                      std::unique_ptr<AbstractLogger> logger) {

  const H5File file(fileName, H5F_ACC_RDONLY);
  auto rootGroup = file.openGroup("/");

  Parser parser(std::move(logger));
  return parser.extractInstrument(file, rootGroup);
}

// Create a unique instrument name from Nexus file
std::string NexusGeometryParser::getMangledName(const std::string &fileName,
                                                const std::string &instName) {
  std::string mangledName = instName;
  if (!fileName.empty()) {
    std::string checksum =
        Mantid::Kernel::ChecksumHelper::sha1FromString(fileName);
    mangledName += checksum;
  }
  return mangledName;
}
} // namespace NexusGeometry
} // namespace Mantid<|MERGE_RESOLUTION|>--- conflicted
+++ resolved
@@ -61,8 +61,6 @@
   return target;
 }
 
-<<<<<<< HEAD
-=======
 template <typename ExpectedT> void validateStorageType(const DataSet &data) {
 
   const auto typeClass = data.getTypeClass();
@@ -95,8 +93,7 @@
     }
   }
 }
-
->>>>>>> 5a12a040
+  
 template <typename ValueType>
 std::vector<ValueType> extractVector(const DataSet &data) {
 
@@ -599,17 +596,10 @@
   // Parse OFF (mesh) nexus geometry
   std::shared_ptr<const Geometry::IObject>
   parseNexusMesh(const Group &shapeGroup) {
-<<<<<<< HEAD
-    const std::vector<uint32_t> faceIndices = convertVector<int32_t, uint32_t>(
-        get1DDataset<int32_t>(shapeGroup, "faces"));
-    const std::vector<uint32_t> windingOrder = convertVector<int32_t, uint32_t>(
-        get1DDataset<int32_t>(shapeGroup, "winding_order"));
-    const auto vertices = toNexusFloat(shapeGroup, VERTICES);
-=======
+
     const auto faceIndices = readNXUInts32(shapeGroup, "faces");
     const auto windingOrder = readNXUInts32(shapeGroup, "winding_order");
     const auto vertices = readNXFloats(shapeGroup, "vertices");
->>>>>>> 5a12a040
     return NexusShapeFactory::createFromOFFMesh(faceIndices, windingOrder,
                                                 vertices);
   }
@@ -704,11 +694,8 @@
       throw std::runtime_error("Expect to have as many detector_face entries "
                                "as detector_number entries");
     if (detFaces.size() % 2 != 0)
-<<<<<<< HEAD
-      throw std::runtime_error("Unequal pairs of face incides to detector "
-=======
+
       throw std::runtime_error("Unequal pairs of face indices to detector "
->>>>>>> 5a12a040
                                "indices in detector_faces");
     if (detFaces.size() / 2 > faceIndices.size())
       throw std::runtime_error(
