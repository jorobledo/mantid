// Copyright &copy; 2019 ISIS Rutherford Appleton Laboratory UKRI,
//   NScD Oak Ridge National Laboratory, European Spallation Source,
//   Institut Laue - Langevin & CSNS, Institute of High Energy Physics, CAS
// SPDX - License - Identifier: GPL - 3.0 +
/*
 * NexusGeometrySave::saveInstrument :
 * Save methods to save geometry and metadata from memory
 * to disk in Nexus file format for Instrument 2.0.
 *
 * @author Takudzwa Makoni, RAL (UKRI), ISIS
 * @date 07/08/2019
 */

#include "MantidNexusGeometry/NexusGeometrySave.h"
#include "MantidAPI/SpectraDetectorTypes.h"
#include "MantidAPI/SpectrumInfo.h"
#include "MantidGeometry/Instrument/ComponentInfo.h"
#include "MantidGeometry/Instrument/ComponentInfoBankHelpers.h"
#include "MantidGeometry/Instrument/DetectorInfo.h"
#include "MantidGeometry/Objects/IObject.h"
#include "MantidGeometry/Objects/MeshObject.h"
#include "MantidGeometry/Objects/MeshObject2D.h"
#include "MantidGeometry/Objects/MeshObjectCommon.h"
#include "MantidGeometry/Rendering/ShapeInfo.h"
#include "MantidIndexing/IndexInfo.h"
#include "MantidKernel/EigenConversionHelpers.h"
#include "MantidKernel/ProgressBase.h"
#include "MantidNexusGeometry/H5ForwardCompatibility.h"
#include "MantidNexusGeometry/NexusGeometryDefinitions.h"
#include "MantidNexusGeometry/NexusGeometrySave.h"
#include "MantidNexusGeometry/NexusGeometryUtilities.h"

#include <H5Cpp.h>
#include <algorithm>
#include <boost/filesystem/operations.hpp>
#include <cmath>
#include <list>
#include <memory>
#include <string>
#include <tuple>

namespace Mantid {
namespace NexusGeometry {
namespace NexusGeometrySave {
using namespace Geometry::ComponentInfoBankHelpers;
/*
 * Helper container for spectrum mapping information info
 */
struct SpectraMappings {
  std::vector<int32_t> detector_index;
  std::vector<int32_t> detector_count;
  std::vector<int32_t> detector_list;
  std::vector<int32_t> spectra_ids;
  size_t number_spec = 0;
  size_t number_dets = 0;
};

/** Function tryCreatGroup. will try to create a new child group with the given
 * name inside the parent group. if a child group with that name already exists
 * in the parent group, throws std::invalid_argument. H5 will not allow us to
 * save duplicate groups with the same name, so this provides a utility for an
 * eager check.
 *
 * @param parentGroup : H5 parent group.
 * @param childGroupName : intended name of the child goup.
 * @return : new H5 Group object with name <childGroupName> if did not throw.
 */
H5::Group tryCreateGroup(const H5::Group &parentGroup,
                         const std::string &childGroupName) {
  H5std_string parentGroupName = H5_OBJ_NAME(parentGroup);
  for (hsize_t i = 0; i < parentGroup.getNumObjs(); ++i) {
    if (parentGroup.getObjTypeByIdx(i) == GROUP_TYPE) {
      H5std_string child = parentGroup.getObjnameByIdx(i);
      if (childGroupName == child) {
        throw std::invalid_argument(
            "Cannot create group with name " + childGroupName +
            " inside parent group " + parentGroupName +
            " because a group with this name already exists.");
      }
    }
  }
  return parentGroup.createGroup(childGroupName);
}

/*
produces a vector containing the index of MeshObject 'faces', which is the first
index of the vertex in a winding order that makes a triangle, and the ID (not
index!) of the detector whose position is within that triangle. Returns a vector
of data organied in ascending order of the 'faces' index with their detector ID
as consecutive:

EXAMPLE
key: f - face index, d - detector ID.

return format: {f0, d0, f1, d1, f2, d2, f3, d3... }

*/

std::vector<size_t> findDetectorFaces(const Geometry::ComponentInfo &compInfo,
                                      size_t idx,
                                      const std::vector<int> &detIds) {

  if (!compInfo.hasValidShape(idx)) {
    throw std::invalid_argument("no shape in nxDetector.");
  }

  std::vector<size_t> pairs;
  auto &shapeObj = compInfo.shape(idx);
  const auto childrenDetectors = compInfo.detectorsInSubtree(idx);
  if (auto meshObj = dynamic_cast<const Geometry::MeshObject *>(&shapeObj)) {
    auto triangles = meshObj->getV3Ds(); // V3D vertices of NxDetector shape
    auto nFaces = meshObj->numberOfTriangles();
    auto windingOrder = meshObj->getTriangles();

    for (size_t i = 0; i < nFaces; i += 3) {
      for (const size_t j : childrenDetectors) {

        // position of pixel
        const auto position =
            Kernel::toV3D(offsetFromAncestor(compInfo, idx, j));

        if (Geometry::MeshObjectCommon::isOnTriangle(
                position, triangles[windingOrder[i]],
                triangles[windingOrder[i + 1]],
                triangles[windingOrder[i + 2]])) {
          pairs.push_back(i);
          pairs.push_back(detIds[j]);
        }
      }
    }
  } else if (auto meshObj =
                 dynamic_cast<const Geometry::MeshObject2D *>(&shapeObj)) {
    auto points = meshObj->getVertices();
    auto nFaces = meshObj->numberOfTriangles();
    auto windingOrder = meshObj->getTriangles();

    for (size_t i = 0; i < nFaces; i += 3) {
      for (const size_t j : childrenDetectors) {

        // position of pixel
        const auto position =
            Kernel::toV3D(offsetFromAncestor(compInfo, idx, j));
        std::vector<Kernel::V3D> v3ds = {
            Kernel::V3D{points[i], points[i + 1], points[i + 2]},
            Kernel::V3D{points[i + 3], points[i + 4], points[i + 5]},
            Kernel::V3D{points[i + 6], points[i + 7], points[i + 9]}

        };

        if (Geometry::MeshObjectCommon::isOnTriangle(
                position, v3ds[windingOrder[i]], v3ds[windingOrder[i + 1]],
                v3ds[windingOrder[i + 2]])) {
          pairs.push_back(i);
          pairs.push_back(detIds[j]);
        }
      }
    }
  } else {
    throw std::invalid_argument("no mesh shape in nxdetector.");
  }
  return pairs;
}

Eigen::Vector3d generateOrthogonal(const Eigen::Vector3d &vector) {
  Eigen::Vector3d i, j, k;
  i = {1.0, 0.0, 0.0};
  j = {0.0, 1.0, 0.0};
  k = {0.0, 0.0, 1.0};
  if (vector.normalized().isApprox(i, PRECISION))
    return j;
  if (vector.normalized().isApprox(j, PRECISION))
    return k;
  if (vector.normalized().isApprox(k, PRECISION))
    return i;
  else
    return {1, -(vector[0] / vector[1]), 0};
}
/*
 * Function toStdVector (Overloaded). Store data in Mantid::Kernel::V3D vector
 * into std::vector<double> vector. Used by saveInstrument to write array-type
 * datasets to file.
 *
 * @param data : Mantid::Kernel::V3D vector containing data values
 * @return std::vector<double> vector containing data values in
 * Mantid::Kernel::V3D format.
 */
std::vector<double> toStdVector(const V3D &data) {
  std::vector<double> stdVector;
  stdVector.reserve(3);
  stdVector.emplace_back(data.X());
  stdVector.emplace_back(data.Y());
  stdVector.emplace_back(data.Z());
  return stdVector;
}

/*
 * Function toStdVector (Overloaded). Store data in Eigen::Vector3d vector
 * into std::vector<double> vector. Used by saveInstrument to write array-type
 * datasets to file.
 *
 * @param data : Eigen::Vector3d vector containing data values
 * @return std::vector<double> vector containing data values in
 * Eigen::Vector3d format
 */
std::vector<double> toStdVector(const Eigen::Vector3d &data) {
  return toStdVector(Kernel::toV3D(data));
}

/*
 * Function: isApproxZero. returns true if all values in an variable-sized
 * std-vector container evaluate to zero with a given level of precision. Used
 * by SaveInstrument methods to determine whether or not to write a dataset to
 * file.
 *
 * @param data : std::vector<double> data
 * @param precision : double precision specifier
 * @return true if all elements are approx zero, else false.
 */

bool isApproxZero(const std::vector<double> &data, const double &precision) {
  return std::all_of(data.begin(), data.end(),
                     [&precision](const double &element) {
                       return std::abs(element) < precision;
                     });
}

inline bool isApproxZero(const double data, const double precision) {
  return std::abs(data) < precision;
}

// overload. return true if vector is approx to zero
bool isApproxZero(const Eigen::Vector3d &data, const double &precision) {
  return data.isApprox(Eigen::Vector3d(0, 0, 0), precision);
}

// overload. returns true is angle is approx to zero
bool isApproxZero(const Eigen::Quaterniond &data, const double &precision) {
  return data.isApprox(Eigen::Quaterniond(1, 0, 0, 0), precision);
}

/*
 * Function: strTypeOfSize
 * Produces the HDF StrType of size equal to that of the
 * input string.
 *
 * @param str : std::string
 * @return string datatype of size = length of input string
 */
H5::StrType strTypeOfSize(const std::string &str) {
  H5::StrType stringType(H5::PredType::C_S1, str.size());
  return stringType;
}

/*
 * Function: writeStrDataset
 * writes a StrType HDF dataset and dataset value to a HDF group.
 *
 * @param grp : HDF group object.
 * @param attrname : attribute name.
 * @param attrVal : string attribute value to be stored in attribute.
 */
void writeStrDataset(H5::Group &grp, const std::string &dSetName,
                     const std::string &dSetVal,
                     const H5::DataSpace &dataSpace = SCALAR) {
  // TODO. may need to review if we shoud in fact replace.
  // added safety check for older HDF libraries
  if (dSetVal.empty())
    return;
  if (!utilities::findDataset(grp, dSetName)) {
    H5::StrType dataType = strTypeOfSize(dSetVal);
    H5::DataSet dSet = grp.createDataSet(dSetName, dataType, dataSpace);
    dSet.write(dSetVal, dataType);
  }
}

/*
TODO: TESTS to check empty datasets and attributes are not written.
*/

/** Function: writeStrAttribute
 * writes a StrType HDF attribute and attribute value to a HDF group.
 *
 * @param grp : HDF group object.
 * @param attrname : attribute name.
 * @param attrVal : string attribute value to be stored in attribute.
 */
void writeStrAttribute(H5::Group &grp, const std::string &attrName,
                       const std::string &attrVal,
                       const H5::DataSpace &dataSpace = SCALAR) {
  // added safety check for older HDF libraries
  if (attrVal.empty())
    throw std::invalid_argument("attribute value in " + attrName +
                                " cannot be empty.");
  if (!grp.attrExists(attrName)) {
    H5::StrType dataType = strTypeOfSize(attrVal);
    H5::Attribute attribute =
        grp.createAttribute(attrName, dataType, dataSpace);
    attribute.write(dataType, attrVal);
  }
}

/*
 * Function: writeStrAttribute
 * Overload function which writes a StrType HDF attribute and attribute value
 * to a HDF dataset.
 *
 * @param dSet : HDF dataset object.
 * @param attrname : attribute name.
 * @param attrVal : string attribute value to be stored in attribute.
 */
void writeStrAttribute(H5::DataSet &dSet, const std::string &attrName,
                       const std::string &attrVal,
                       const H5::DataSpace &dataSpace = SCALAR) {
  if (!dSet.attrExists(attrName)) {
    H5::StrType dataType = strTypeOfSize(attrVal);
    auto attribute = dSet.createAttribute(attrName, dataType, dataSpace);
    attribute.write(dataType, attrVal);
  }
}

/*
 * Function: writeXYZPixeloffset
 * write the x, y, and z offset of the pixels from the parent detector bank as
 * HDF5 datasets to HDF5 group. If all of the pixel offsets in either x, y, or z
 * are approximately zero, skips writing that dataset to file.
 * @param grp : HDF5 parent group
 * @param compInfo : Component Info Instrument cache
 * @param idx : index of bank in cache.
 */
void writeXYZPixeloffset(H5::Group &grp,
                         const Geometry::ComponentInfo &compInfo,
                         const size_t idx) {

  H5::DataSet xPixelOffset, yPixelOffset, zPixelOffset;
  auto childrenDetectors = compInfo.detectorsInSubtree(idx);

  std::vector<double> posx;
  std::vector<double> posy;
  std::vector<double> posz;

  posx.reserve(childrenDetectors.size());
  posy.reserve(childrenDetectors.size());
  posz.reserve(childrenDetectors.size());

  for (const size_t &i : childrenDetectors) {

    auto offset = Geometry::ComponentInfoBankHelpers::offsetFromAncestor(
        compInfo, idx, i);

    posx.emplace_back(offset[0]);
    posy.emplace_back(offset[1]);
    posz.emplace_back(offset[2]);
  }

  bool xIsZero = isApproxZero(posx, PRECISION);
  bool yIsZero = isApproxZero(posy, PRECISION);
  bool zIsZero = isApproxZero(posz, PRECISION);

  auto bankName = compInfo.name(idx);
  const auto nDetectorsInBank = static_cast<hsize_t>(posx.size());

  int rank = 1;
  hsize_t dims[static_cast<hsize_t>(1)];
  dims[0] = nDetectorsInBank;

  H5::DataSpace space = H5Screate_simple(rank, dims, nullptr);

  if (!xIsZero) {
    xPixelOffset =
        grp.createDataSet(X_PIXEL_OFFSET, H5::PredType::NATIVE_DOUBLE, space);
    xPixelOffset.write(posx.data(), H5::PredType::NATIVE_DOUBLE, space);
    writeStrAttribute(xPixelOffset, UNITS, METRES);
  }

  if (!yIsZero) {
    yPixelOffset =
        grp.createDataSet(Y_PIXEL_OFFSET, H5::PredType::NATIVE_DOUBLE, space);
    yPixelOffset.write(posy.data(), H5::PredType::NATIVE_DOUBLE);
    writeStrAttribute(yPixelOffset, UNITS, METRES);
  }

  if (!zIsZero) {
    zPixelOffset =
        grp.createDataSet(Z_PIXEL_OFFSET, H5::PredType::NATIVE_DOUBLE, space);
    zPixelOffset.write(posz.data(), H5::PredType::NATIVE_DOUBLE);
    writeStrAttribute(zPixelOffset, UNITS, METRES);
  }
}

template <typename T>
void write1DIntDataset(H5::Group &grp, const H5std_string &name,
                       const std::vector<T> &container) {
  const int rank = 1;
  hsize_t dims[1] = {static_cast<hsize_t>(container.size())};

  H5::DataSpace space = H5Screate_simple(rank, dims, nullptr);

  auto dataset = grp.createDataSet(name, H5::PredType::NATIVE_INT, space);
  if (!container.empty())
    dataset.write(container.data(), H5::PredType::NATIVE_INT, space);
}

/*
 * Function: writeNXDetectorNumber
 * For use with NXdetector group. Writes the detector numbers for all detector
 * pixels in compInfo to a new dataset in the group.
 *
 * @param detectorIDs : std::vector<int> container of all detectorIDs to be
 * stored into dataset 'detector_number'.
 * @param compInfo : instrument cache with component info.
 * @idx : size_t index of bank in compInfo.
 */
void writeNXDetectorNumber(H5::Group &grp,
                           const Geometry::ComponentInfo &compInfo,
                           const std::vector<int> &detectorIDs,
                           const size_t idx) {

  H5::DataSet detectorNumber;

  std::vector<int> bankDetIDs; // IDs of detectors beloning to bank
  std::vector<size_t> bankDetectors =
      compInfo.detectorsInSubtree(idx); // Indexes of children detectors in bank
  bankDetIDs.reserve(bankDetectors.size());

  // write the ID for each child detector to std::vector to be written to
  // dataset
  std::for_each(bankDetectors.begin(), bankDetectors.end(),
                [&bankDetIDs, &detectorIDs](const size_t index) {
                  bankDetIDs.emplace_back(detectorIDs[index]);
                });

  write1DIntDataset(grp, DETECTOR_IDS, bankDetIDs);
}

// Write the count of how many detectors contribute to each spectra
void writeDetectorCount(H5::Group &grp, const SpectraMappings &mappings) {
  write1DIntDataset(grp, SPECTRA_COUNTS, mappings.detector_count);
}

// Write the detectors ids ordered by spectra index 0 - N for each NXDetector
void writeDetectorList(H5::Group &grp, const SpectraMappings &mappings) {
  write1DIntDataset(grp, DETECTOR_LIST, mappings.detector_list);
}

// Write the detector indexes. This provides offsets into the detector_list and
// is sized to the number of spectra
void writeDetectorIndex(H5::Group &grp, const SpectraMappings &mappings) {
  write1DIntDataset(grp, DETECTOR_INDEX, mappings.detector_index);
}

// Write the spectra numbers for each spectra
void writeSpectra(H5::Group &grp, const SpectraMappings &mappings) {
  write1DIntDataset(grp, SPECTRA_NUMBERS, mappings.spectra_ids);
}

/*
 * Function: writeNXMonitorNumber
 * For use with NXmonitor group. write 'detector_id's of an NXmonitor, which
 * is a specific type of pixel, to its group.
 *
 * @param grp : NXmonitor group (HDF group)
 * @param monitorID : monitor ID to be
 * stored into dataset 'detector_id' (or 'detector_number'. naming convention
 * inconsistency?).
 */
void writeNXMonitorNumber(H5::Group &grp, const int monitorID) {

  // these DataSets are duplicates of each other. written to the NXmonitor
  // group to handle the naming inconsistency. probably temporary.
  H5::DataSet detectorNumber, detector_id;

  int rank = 1;
  hsize_t dims[static_cast<hsize_t>(1)];
  dims[0] = static_cast<hsize_t>(1);

  H5::DataSpace space = H5Screate_simple(rank, dims, nullptr);

  // these DataSets are duplicates of each other. written to the group to
  // handle the naming inconsistency. probably temporary.
  if (!utilities::findDataset(grp, DETECTOR_IDS)) {
    detectorNumber =
        grp.createDataSet(DETECTOR_IDS, H5::PredType::NATIVE_INT, space);
    detectorNumber.write(&monitorID, H5::PredType::NATIVE_INT, space);
  }
  if (!utilities::findDataset(grp, DETECTOR_ID)) {

    detector_id =
        grp.createDataSet(DETECTOR_ID, H5::PredType::NATIVE_INT, space);
    detector_id.write(&monitorID, H5::PredType::NATIVE_INT, space);
  }
}

/*
 * Function: writeLocation
 * For use with NXdetector group. Writes absolute position of detector bank to
 * dataset and metadata as attributes.
 *
 * @param grp : NXdetector group : (HDF group)
 * @param position : Eigen::Vector3d position of component in instrument cache.
 */
inline void writeLocation(H5::Group &grp, const Eigen::Vector3d &position) {

  std::string dependency = NO_DEPENDENCY; // self dependent

  double norm;

  H5::DataSet location;
  H5::DataSpace dspace;
  H5::DataSpace aspace;

  H5::Attribute vector;
  H5::Attribute units;
  H5::Attribute transformationType;
  H5::Attribute dependsOn;

  H5::StrType strSize;

  int drank = 1;                          // rank of dataset
  hsize_t ddims[static_cast<hsize_t>(1)]; // dimensions of dataset
  ddims[0] = static_cast<hsize_t>(1);     // datapoints in dataset dimension 0

  norm = position.norm();               // norm od the position vector
  auto unitVec = position.normalized(); // unit vector of the position vector
  std::vector<double> stdNormPos =
      toStdVector(unitVec); // convert to std::vector

  dspace = H5Screate_simple(drank, ddims, nullptr); // dataspace for dataset
  location = grp.createDataSet(LOCATION, H5::PredType::NATIVE_DOUBLE,
                               dspace); // dataset location
  location.write(&norm, H5::PredType::NATIVE_DOUBLE,
                 dspace); // write norm to location

  int arank = 1;                          // rank of attribute
  hsize_t adims[static_cast<hsize_t>(3)]; // dimensions of attribute
  adims[0] = 3;                           // datapoints in attribute dimension 0

  aspace = H5Screate_simple(arank, adims, nullptr); // dataspace for attribute
  vector = location.createAttribute(VECTOR, H5::PredType::NATIVE_DOUBLE,
                                    aspace); // attribute vector
  vector.write(H5::PredType::NATIVE_DOUBLE,
               stdNormPos.data()); // write unit vector to vector

  // units attribute
  strSize = strTypeOfSize(METRES);
  units = location.createAttribute(UNITS, strSize, SCALAR);
  units.write(strSize, METRES);

  // transformation-type attribute
  strSize = strTypeOfSize(TRANSLATION);
  transformationType =
      location.createAttribute(TRANSFORMATION_TYPE, strSize, SCALAR);
  transformationType.write(strSize, TRANSLATION);

  // dependency attribute
  strSize = strTypeOfSize(dependency);
  dependsOn = location.createAttribute(DEPENDS_ON, strSize, SCALAR);
  dependsOn.write(strSize, dependency);
}

/*
 * Function: writeOrientation
 * For use with NXdetector group. Writes the absolute rotation of detector
 * bank to dataset and metadata as attributes.
 *
 * @param grp : NXdetector group : (HDF group)
 * @param rotation : Eigen::Quaterniond rotation of component in instrument
 * cache.
 * @param dependency : dependency of the orientation dataset:
 * Compliant to the Mantid Instrument Definition file, if a translation
 * exists, it precedes a rotation.
 * https://docs.mantidproject.org/nightly/concepts/InstrumentDefinitionFile.html
 */
inline void writeOrientation(H5::Group &grp, const Eigen::Quaterniond &rotation,
                             const std::string &dependency) {

  // dependency for orientation defaults to self-dependent. If Location
  // dataset exists, the orientation will depend on it instead.

  double angle;

  H5::DataSet orientation;
  H5::DataSpace dspace;
  H5::DataSpace aspace;

  H5::Attribute vector;
  H5::Attribute units;
  H5::Attribute transformationType;
  H5::Attribute dependsOn;

  H5::StrType strSize;

  int drank = 1;                          // rank of dataset
  hsize_t ddims[static_cast<hsize_t>(1)]; // dimensions of dataset
  ddims[0] = static_cast<hsize_t>(1);     // datapoints in dataset dimension 0

  angle = std::acos(rotation.w()) * (360.0 / M_PI); // angle magnitude
  Eigen::Vector3d axisOfRotation = rotation.vec().normalized(); // angle axis
  std::vector<double> stdNormAxis =
      toStdVector(axisOfRotation); // convert to std::vector

  dspace = H5Screate_simple(drank, ddims, nullptr); // dataspace for dataset
  orientation = grp.createDataSet(ORIENTATION, H5::PredType::NATIVE_DOUBLE,
                                  dspace); // dataset orientation
  orientation.write(&angle, H5::PredType::NATIVE_DOUBLE,
                    dspace); // write angle magnitude to orientation

  int arank = 1;                          // rank of attribute
  hsize_t adims[static_cast<hsize_t>(3)]; // dimensions of attribute
  adims[0] = static_cast<hsize_t>(3);     // datapoints in attibute dimension 0

  aspace = H5Screate_simple(arank, adims, nullptr); // dataspace for attribute
  vector = orientation.createAttribute(VECTOR, H5::PredType::NATIVE_DOUBLE,
                                       aspace); // attribute vector
  vector.write(H5::PredType::NATIVE_DOUBLE,
               stdNormAxis.data()); // write angle axis to vector

  // units attribute
  strSize = strTypeOfSize(DEGREES);
  units = orientation.createAttribute(UNITS, strSize, SCALAR);
  units.write(strSize, DEGREES);

  // transformation-type attribute
  strSize = strTypeOfSize(ROTATION);
  transformationType =
      orientation.createAttribute(TRANSFORMATION_TYPE, strSize, SCALAR);
  transformationType.write(strSize, ROTATION);

  // dependency attribute
  strSize = strTypeOfSize(dependency);
  dependsOn = orientation.createAttribute(DEPENDS_ON, strSize, SCALAR);
  dependsOn.write(strSize, dependency);
}

SpectraMappings makeMappings(const Geometry::ComponentInfo &compInfo,
                             const detid2index_map &detToIndexMap,
                             const Indexing::IndexInfo &indexInfo,
                             const API::SpectrumInfo &specInfo,
                             const std::vector<Mantid::detid_t> &detIds,
                             size_t index) {
  auto childrenDetectors = compInfo.detectorsInSubtree(index);
  size_t nChildDetectors =
      childrenDetectors.size(); // Number of detectors actually considered in
                                // spectra-detector map for this NXdetector
  // local to this nxdetector
  std::map<size_t, int> detector_count_map;
  // We start knowing only the detector index, we have to establish spectra
  // from that.
  for (const auto det_index : childrenDetectors) {
    auto detector_id = detIds[det_index];

    // A detector might not belong to any spectrum at all.
    if (detToIndexMap.find(detector_id) != detToIndexMap.end()) {
      auto spectrum_index = detToIndexMap.at(detector_id);
      detector_count_map[spectrum_index]++; // Attribute detector to a give
                                            // spectrum_index
    } else {
      --nChildDetectors; // Detector is not part of any spectra-detector
                         // mapping. So we have one less detector to consider
                         // recording
    }
  }

  // Sized to spectra in bank
  SpectraMappings mappings;
  mappings.detector_list.resize(nChildDetectors);
  mappings.detector_count.resize(detector_count_map.size(), 0);
  mappings.detector_index.resize(detector_count_map.size() + 1, 0);
  mappings.spectra_ids.resize(detector_count_map.size(), 0);
  mappings.number_dets = nChildDetectors;
  mappings.number_spec = detector_count_map.size();
  size_t specCounter = 0;
  size_t detCounter = 0;
  for (auto &pair : detector_count_map) {
    // using sort order of map to ensure we are ordered by lowest to highest
    // spectrum index
    mappings.detector_count[specCounter] = (pair.second); // Counts
    mappings.detector_index[specCounter + 1] =
        mappings.detector_index[specCounter] + (pair.second);
    mappings.spectra_ids[specCounter] =
        int32_t(indexInfo.spectrumNumber(pair.first));

    // We will list everything by spectrum index, so we need to add the
    // detector ids in the same order.
    const auto &specDefintion = specInfo.spectrumDefinition(pair.first);
    for (const auto &def : specDefintion) {
      mappings.detector_list[detCounter] = detIds[def.first];
      ++detCounter;
    }
    ++specCounter;
  }
  mappings.detector_index.resize(
      detector_count_map.size()); // cut-off last item

  return mappings;
}

void validateInputs(AbstractLogger &logger, const std::string &fullPath,
                    const Geometry::ComponentInfo &compInfo) {
  boost::filesystem::path tmp(fullPath);
  if (!boost::filesystem::is_directory(tmp.root_directory())) {
    throw std::invalid_argument(
        "The path provided for saving the file is invalid: " + fullPath + "\n");
  }

  // check the file extension matches any of the valid extensions defined in
  // nexus_geometry_extensions
  const auto ext = boost::filesystem::path(tmp).extension();
  bool isValidExt = std::any_of(
      nexus_geometry_extensions.begin(), nexus_geometry_extensions.end(),
      [&ext](const std::string &str) { return ext.generic_string() == str; });

  // throw if the file extension is invalid
  if (!isValidExt) {
    // string of valid extensions to output in exception
    std::string extensions;
    std::for_each(
        nexus_geometry_extensions.begin(), nexus_geometry_extensions.end(),
        [&extensions](const std::string &str) { extensions += " " + str; });
    std::string message = "invalid extension for file: '" +
                          ext.generic_string() +
                          "'. Expected any of: " + extensions;
    logger.error(message);
    throw std::invalid_argument(message);
  }

  if (!compInfo.hasDetectorInfo()) {
    logger.error("No detector info was found in the Instrument. Instrument "
                 "not saved.");
    throw std::invalid_argument("No detector info was found in the Instrument");
  }
  if (!compInfo.hasSample()) {
    logger.error(
        "No sample was found in the Instrument. Instrument not saved.");
    throw std::invalid_argument("No sample was found in the Instrument");
  }

  if (Mantid::Kernel::V3D{0, 0, 0} != compInfo.samplePosition()) {
    logger.error("The sample positon is required to be at the origin. "
                 "Instrument not saved.");
    throw std::invalid_argument(
        "The sample positon is required to be at the origin");
  }

  if (!compInfo.hasSource()) {
    logger.error("No source was found in the Instrument. "
                 "Instrument not saved.");
    throw std::invalid_argument("No source was found in the Instrument");
  }
}

/*
 * Function determines if a given index has an ancestor index in the
 * saved_indices list. This allows us to prevent duplicate saving of things
 * that could be considered NXDetectors
 */
template <typename T>
bool isDesiredNXDetector(size_t index, const T &saved_indices,
                         const Geometry::ComponentInfo &compInfo) {
  return saved_indices.end() ==
         std::find_if(saved_indices.begin(), saved_indices.end(),
                      [&compInfo, &index](const size_t idx) {
                        return isAncestorOf(compInfo, idx, index);
                      });
}

/**
 * Internal save implementation. We can either write a new file containing
 * only the geometry, or we might also need to append/merge with an existing
 * file. Knowing the logic for this is important so we build an object around
 * the Mode state.
 */
class NexusGeometrySaveImpl {
public:
  enum class Mode { Trunc, Append };
  std::vector<detid_t> m_detectorIds;
  hid_t m_fileID;

  explicit NexusGeometrySaveImpl(Mode mode) : m_mode(mode) {}
  NexusGeometrySaveImpl(const NexusGeometrySaveImpl &) =
      delete; // No intention to suport copies

  /*
   * Function: NXInstrument
   * for NXentry parent (root group). Produces an NXinstrument group in the
   * parent group, and writes Nexus compliant datasets and metadata stored in
   * attributes to the new group.
   *
   * @param parent : parent group in which to write the NXinstrument group.
   * @param compInfo : componentinfo
   * @return NXinstrument group, to be passed into children save methods.
   */
  H5::Group instrument(const H5::Group &parent,
                       const Geometry::ComponentInfo &compInfo) {

    std::string nameInCache = compInfo.name(compInfo.root());
    std::string instrName =
        nameInCache.empty() ? "unspecified_instrument" : nameInCache;

    H5::Group childGroup = openOrCreateGroup(parent, instrName, NX_INSTRUMENT);

    writeStrDataset(childGroup, NAME, instrName);
    writeStrAttribute(childGroup, NX_CLASS, NX_INSTRUMENT);

    std::string defaultShortName = instrName.substr(0, 3);
    H5::DataSet name = childGroup.openDataSet(NAME);
    writeStrAttribute(name, SHORT_NAME, defaultShortName);
    return childGroup;
  }

  /*
   * Function: saveNXSample
   * For NXentry parent (root group). Produces an NXsample group in the parent
   * group, and writes the Nexus compliant datasets and metadata stored in
   * attributes to the new group.
   *
   * @param parent : parent group in which to write the NXinstrument group.
   * @param compInfo : componentInfo object.
   */
  void sample(const H5::Group &parentGroup,
              const Geometry::ComponentInfo &compInfo) {

    std::string nameInCache = compInfo.name(compInfo.sample());
    std::string sampleName =
        nameInCache.empty() ? "unspecified_sample" : nameInCache;

    H5::Group childGroup =
        openOrCreateGroup(parentGroup, sampleName, NX_SAMPLE);
    writeStrAttribute(childGroup, NX_CLASS, NX_SAMPLE);
    writeStrDataset(childGroup, NAME, sampleName);
  }

  /*
   * Function: saveNXSource
   * For NXentry (root group). Produces an NXsource group in the parent group,
   * and writes the Nexus compliant datasets and metadata stored in attributes
   * to the new group.
   *
   * @param parent : parent group in which to write the NXinstrument group.
   * @param compInfo : componentInfo object.
   */
  void source(const H5::Group &parentGroup,
              const Geometry::ComponentInfo &compInfo) {

    size_t index = compInfo.source();

    std::string nameInCache = compInfo.name(index);
    std::string sourceName =
        nameInCache.empty() ? "unspecified_source" : nameInCache;

    std::string dependency = NO_DEPENDENCY;

    Eigen::Vector3d position =
        Mantid::Kernel::toVector3d(compInfo.position(index));
    Eigen::Quaterniond rotation =
        Mantid::Kernel::toQuaterniond(compInfo.rotation(index));

    bool locationIsOrigin = isApproxZero(position, PRECISION);
    bool orientationIsZero = isApproxZero(rotation, PRECISION);

    H5::Group childGroup =
        openOrCreateGroup(parentGroup, sourceName, NX_SOURCE);
    writeStrAttribute(childGroup, NX_CLASS, NX_SOURCE);

    // do not write NXtransformations if there is no translation or rotation
    if (!(locationIsOrigin && orientationIsZero)) {
      H5::Group transformations =
          simpleNXSubGroup(childGroup, TRANSFORMATIONS, NX_TRANSFORMATIONS);

      // self, ".", is the default first NXsource dependency in the chain.
      // first check translation in NXsource is non-zero, and set dependency
      // to location if true and write location. Then check if orientation in
      // NXsource is non-zero, replace dependency with orientation if true. If
      // neither orientation nor location are non-zero, NXsource is self
      // dependent.
      if (!locationIsOrigin) {
        dependency = H5_OBJ_NAME(transformations) + "/" + LOCATION;
        writeLocation(transformations, position);
      }
      if (!orientationIsZero) {
        dependency = H5_OBJ_NAME(transformations) + "/" + ORIENTATION;

        // If location dataset is written to group also, then dependency for
        // orientation dataset containg the rotation transformation will be
        // location. Else dependency for orientation is self.
        std::string rotationDependency =
            locationIsOrigin ? NO_DEPENDENCY
                             : H5_OBJ_NAME(transformations) + "/" + LOCATION;
        writeOrientation(transformations, rotation, rotationDependency);
      }
    }

    writeStrDataset(childGroup, NAME, sourceName);
    writeStrDataset(childGroup, DEPENDS_ON, dependency);
  }

  /*
   * Function: monitor
   * For NXinstrument parent (component info root). Produces an NXmonitor
   * groups from Component info, and saves it in the parent
   * group, along with the Nexus compliant datasets, and metadata stored in
   * attributes to the new group.
   *
   * @param parentGroup : parent group in which to write the NXinstrument
   * group.
   * @param compInfo : componentInfo object.
   * @param monitorID :  ID of the specific monitor.
   * @param index :  index of the specific monitor in the Instrument cache.
   * @return child group for further additions
   */
  H5::Group monitor(const H5::Group &parentGroup,
                    const Geometry::ComponentInfo &compInfo,
                    const size_t index) {

    const detid_t monitorId = m_detectorIds[index];
    // if the component is unnamed sets the name as unspecified with the
    // location of the component in the cache
    std::string nameInCache = compInfo.name(index);
    std::string monitorName =
        nameInCache.empty() ? "unspecified_monitor_" + std::to_string(index)
                            : nameInCache;

    Eigen::Vector3d position =
        Mantid::Kernel::toVector3d(compInfo.position(index));
    Eigen::Quaterniond rotation =
        Mantid::Kernel::toQuaterniond(compInfo.rotation(index));

    std::string dependency = NO_DEPENDENCY; // dependency initialiser

    bool locationIsOrigin = isApproxZero(position, PRECISION);
    bool orientationIsZero = isApproxZero(rotation, PRECISION);

    H5::Group childGroup =
        openOrCreateGroup(parentGroup, monitorName, NX_MONITOR);
    writeStrAttribute(childGroup, NX_CLASS, NX_MONITOR);

    // do not write NXtransformations if there is no translation or rotation
    if (!(locationIsOrigin && orientationIsZero)) {
      H5::Group transformations =
          simpleNXSubGroup(childGroup, TRANSFORMATIONS, NX_TRANSFORMATIONS);

      // self, ".", is the default first NXmonitor dependency in the chain.
      // first check translation in NXmonitor is non-zero, and set dependency
      // to location if true and write location. Then check if orientation in
      // NXmonitor is non-zero, replace dependency with orientation if true.
      // If neither orientation nor location are non-zero, NXmonitor is self
      // dependent.
      if (!locationIsOrigin) {
        dependency = H5_OBJ_NAME(transformations) + "/" + LOCATION;
        writeLocation(transformations, position);
      }
      if (!orientationIsZero) {
        dependency = H5_OBJ_NAME(transformations) + "/" + ORIENTATION;

        // If location dataset is written to group also, then dependency for
        // orientation dataset containg the rotation transformation will be
        // location. Else dependency for orientation is self.
        std::string rotationDependency =
            locationIsOrigin ? NO_DEPENDENCY
                             : H5_OBJ_NAME(transformations) + "/" + LOCATION;
        writeOrientation(transformations, rotation, rotationDependency);
      }
    }

    H5::StrType dependencyStrType = strTypeOfSize(dependency);
    writeNXMonitorNumber(childGroup, monitorId);
    // write either INDIVIDUAL mesh or cylinder
    writeMonitorShape(compInfo, childGroup, index);

    writeStrDataset(childGroup, BANK_NAME, monitorName);
    writeStrDataset(childGroup, DEPENDS_ON, dependency);
    return childGroup;
  }

  /* For NXinstrument parent (component info root). Produces an NXmonitor
   * groups from Component info, and saves it in the parent
   * group, along with the Nexus compliant datasets, and metadata stored in
   * attributes to the new group.
   *
   * Saves detector-spectra mappings too
   *
   * @param parentGroup : parent group in which to write the NXinstrument
   * group.
   * @param compInfo : componentInfo object.
   * @param monitorId :  ID of the specific monitor.
   * @param index :  index of the specific monitor in the Instrument cache.
   * @param mappings : Spectra to detector mappings
   */
  void monitor(const H5::Group &parentGroup,
               const Geometry::ComponentInfo &compInfo, const size_t index,
               SpectraMappings &mappings) {

    auto childGroup = monitor(parentGroup, compInfo, index);
    // Additional mapping information written.
    writeDetectorCount(childGroup, mappings);
    // Note that the detector list is the same as detector_number, but it is
    // ordered by spectrum index 0 - N, whereas detector_number is just
    // written out in the order the detectors are encountered in the bank.
    writeDetectorList(childGroup, mappings);
    writeDetectorIndex(childGroup, mappings);
    writeSpectra(childGroup, mappings);
  }

  /*
   * Function: detectors
   * For NXinstrument parent (component info root). Save method which produces
   * a set of NXdetctor groups from Component info detector banks, and saves
   * it in the parent group, along with the Nexus compliant datasets, and
   * metadata stored in attributes to the new group.
   *
   * @param parentGroup : parent group in which to write the NXinstrument
   * group.
   * @param compInfo : componentInfo object.
   * @param detIDs : global detector IDs, from which those specific to the
   * NXdetector will be extracted.
   * @return childGroup for futher additions
   */
  H5::Group detector(const H5::Group &parentGroup,
                     const Geometry::ComponentInfo &compInfo,
                     const size_t index) {

    // if the component is unnamed sets the name as unspecified with the
    // location of the component in the cache
    std::string nameInCache = compInfo.name(index);
    std::string detectorName =
        nameInCache.empty() ? "unspecified_detector_at_" + std::to_string(index)
                            : nameInCache;

    Eigen::Vector3d position =
        Mantid::Kernel::toVector3d(compInfo.position(index));
    Eigen::Quaterniond rotation =
        Mantid::Kernel::toQuaterniond(compInfo.rotation(index));

    std::string dependency = NO_DEPENDENCY; // dependency initialiser

    bool locationIsOrigin = isApproxZero(position, PRECISION);
    bool orientationIsZero = isApproxZero(rotation, PRECISION);

    H5::Group childGroup =
        openOrCreateGroup(parentGroup, detectorName, NX_DETECTOR);
    writeStrAttribute(childGroup, NX_CLASS, NX_DETECTOR);

    // do not write NXtransformations if there is no translation or rotation
    if (!(locationIsOrigin && orientationIsZero)) {
      H5::Group transformations =
          simpleNXSubGroup(childGroup, TRANSFORMATIONS, NX_TRANSFORMATIONS);

      // self, ".", is the default first NXdetector dependency in the chain.
      // first check translation in NXdetector is non-zero, and set dependency
      // to location if true and write location. Then check if orientation in
      // NXdetector is non-zero, replace dependency with orientation if true.
      // If neither orientation nor location are non-zero, NXdetector is self
      // dependent.
      if (!locationIsOrigin) {
        dependency = H5_OBJ_NAME(transformations) + "/" + LOCATION;
        writeLocation(transformations, position);
      }
      if (!orientationIsZero) {
        dependency = H5_OBJ_NAME(transformations) + "/" + ORIENTATION;

        // If location dataset is written to group also, then dependency for
        // orientation dataset containg the rotation transformation will be
        // location. Else dependency for orientation is self.
        std::string rotationDependency =
            locationIsOrigin ? NO_DEPENDENCY
                             : H5_OBJ_NAME(transformations) + "/" + LOCATION;
        writeOrientation(transformations, rotation, rotationDependency);
      }
    }

    H5::StrType dependencyStrType = strTypeOfSize(dependency);
    writePixelOffsets(childGroup, compInfo, index);
    writeNXDetectorNumber(childGroup, compInfo, m_detectorIds, index);
    // write either meshes or cyinders
    writePixelShapes(compInfo, m_detectorIds, childGroup, index);

    writeStrDataset(childGroup, BANK_NAME, detectorName);
    writeStrDataset(childGroup, DEPENDS_ON, dependency);
    return childGroup;
  }

  /*
   * Function: detectors
   * For NXinstrument parent (component info root). Save method which produces
   * a set of NXdetctor groups from Component info detector banks, and saves
   * it in the parent group, along with the Nexus compliant datasets, and
   * metadata stored in attributes to the new group.
   *
   * @param parentGroup : parent group in which to write the NXinstrument
   * group.
   * @param compInfo : componentInfo object.
   * @param detIDs : global detector IDs, from which those specific to the
   * @param index : current component index
   * @param mappings : Spectra to detector mappings
   * NXdetector will be extracted.
   */
  void detector(const H5::Group &parentGroup,
                const Geometry::ComponentInfo &compInfo, const size_t index,
                SpectraMappings &mappings) {

    auto childGroup = detector(parentGroup, compInfo, index);

    // Additional mapping information written.
    writeDetectorCount(childGroup, mappings);
    // Note that the detector list is the same as detector_number, but it is
    // ordered by spectrum index 0 - N, whereas detector_number is just
    // written out in the order the detectors are encountered in the bank.
    writeDetectorList(childGroup, mappings);
    writeDetectorIndex(childGroup, mappings);
    writeSpectra(childGroup, mappings);
  }

  /*
    TODO:
    */
  void writeMesh(H5::Group &grp, const std::vector<double> &vertices,
                 const std::vector<uint32_t> &windingOrder, const size_t nFaces,
                 const size_t nVertices, std::vector<size_t> detFaces = {}) {

    H5::DataSet dFaces, dVertices, dWindingOrder;

    // vertices

    int vrank = 2;
    hsize_t vdims[static_cast<hsize_t>(2)];
    vdims[0] = static_cast<hsize_t>(nVertices);
    vdims[1] = static_cast<hsize_t>(3);
    H5::DataSpace vspace = H5Screate_simple(vrank, vdims, nullptr);

    // Modify dataset creation property to enable chunking
    hsize_t vchunks[2] = {static_cast<hsize_t>(nVertices), 3};
    H5::DSetCreatPropList vplist;
    vplist.setChunk(2, vchunks);
    vplist.setDeflate(6);

    dVertices =
        grp.createDataSet(VERTICES, H5::PredType::NATIVE_FLOAT, vspace, vplist);
    writeToDataset(dVertices, vertices, H5::PredType::NATIVE_FLOAT, vspace);
    writeStrAttribute(dVertices, UNITS, METRES);

    // winding order

    int wrank = 1;
    auto wsize = static_cast<hsize_t>(windingOrder.size());
    hsize_t wdims[static_cast<hsize_t>(1)];
    wdims[0] = wsize;
    H5::DataSpace wspace = H5Screate_simple(wrank, wdims, nullptr);

    // Modify dataset creation property to enable chunking
    hsize_t wchunks[1] = {wsize};
    H5::DSetCreatPropList wplist;
    wplist.setChunk(1, wchunks);
    wplist.setDeflate(6);

    dWindingOrder = grp.createDataSet(WINDING_ORDER, H5::PredType::NATIVE_INT,
                                      wspace, wplist);
    writeToDataset(dWindingOrder, windingOrder, H5::PredType::NATIVE_INT,
                   wspace);

    // faces

    // fixed to 3 for triangles.
    int jumps = 3;

    std::vector<int> facesData;
    for (int i = 0; static_cast<hsize_t>(i) <= nFaces; ++i)
      facesData.push_back(i * jumps);

    int frank = 1;
    hsize_t fdims[static_cast<hsize_t>(1)];
    fdims[0] = static_cast<hsize_t>(nFaces);
    H5::DataSpace fspace = H5Screate_simple(frank, fdims, nullptr);

    // Modify dataset creation property to enable chunking
    hsize_t fchunks[1] = {static_cast<hsize_t>(nFaces)};
    H5::DSetCreatPropList fplist;
    fplist.setChunk(1, fchunks);
    fplist.setDeflate(6);

    dFaces = grp.createDataSet(FACES, H5::PredType::NATIVE_INT, fspace, fplist);
    writeToDataset(dFaces, facesData, H5::PredType::NATIVE_INT, fspace);

    // only if the mesh describes the shape of the NXdetector should
    // 'detector_faces' be written, such as when the pixels are
    // non-homogeneous
    if (!detFaces.empty()) {

      // detector faces
      int dfrank = 2;
      hsize_t dfdims[static_cast<hsize_t>(2)];
      dfdims[0] = static_cast<hsize_t>(detFaces.size() / 2);
      dfdims[1] = static_cast<hsize_t>(2);
      H5::DataSpace dfspace = H5Screate_simple(dfrank, dfdims, nullptr);
      H5::DataSet dDetectorFaces =
          grp.createDataSet(DETECTOR_FACES, H5::PredType::NATIVE_INT, dfspace);
      writeToDataset(dDetectorFaces, detFaces, H5::PredType::NATIVE_INT,
                     dfspace);
    }
  }

  /*
  TODO:
  */
  void writeCylinder(H5::Group &grp, size_t nCylinders,
                     const std::vector<double> &vertexCoordinates) {

    H5::DataSet cylinders, vertices;
    // prepare the data
    std::vector<int> cylinderData(nCylinders * 3);
    for (size_t i = 0; i < nCylinders * 3; i += 3) {
      for (int j = 0; j < 3; ++j) {
        cylinderData[i + j] = static_cast<int>(i + j); // testing output
      }
    }

    int crank = 2;
    hsize_t cdims[static_cast<hsize_t>(2)];
    cdims[0] = static_cast<hsize_t>(nCylinders); // nCylinders;
    cdims[1] = static_cast<hsize_t>(3);
    H5::DataSpace cspace = H5Screate_simple(crank, cdims, nullptr);

    // Modify dataset creation property to enable chunking
    if (nCylinders > 1) {
      // cylinder dataset can be chunked if describing more than cylinder only
      hsize_t cchunks[2] = {nCylinders, 3};
      H5::DSetCreatPropList cplist;
      cplist.setChunk(2, cchunks);
      cplist.setDeflate(COMPRESSION_LEVEL);

      cylinders = grp.createDataSet(CYLINDERS, H5::PredType::NATIVE_INT, cspace,
                                    cplist);
    } else {
      // cylinder dataset is contiguous if describing only one pixel shape.
      cylinders =
          grp.createDataSet(CYLINDERS, H5::PredType::NATIVE_INT, cspace);
    }
    writeToDataset(cylinders, cylinderData, H5::PredType::NATIVE_INT, cspace);

    int vrank = 2;
    hsize_t vdims[static_cast<hsize_t>(2)];
    vdims[0] = static_cast<hsize_t>(3 * nCylinders);
    vdims[1] = static_cast<hsize_t>(3);
    H5::DataSpace vspace = H5Screate_simple(vrank, vdims, nullptr);

    // Modify dataset creation property to enable chunking
    hsize_t vchunks[2] = {static_cast<hsize_t>(3 * nCylinders), 3};
    H5::DSetCreatPropList vplist;
    vplist.setChunk(2, vchunks);
    vplist.setDeflate(COMPRESSION_LEVEL);

    vertices = grp.createDataSet(VERTICES, H5::PredType::NATIVE_DOUBLE, vspace,
                                 vplist);
    writeToDataset(vertices, vertexCoordinates, H5::PredType::NATIVE_DOUBLE,
                   vspace);
    writeStrAttribute(vertices, UNITS, METRES);
  }

  template <typename T>
  void writeMeshObjShapeToPixels(const Geometry::ComponentInfo &compInfo,
                                 const std::vector<int> &detIds, H5::Group &grp,
                                 std::vector<size_t> &meshes, size_t bankIdx) {

    // shape type of the first detector in children detectors
    auto &firstShapeObj = compInfo.shape(meshes.front());
    auto fMeshObj = dynamic_cast<const T *>(&firstShapeObj);
    auto fVertices = fMeshObj->getVertices();
    auto fWindingOrder = fMeshObj->getTriangles();

    // prevents undefined behaviour when passing empty container into
    // std::all_of. If empty, there is no data to write. No associated group
    // will be created in file.

    // check if cylinders are homogeneous
    bool meshesAreHomogeneous =
        std::all_of(meshes.begin(), meshes.end(), [&](const size_t &idx) {
          auto &shapeObj = compInfo.shape(idx);
          auto meshObj = dynamic_cast<const T *>(&shapeObj);
          auto vertices = meshObj->getVertices();
          auto windingOrder = meshObj->getTriangles();

          // by extension, if the vertices in both first and current mesh are
          // equal, then the number of triangles are also equal
          return (fVertices == vertices && fWindingOrder == windingOrder);
        });
    if (meshesAreHomogeneous) {
      // homogeneous pixels can be optimised so as to only write the shape of
      // one pixel, the group of which is called the 'pixel_shape'
      H5::Group pixelShapeGroup = simpleNXSubGroup(grp, PIXEL_SHAPE, NX_OFF);
      // write first mesh

      auto &shapeObj = compInfo.shape(meshes.front());
      auto meshObj = dynamic_cast<const T *>(&shapeObj);

      size_t nFaces = meshObj->numberOfTriangles();
      size_t nVertices = meshObj->numberOfVertices();

      auto windingOrder = meshObj->getTriangles();
      std::vector<double> vertices = meshObj->getVertices();

      writeMesh(pixelShapeGroup, vertices, windingOrder, nFaces, nVertices);

    } else {
      // non-homogeneous pixels will describe the entire shape of the
      // detector, the group for which is called 'detector_shape'
      H5::Group pixelShapeGroup = simpleNXSubGroup(grp, DETECTOR_SHAPE, NX_OFF);
      std::vector<double> vertices;
      std::vector<int> detFaces;
      std::vector<uint32_t> windingOrder;
      size_t totalNumOfVertices = 0;
      size_t totalNumOfFaces = 0;
      for (std::vector<size_t>::iterator it = meshes.begin();
           it != meshes.end(); ++it) {

        auto &shapeObj = compInfo.shape(*it);
        auto meshObj = dynamic_cast<const T *>(&shapeObj);

        size_t nFaces = meshObj->numberOfTriangles();
        size_t nVertices = meshObj->numberOfVertices();

        std::vector<uint32_t> currentWindingOrder = meshObj->getTriangles();
        std::vector<double> currentVertices = meshObj->getVertices();

        // append the data
        vertices.insert(vertices.end(), currentVertices.begin(),
                        currentVertices.end());
        windingOrder.insert(windingOrder.end(), currentWindingOrder.begin(),
                            currentWindingOrder.end());
        totalNumOfFaces += nFaces;
        totalNumOfVertices += nVertices;
      }
      const std::vector<size_t> detFacesData =
          findDetectorFaces(compInfo, bankIdx, detIds);
      writeMesh(pixelShapeGroup, vertices, windingOrder, totalNumOfFaces,
                totalNumOfVertices, detFacesData);
    }
  }

  /*
  TODO: DOC
  */
  void writeCylinderShapeToPixels(const Geometry::ComponentInfo &compInfo,
                                  H5::Group &grp,
                                  std::vector<size_t> &cylinders) {

    // shape type of the first detector in children detectors
    auto &firstShape = compInfo.shape(cylinders.front());
    auto firstShapeInfo = firstShape.shapeInfo();
    auto fType = firstShapeInfo.shape();
    auto fHeight = firstShapeInfo.height();
    auto fRadius = firstShapeInfo.radius();

    // check if cylinders are homogeneous
    bool cylindersAreHomogeneous =
        std::all_of(cylinders.begin(), cylinders.end(), [&](const size_t &idx) {
          auto &shapeObj = compInfo.shape(idx);
          auto shapeInfo = shapeObj.shapeInfo();
          auto type = shapeInfo.shape();
          auto height = shapeInfo.height();
          auto radius = shapeInfo.radius();
          return (type == fType && height == fHeight && fRadius == radius);
        });
    if (cylindersAreHomogeneous) {
      // homogeneous pixels can be optimised so as to only write the shape of
      // one pixel, the group of which is called the 'pixel_shape'
      H5::Group pixelShapeGroup =
          simpleNXSubGroup(grp, PIXEL_SHAPE, NX_CYLINDER);
      // write cylinder only once, using the first index
      auto geometry = firstShapeInfo.cylinderGeometry();
      const Eigen::Vector3d &base =
          Kernel::toVector3d(geometry.centreOfBottomBase);
      const Eigen::Vector3d &axis = Kernel::toVector3d(geometry.axis);
      double &height = geometry.height;
      double &radius = geometry.radius;

      double a, b, c;
      a = axis[0];
      b = axis[1];
      c = axis[2];
      // A vector orthogonal to the axis and lying on plane z.
      Eigen::Vector3d orthogonalToAxis = generateOrthogonal(axis);
      if (!isApproxZero(axis.dot(orthogonalToAxis), PRECISION))
        throw;
      orthogonalToAxis.normalize();
      Eigen::Vector3d edge = base + (radius * orthogonalToAxis);
      Eigen::Vector3d top = base + (height * axis.normalized());

      std::vector<double> vertices{base[0], base[1], base[2], edge[0], edge[1],
                                   edge[2], top[0],  top[1],  top[2]};
      writeCylinder(pixelShapeGroup, 1, vertices);
    } else {
      // non-homogeneous pixels will describe the entire shape of the
      // detector, the group for which is called 'detector_shape'
      H5::Group pixelShapeGroup =
          simpleNXSubGroup(grp, DETECTOR_SHAPE, NX_CYLINDER);
      std::vector<double> vertices;
      for (std::vector<size_t>::iterator it = cylinders.begin();
           it != cylinders.end(); ++it) {

        auto shapeInfo = compInfo.shape(*it).shapeInfo();
        auto geometry = shapeInfo.cylinderGeometry();
        const Eigen::Vector3d &base =
            Kernel::toVector3d(geometry.centreOfBottomBase);
        const Eigen::Vector3d &axis = Kernel::toVector3d(geometry.axis);
        double &height = geometry.height;
        double &radius = geometry.radius;

        Eigen::Vector3d orthogonalToBase{base[1], base[0], base[2]};
        if (!isApproxZero(orthogonalToBase.dot(orthogonalToBase), PRECISION))
          throw;
        orthogonalToBase.normalize();
        Eigen::Vector3d edge = base + (radius * orthogonalToBase);
        Eigen::Vector3d top = base + (height * axis.normalized());

        std::vector<double> additionalVertices{base[0], base[1], base[2],
                                               edge[0], edge[1], edge[2],
                                               top[0],  top[1],  top[2]};
        vertices.insert(vertices.end(), additionalVertices.begin(),
                        additionalVertices.end());
      }
      writeCylinder(pixelShapeGroup, cylinders.size(), vertices);
    }
  }

  /*
  optimisation for
  */
  void writeMonitorShape(const Geometry::ComponentInfo &compInfo,
                         H5::Group &grp, size_t idx) {

    if (compInfo.hasValidShape(idx)) {
      auto &shapeObj = compInfo.shape(idx);
      if (const auto mesh =
              dynamic_cast<const Geometry::MeshObject *>(&shapeObj)) {

        size_t nFaces = mesh->numberOfTriangles();
        size_t nVertices = mesh->numberOfVertices();
        auto windingOrder = mesh->getTriangles();
        std::vector<double> vertices = mesh->getVertices();
        H5::Group shapeGroup = simpleNXSubGroup(grp, SHAPE, NX_OFF);
        writeMesh(shapeGroup, vertices, windingOrder, nFaces, nVertices);
      } else if (const auto mesh =
                     dynamic_cast<const Geometry::MeshObject2D *>(&shapeObj)) {
        size_t nFaces = mesh->numberOfTriangles();
        size_t nVertices = mesh->numberOfVertices();
        auto windingOrder = mesh->getTriangles();
        std::vector<double> vertices = mesh->getVertices();
        H5::Group shapeGroup = simpleNXSubGroup(grp, SHAPE, NX_OFF);
        writeMesh(shapeGroup, vertices, windingOrder, nFaces, nVertices);

      } else {

        auto shapeInfo = shapeObj.shapeInfo();
        auto type = shapeObj.shapeInfo().shape();
        // this makes the assumption that if either dynamic casts above fail
        // then the shape must be of type CSGObject, and has implementation
        // for shabeObj.ShapeInfo().
        if (static_cast<int>(type) == 4 /*CYLINDER*/) {

          H5::Group shapeGroup = simpleNXSubGroup(grp, SHAPE, NX_CYLINDER);

          auto geometry = shapeInfo.cylinderGeometry();
          const Eigen::Vector3d &base =
              Kernel::toVector3d(geometry.centreOfBottomBase);
          const Eigen::Vector3d &axis = Kernel::toVector3d(geometry.axis);
          double &height = geometry.height;
          double &radius = geometry.radius;

          Eigen::Vector3d orthogonalToBase{base[1], base[0], base[2]};
          if (!isApproxZero(orthogonalToBase.dot(orthogonalToBase), PRECISION))
            throw;
          orthogonalToBase.normalize();
          Eigen::Vector3d edge = base + (radius * orthogonalToBase);
          Eigen::Vector3d top = base + (height * axis.normalized());

          std::vector<double> vertices{base[0], base[1], base[2],
                                       edge[0], edge[1], edge[2],
                                       top[0],  top[1],  top[2]};
          writeCylinder(shapeGroup, 1, vertices);
        }
      }
    }
  }

  void writePixelShapes(const Geometry::ComponentInfo &compInfo,
                        const std::vector<int> &detIds, H5::Group &grp,
                        size_t idx) {

    auto pixels =
        compInfo.detectorsInSubtree(idx); // indices of all pixels in bank
    // If children detectors empty, there is no data to write to bank. exits
    // here.
    if (pixels.empty())
      return;

    std::vector<size_t> meshes;
    std::vector<size_t> meshes2D;
    std::vector<size_t> cylinders;

    // shape type of the first detector in children detectors

    // return true if all shape types, heights and radii are equal to the
    // first shape in children detectors.

    const Geometry::MeshObject *mesh;
    const Geometry::MeshObject2D *mesh2D;

    std::for_each(pixels.begin(), pixels.end(), [&](const size_t &idx) {
      if (compInfo.hasValidShape(idx)) {
        auto &shapeObj = compInfo.shape(idx);
        if (mesh = dynamic_cast<const Geometry::MeshObject *>(&shapeObj))
          meshes.push_back(idx);
        else if (mesh2D =
                     dynamic_cast<const Geometry::MeshObject2D *>(&shapeObj))
          meshes2D.push_back(idx);
        else {
          // this makes the assumption that if either dynamic casts above fail
          // then the shape must be of type CSGObject, and has implementation
          // for shabeObj.ShapeInfo().
          auto type = shapeObj.shapeInfo().shape();
          if (static_cast<int>(type) == 4 /*CYLINDER*/)
            cylinders.push_back(idx);
        }
      }
    });

    // prevents undefined behaviour when passing empty container into
    // std::all_of. If empty, there is no data to write. No associated group
    // will be created in file.
    if (meshes.size() == pixels.size())
      writeMeshObjShapeToPixels<Geometry::MeshObject>(compInfo, detIds, grp,
                                                      meshes, idx);
    else if (meshes2D.size() == pixels.size())
      writeMeshObjShapeToPixels<Geometry::MeshObject2D>(compInfo, detIds, grp,
                                                        meshes2D, idx);
    else if (cylinders.size() == pixels.size())
      writeCylinderShapeToPixels(compInfo, grp, cylinders);
  }

private:
  const Mode m_mode;

  H5::Group openOrCreateGroup(const H5::Group &parent, const std::string &name,
                              const std::string &classType) {

    if (m_mode == Mode::Append) {
      // Find by class and by name
      auto results = utilities::findGroups(parent, classType);
      for (auto &result : results) {
        if (utilities::isNamed(result, name))
          return result;
      }
    }
    // We can't find it, or we are writing from scratch anyway
    return tryCreateGroup(parent, name);
  }

  // function to create a simple sub-group that has a nexus class attribute,
  // inside a parent group.
  H5::Group simpleNXSubGroup(H5::Group &parent, const std::string &name,
                             const std::string &nexusAttribute) {
    H5::Group subGroup = openOrCreateGroup(parent, name, nexusAttribute);
    writeStrAttribute(subGroup, NX_CLASS, nexusAttribute);
    return subGroup;
  }

  template <typename T>
  void writeToDataset(H5::DataSet &dSet, const std::vector<T> &data,
                      const H5::PredType &predType, const H5::DataSpace space) {

    if (!data.empty()) {

      dSet.write(data.data(), predType, space);
    }
  }

  template <typename T>
  void writeToAttribute(H5::Attribute &attr, const std::vector<T> &data,
                        const H5::PredType &predType) {
    if (!data.empty())
      attr.write(predType, data.data());
  }

  /*
   * Function: writePixelOffsets
   * write the x, y, and z offset of the pixels from the parent detector bank as
   * HDF5 datasets to HDF5 group. If all of the pixel offsets in either x, y, or
   * z are approximately zero, skips writing that dataset to file.
   *
   * @param grp : HDF5 parent group
   * @param compInfo : Component Info Instrument cache
   * @param idx : index of bank in cache.
   */
  void writePixelOffsets(H5::Group &grp,
                         const Geometry::ComponentInfo &compInfo,
                         const size_t idx) {

    H5::DataSet xPixelOffset, yPixelOffset,
        zPixelOffset; // pixel offset datasets
    auto pixels =
        compInfo.detectorsInSubtree(idx); // indices of all pixels in bank
    const auto nPixels = pixels.size();   // number of pixels

    // If children detectors empty, there is no data to write to bank. exits
    // here.
    if (pixels.empty())
      return;

    std::vector<double> posx;
    std::vector<double> posy;
    std::vector<double> posz;

    posx.reserve(nPixels);
    posy.reserve(nPixels);
    posz.reserve(nPixels);

    bool xIsZero{true}; // becomes false when atleast 1 non-zero x found
    bool yIsZero{true}; // becomes false when atleast 1 non-zero y found
    bool zIsZero{true}; // becomes false when atleast 1 non-zero z found
    // get pixel offset data
    for (std::vector<size_t>::iterator it = pixels.begin(); it != pixels.end();
         ++it) {
      Eigen::Vector3d offset =
          Geometry::ComponentInfoBankHelpers::offsetFromAncestor(compInfo, idx,
                                                                 *it);
      if (!isApproxZero(offset[0], PRECISION))
        xIsZero = false;
      if (!isApproxZero(offset[1], PRECISION))
        yIsZero = false;
      if (!isApproxZero(offset[2], PRECISION))
        zIsZero = false;

      posx.push_back(offset[0]); // x pixel offset
      posy.push_back(offset[1]); // y pixel offset
      posz.push_back(offset[2]); // z pixel offset
    }

    auto bankName = compInfo.name(idx);
    const auto nDetectorsInBank = static_cast<hsize_t>(posx.size());

    int rank = 1;
    hsize_t dims[static_cast<hsize_t>(1)];
    dims[0] = nDetectorsInBank;
    H5::DataSpace space = H5Screate_simple(rank, dims, nullptr);

    // Modify dataset creation property to enable chunking
    hsize_t chunks[1] = {nDetectorsInBank};
    H5::DSetCreatPropList plist;
    plist.setChunk(1, chunks);
    plist.setDeflate(COMPRESSION_LEVEL);

    if (!xIsZero) {
      xPixelOffset = grp.createDataSet(
          X_PIXEL_OFFSET, H5::PredType::NATIVE_DOUBLE, space, plist);
      writeToDataset(xPixelOffset, posx, H5::PredType::NATIVE_DOUBLE, space);
      writeStrAttribute(xPixelOffset, UNITS, METRES);
    }

    if (!yIsZero) {
      yPixelOffset = grp.createDataSet(
          Y_PIXEL_OFFSET, H5::PredType::NATIVE_DOUBLE, space, plist);
      writeToDataset(yPixelOffset, posy, H5::PredType::NATIVE_DOUBLE, space);
      writeStrAttribute(yPixelOffset, UNITS, METRES);
    }

    if (!zIsZero) {
      zPixelOffset = grp.createDataSet(
          Z_PIXEL_OFFSET, H5::PredType::NATIVE_DOUBLE, space, plist);
      writeToDataset(zPixelOffset, posz, H5::PredType::NATIVE_DOUBLE, space);
      writeStrAttribute(zPixelOffset, UNITS, METRES);
    }
  }

  /*
   * Function: writeNXMonitorNumber
   * For use with NXmonitor group. write 'detector_id's of an NXmonitor, which
   * is a specific type of pixel, to its group.
   *
   * @param grp : NXmonitor group (HDF group)
   * @param monitorID : monitor ID to be
   * stored into dataset 'detector_id' (or 'detector_number'. naming convention
   * inconsistency?).
   */
  void writeNXMonitorNumber(H5::Group &grp, const int monitorID) {

    // these DataSets are duplicates of each other. written to the NXmonitor
    // group to handle the naming inconsistency. probably temporary.
    H5::DataSet detectorNumber, detector_id;

    int rank = 1;
    hsize_t dims[static_cast<hsize_t>(1)];
    dims[0] = static_cast<hsize_t>(1);

    H5::DataSpace space = H5Screate_simple(rank, dims, nullptr);

    // these DataSets are duplicates of each other. written to the group to
    // handle the naming inconsistency. probably temporary.

    // monitorIds are always singular, and can be contiguous.
    if (!utilities::findDataset(grp, DETECTOR_IDS)) {

      detectorNumber =
          grp.createDataSet(DETECTOR_IDS, H5::PredType::NATIVE_INT, space);
      detectorNumber.write(&monitorID, H5::PredType::NATIVE_INT, space);
    }
    if (!utilities::findDataset(grp, DETECTOR_ID)) {

      detector_id =
          grp.createDataSet(DETECTOR_ID, H5::PredType::NATIVE_INT, space);
      detector_id.write(&monitorID, H5::PredType::NATIVE_INT, space);
    }
  }

  /*
   * Function: writeLocation
   * For use with NXdetector group. Writes absolute position of detector bank to
   * dataset and metadata as attributes.
   *
   * @param grp : NXdetector group : (HDF group)
   * @param position : Eigen::Vector3d position of component in instrument
   * cache.
   */
  void writeLocation(H5::Group &grp, const Eigen::Vector3d &position) {

    std::string dependency = NO_DEPENDENCY; // self dependent

    double norm;

    H5::DataSet location;
    H5::DataSpace dspace;
    H5::DataSpace aspace;

    H5::Attribute vector;
    H5::Attribute units;
    H5::Attribute transformationType;
    H5::Attribute dependsOn;

    H5::StrType strSize;

    int drank = 1;                          // rank of dataset
    hsize_t ddims[static_cast<hsize_t>(1)]; // dimensions of dataset
    ddims[0] = static_cast<hsize_t>(1);     // datapoints in dataset dimension 0

    norm = position.norm();               // norm of the position vector
    auto unitVec = position.normalized(); // unit vector of the position vector
    std::vector<double> stdNormPos =
        toStdVector(unitVec); // convert to std::vector

    dspace = H5Screate_simple(drank, ddims, nullptr); // dataspace for dataset
    location = grp.createDataSet(LOCATION, H5::PredType::NATIVE_DOUBLE,
                                 dspace); // dataset location
    location.write(&norm, H5::PredType::NATIVE_DOUBLE,
                   dspace); // write norm to location

    int arank = 1;                          // rank of attribute
    hsize_t adims[static_cast<hsize_t>(3)]; // dimensions of attribute
    adims[0] = 3; // datapoints in attribute dimension 0

    aspace = H5Screate_simple(arank, adims, nullptr); // dataspace for attribute
    vector = location.createAttribute(VECTOR, H5::PredType::NATIVE_DOUBLE,
                                      aspace); // attribute vector
    writeToAttribute(
        vector, stdNormPos,
        H5::PredType::NATIVE_DOUBLE); // write unit vector to vector

    // units attribute
    strSize = strTypeOfSize(METRES);
    units = location.createAttribute(UNITS, strSize, SCALAR);
    units.write(strSize, METRES);

    // transformation-type attribute
    strSize = strTypeOfSize(TRANSLATION);
    transformationType =
        location.createAttribute(TRANSFORMATION_TYPE, strSize, SCALAR);
    transformationType.write(strSize, TRANSLATION);

    // dependency attribute
    strSize = strTypeOfSize(dependency);
    dependsOn = location.createAttribute(DEPENDS_ON, strSize, SCALAR);
    dependsOn.write(strSize, dependency);
  }

  /*
   * Function: writeOrientation
   * For use with NXdetector group. Writes the absolute rotation of detector
   * bank to dataset and metadata as attributes.
   *
   * @param grp : NXdetector group : (HDF group)
   * @param rotation : Eigen::Quaterniond rotation of component in instrument
   * cache.
   * @param dependency : dependency of the orientation dataset:
   * Compliant to the Mantid Instrument Definition file, if a translation
   * exists, it precedes a rotation.
   * https://docs.mantidproject.org/nightly/concepts/InstrumentDefinitionFile.html
   */
  void writeOrientation(H5::Group &grp, const Eigen::Quaterniond &rotation,
                        const std::string &dependency) {

    // dependency for orientation defaults to self-dependent. If Location
    // dataset exists, the orientation will depend on it instead.

    double angle;

    H5::DataSet orientation;
    H5::DataSpace dspace;
    H5::DataSpace aspace;

    H5::Attribute vector;
    H5::Attribute units;
    H5::Attribute transformationType;
    H5::Attribute dependsOn;

    H5::StrType strSize;

    int drank = 1;                          // rank of dataset
    hsize_t ddims[static_cast<hsize_t>(1)]; // dimensions of dataset
    ddims[0] = static_cast<hsize_t>(1);     // datapoints in dataset dimension 0

    angle = std::acos(rotation.w()) * (360.0 / M_PI); // angle magnitude
    Eigen::Vector3d axisOfRotation = rotation.vec().normalized(); // angle axis
    std::vector<double> stdNormAxis =
        toStdVector(axisOfRotation); // convert to std::vector

    dspace = H5Screate_simple(drank, ddims, nullptr); // dataspace for dataset
    orientation = grp.createDataSet(ORIENTATION, H5::PredType::NATIVE_DOUBLE,
                                    dspace); // dataset orientation
    orientation.write(&angle, H5::PredType::NATIVE_DOUBLE,
                      dspace); // write angle magnitude to orientation

    int arank = 1;                          // rank of attribute
    hsize_t adims[static_cast<hsize_t>(3)]; // dimensions of attribute
    adims[0] = static_cast<hsize_t>(3); // datapoints in attibute dimension 0

    aspace = H5Screate_simple(arank, adims, nullptr); // dataspace for attribute
    vector = orientation.createAttribute(VECTOR, H5::PredType::NATIVE_DOUBLE,
                                         aspace); // attribute vector
    writeToAttribute(vector, stdNormAxis,
                     H5::PredType::NATIVE_DOUBLE); // write angle axis to vector

    // units attribute
    strSize = strTypeOfSize(DEGREES);
    units = orientation.createAttribute(UNITS, strSize, SCALAR);
    units.write(strSize, DEGREES);

    // transformation-type attribute
    strSize = strTypeOfSize(ROTATION);
    transformationType =
        orientation.createAttribute(TRANSFORMATION_TYPE, strSize, SCALAR);
    transformationType.write(strSize, ROTATION);

    // dependency attribute
    strSize = strTypeOfSize(dependency);
    dependsOn = orientation.createAttribute(DEPENDS_ON, strSize, SCALAR);
    dependsOn.write(strSize, dependency);
  }

  template <typename T>
  void write1DIntDataset(H5::Group &grp, const H5std_string &name,
                         const std::vector<T> &container) {

    auto csize = static_cast<hsize_t>(container.size());
    H5::DataSet dataset;
    const int rank = 1;
    hsize_t dims[1] = {csize};

    H5::DataSpace space = H5Screate_simple(rank, dims, nullptr);

    // dataset can be chunked if datasize is > 1. else is contiguous.
    if (csize > 1) {
      hsize_t chunks[1] = {csize};
      H5::DSetCreatPropList plist;
      plist.setChunk(1, chunks);
      plist.setDeflate(COMPRESSION_LEVEL);

      dataset = grp.createDataSet(name, H5::PredType::NATIVE_INT, space, plist);
    } else {
      dataset = grp.createDataSet(name, H5::PredType::NATIVE_INT, space);
    }
    writeToDataset(dataset, container, H5::PredType::NATIVE_INT, space);
  }

  /*
   * Function: writeNXDetectorNumber
   * For use with NXdetector group. Writes the detector numbers for all detector
   * pixels in compInfo to a new dataset in the group.
   *
   * @param detectorIDs : std::vector<int> container of all detectorIDs to be
   * stored into dataset 'detector_number'.
   * @param compInfo : instrument cache with component info.
   * @idx : size_t index of bank in compInfo.
   */
  void writeNXDetectorNumber(H5::Group &grp,
                             const Geometry::ComponentInfo &compInfo,
                             const std::vector<int> &detectorIDs,
                             const size_t idx) {

    H5::DataSet detectorNumber;

    std::vector<int> bankDetIDs; // IDs of detectors beloning to bank
    std::vector<size_t> bankDetectors = compInfo.detectorsInSubtree(
        idx); // Indexes of children detectors in bank
    bankDetIDs.reserve(bankDetectors.size());

    // write the ID for each child detector to std::vector to be written to
    // dataset
    std::for_each(bankDetectors.begin(), bankDetectors.end(),
                  [&bankDetIDs, &detectorIDs](const size_t index) {
                    bankDetIDs.push_back(detectorIDs[index]);
                  });

    write1DIntDataset(grp, DETECTOR_IDS, bankDetIDs);
  }

  // Write the count of how many detectors contribute to each spectra
  void writeDetectorCount(H5::Group &grp, const SpectraMappings &mappings) {
    write1DIntDataset(grp, SPECTRA_COUNTS, mappings.detector_count);
  }

  // Write the detectors ids ordered by spectra index 0 - N for each NXDetector
  void writeDetectorList(H5::Group &grp, const SpectraMappings &mappings) {
    write1DIntDataset(grp, DETECTOR_LIST, mappings.detector_list);
  }

  // Write the detector indexes. This provides offsets into the detector_list
  // and is sized to the number of spectra
  void writeDetectorIndex(H5::Group &grp, const SpectraMappings &mappings) {
    write1DIntDataset(grp, DETECTOR_INDEX, mappings.detector_index);
  }

  // Write the spectra numbers for each spectra
  void writeSpectra(H5::Group &grp, const SpectraMappings &mappings) {
    write1DIntDataset(grp, SPECTRA_NUMBERS, mappings.spectra_ids);
  }

}; // class NexusGeometrySaveImpl

/**
 * calls the save methods to write components to file after exception
 * checking. Produces a Nexus format file containing the Instrument geometry
 * and metadata.
 *
 * @param compInfo : componentInfo object.
 * @param detInfo : detectorInfo object.
 * @param fullPath : save destination as full path.
 * @param rootName : name of root entry
 * @param logger : logging object
 * @param append : append mode, means openting and appending to existing file.
 * If false, creates new file.
 * @param reporter : (optional) report to progressBase.
 */
void saveInstrument(const Geometry::ComponentInfo &compInfo,
                    const Geometry::DetectorInfo &detInfo,
                    const std::string &fullPath, const std::string &rootName,
                    AbstractLogger &logger, bool append,
                    Kernel::ProgressBase *reporter) {

  validateInputs(logger, fullPath, compInfo);
  // IDs of all detectors in Instrument
  const auto &detIds = detInfo.detectorIDs();

  H5::Group rootGroup;
  H5::H5File file;
  hid_t fileID;

  if (append) {
    file = H5::H5File(fullPath, H5F_ACC_RDWR); // open file
    rootGroup = file.openGroup(rootName);
  } else {
    file = H5::H5File(fullPath, H5F_ACC_TRUNC); // open file
    rootGroup = file.createGroup(rootName);
  }

  fileID = H5Fcreate(fullPath.c_str(), H5F_ACC_TRUNC, H5P_DEFAULT, H5P_DEFAULT);

  writeStrAttribute(rootGroup, NX_CLASS, NX_ENTRY);

  using Mode = NexusGeometrySaveImpl::Mode;
  NexusGeometrySaveImpl writer(append ? Mode::Append : Mode::Trunc);

  // save and capture NXinstrument (component root)
  H5::Group instrument = writer.instrument(rootGroup, compInfo);

  // save NXsource
  writer.source(instrument, compInfo);

  // save NXsample
  writer.sample(rootGroup, compInfo);

  writer.m_fileID = fileID;
  writer.m_detectorIds = detIds;

  // save NXdetectors
  std::list<size_t> saved_indices;
  // Looping from highest to lowest component index is critical
  for (size_t index = compInfo.root() - 1; index >= detInfo.size(); --index) {
    if (Geometry::ComponentInfoBankHelpers::isSaveableBank(compInfo, detInfo,
                                                           index)) {
      if (isDesiredNXDetector(index, saved_indices, compInfo)) {
        if (reporter != nullptr)
          reporter->report();
<<<<<<< HEAD

        writer.detector(instrument, compInfo, index);
        saved_indices.emplace_back(
            index); // Now record the fact that children of
=======
        writer.detector(instrument, compInfo, detIds, index);
        saved_indices.emplace_back(
            index); // Now record the fact that children of
                    // this are not needed as NXdetectors
>>>>>>> 5a12a040
      }
    }
  }

  // save NXmonitors
  for (size_t index = 0; index < detInfo.size(); ++index) {
    if (detInfo.isMonitor(index)) {
      if (reporter != nullptr)
        reporter->report();
      writer.monitor(instrument, compInfo, index);
    }
  }

  file.close(); // close file

} // saveInstrument

/**
 * Function: saveInstrument (overload)
 * calls the save methods to write components to file after exception
 * checking. Produces a Nexus format file containing the Instrument geometry
 * and metadata.
 *
 * @param instrPair : instrument 2.0  object.
 * @param fullPath : save destination as full path.
 * @param rootName : name of root entry
 * @param logger : logging object
 * @param append : append mode, means openting and appending to existing file.
 * If false, creates new file.
 * @param reporter : (optional) report to progressBase.
 */
void saveInstrument(
    const std::pair<std::unique_ptr<Geometry::ComponentInfo>,
                    std::unique_ptr<Geometry::DetectorInfo>> &instrPair,
    const std::string &fullPath, const std::string &rootName,
    AbstractLogger &logger, bool append, Kernel::ProgressBase *reporter) {

  const Geometry::ComponentInfo &compInfo = (*instrPair.first);
  const Geometry::DetectorInfo &detInfo = (*instrPair.second);

  return saveInstrument(compInfo, detInfo, fullPath, rootName, logger, append,
                        reporter);
}

void saveInstrument(const Mantid::API::MatrixWorkspace &ws,
                    const std::string &fullPath, const std::string &rootName,
                    AbstractLogger &logger, bool append,
                    Kernel::ProgressBase *reporter) {

  const auto &detInfo = ws.detectorInfo();
  const auto &compInfo = ws.componentInfo();

  // Exception handling.
  validateInputs(logger, fullPath, compInfo);
  // IDs of all detectors in Instrument
  const auto &detIds = detInfo.detectorIDs();

  H5::Group rootGroup;
  H5::H5File file;
  hid_t fileID;

  if (append) {
    file = H5::H5File(fullPath, H5F_ACC_RDWR); // open file
    rootGroup = file.openGroup(rootName);
  } else {
    file = H5::H5File(fullPath, H5F_ACC_TRUNC); // open file
    rootGroup = file.createGroup(rootName);
  }

  fileID = H5Fcreate(fullPath.c_str(), H5F_ACC_TRUNC, H5P_DEFAULT, H5P_DEFAULT);

  writeStrAttribute(rootGroup, NX_CLASS, NX_ENTRY);

  using Mode = NexusGeometrySaveImpl::Mode;
  NexusGeometrySaveImpl writer(append ? Mode::Append : Mode::Trunc);
  // save and capture NXinstrument (component root)
  H5::Group instrument = writer.instrument(rootGroup, compInfo);

  // save NXsource
  writer.source(instrument, compInfo);

  // save NXsample
  writer.sample(rootGroup, compInfo);

  writer.m_fileID = fileID;
  writer.m_detectorIds = detIds;

  // save NXdetectors
  auto detToIndexMap =
      ws.getDetectorIDToWorkspaceIndexMap(false /*do not throw if multiples*/);
  std::list<size_t> saved_indices;
  // Looping from highest to lowest component index is critical
  for (size_t index = compInfo.root() - 1; index >= detInfo.size(); --index) {
    if (Geometry::ComponentInfoBankHelpers::isSaveableBank(compInfo, detInfo,
                                                           index)) {

      if (isDesiredNXDetector(index, saved_indices, compInfo)) {
        // Make spectra detector mappings that can be used
        SpectraMappings mappings =
            makeMappings(compInfo, detToIndexMap, ws.indexInfo(),
                         ws.spectrumInfo(), detIds, index);

        if (reporter != nullptr)
          reporter->report();
<<<<<<< HEAD
        writer.detector(instrument, compInfo, index, mappings);
        saved_indices.push_back(index); // Now record the fact that children of
                                        // this are not needed as NXdetectors
=======
        writer.detector(instrument, compInfo, detIds, index, mappings);
        saved_indices.emplace_back(
            index); // Now record the fact that children of
                    // this are not needed as NXdetectors
>>>>>>> 5a12a040
      }
    }
  }

  // save NXmonitors
  for (size_t index = 0; index < detInfo.size(); ++index) {
    if (detInfo.isMonitor(index)) {
      // Make spectra detector mappings that can be used
      SpectraMappings mappings =
          makeMappings(compInfo, detToIndexMap, ws.indexInfo(),
                       ws.spectrumInfo(), detIds, index);

      if (reporter != nullptr)
        reporter->report();
      writer.monitor(instrument, compInfo, index, mappings);
    }
  }

  file.close(); // close file
}

// saveInstrument

} // namespace NexusGeometrySave
} // namespace NexusGeometry
} // namespace Mantid<|MERGE_RESOLUTION|>--- conflicted
+++ resolved
@@ -1996,17 +1996,9 @@
       if (isDesiredNXDetector(index, saved_indices, compInfo)) {
         if (reporter != nullptr)
           reporter->report();
-<<<<<<< HEAD
-
-        writer.detector(instrument, compInfo, index);
-        saved_indices.emplace_back(
-            index); // Now record the fact that children of
-=======
         writer.detector(instrument, compInfo, detIds, index);
         saved_indices.emplace_back(
             index); // Now record the fact that children of
-                    // this are not needed as NXdetectors
->>>>>>> 5a12a040
       }
     }
   }
@@ -2111,16 +2103,10 @@
 
         if (reporter != nullptr)
           reporter->report();
-<<<<<<< HEAD
-        writer.detector(instrument, compInfo, index, mappings);
-        saved_indices.push_back(index); // Now record the fact that children of
-                                        // this are not needed as NXdetectors
-=======
         writer.detector(instrument, compInfo, detIds, index, mappings);
         saved_indices.emplace_back(
             index); // Now record the fact that children of
                     // this are not needed as NXdetectors
->>>>>>> 5a12a040
       }
     }
   }
