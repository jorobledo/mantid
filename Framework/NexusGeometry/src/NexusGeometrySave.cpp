<<<<<<< HEAD
=======
//
>>>>>>> 986563b9
// Copyright &copy; 2019 ISIS Rutherford Appleton Laboratory UKRI,
//     NScD Oak Ridge National Laboratory, European Spallation Source
//     & Institut Laue - Langevin
// SPDX - License - Identifier: GPL - 3.0 +

/*
 * NexusGeometrySave::saveInstrument :
 * Save methods to save geometry and metadata from memory
 * to disk in Nexus file format for Instrument 2.0.
 *
 * @author Takudzwa Makoni, RAL (UKRI), ISIS
 * @date 07/08/2019
 */

#include "MantidGeometry/Objects/IObject.h"
#include "MantidGeometry/Objects/MeshObject.h"
#include "MantidGeometry/Objects/MeshObject2D.h"

#include "MantidGeometry/Rendering/ShapeInfo.h"

#include "MantidGeometry/Instrument/ComponentInfo.h"
#include "MantidGeometry/Instrument/ComponentInfoBankHelpers.h"
#include "MantidGeometry/Instrument/DetectorInfo.h"
#include "MantidKernel/EigenConversionHelpers.h"
#include "MantidKernel/ProgressBase.h"
#include "MantidNexusGeometry/H5ForwardCompatibility.h"
#include "MantidNexusGeometry/NexusGeometryDefinitions.h"
#include "MantidNexusGeometry/NexusGeometrySave.h"
#include <H5Cpp.h>
#include <algorithm>
#include <boost/filesystem/operations.hpp>
#include <cmath>
#include <memory>
#include <string>

namespace Mantid {
namespace NexusGeometry {
namespace NexusGeometrySave {

/*
 * Function toStdVector (Overloaded). Store data in Mantid::Kernel::V3D vector
 * into std::vector<double> vector. Used by saveInstrument to write array-type
 * datasets to file.
 *
 * @param data : Mantid::Kernel::V3D vector containing data values
 * @return std::vector<double> vector containing data values in
 * Mantid::Kernel::V3D format.
 */
inline std::vector<double> toStdVector(const V3D &data) {
  std::vector<double> stdVector;
  stdVector.reserve(3);
  stdVector.push_back(data.X());
  stdVector.push_back(data.Y());
  stdVector.push_back(data.Z());
  return stdVector;
}

/*
 * Function toStdVector (Overloaded). Store data in Eigen::Vector3d vector
 * into std::vector<double> vector. Used by saveInstrument to write array-type
 * datasets to file.
 *
 * @param data : Eigen::Vector3d vector containing data values
 * @return std::vector<double> vector containing data values in
 * Eigen::Vector3d format
 */
inline std::vector<double> toStdVector(const Eigen::Vector3d &data) {
  return toStdVector(Kernel::toV3D(data));
}

/*
 * Function: isApproxZero. returns true if all values in an variable-sized
 * std-vector container evaluate to zero with a given level of precision. Used
 * by SaveInstrument methods to determine whether or not to write a dataset to
 * file.
 *
 * @param data : std::vector<double> data
 * @param precision : double precision specifier
 * @return true if all elements are approx zero, else false.
 */
inline bool isApproxZero(const std::vector<double> &data,
                         const double &precision) {

  return std::all_of(data.begin(), data.end(),
                     [&precision](const double &element) {
                       return std::abs(element) < precision;
                     });
}

// overload. return true if vector is approx to zero
inline bool isApproxZero(const Eigen::Vector3d &data, const double &precision) {
  return data.isApprox(Eigen::Vector3d(0, 0, 0), precision);
}

// overload. returns true is angle is approx to zero
inline bool isApproxZero(const Eigen::Quaterniond &data,
                         const double &precision) {
  return data.isApprox(Eigen::Quaterniond(1, 0, 0, 0), precision);
}

/*
 * Function: strTypeOfSize
 * Produces the HDF StrType of size equal to that of the
 * input string.
 *
 * @param str : std::string
 * @return string datatype of size = length of input string
 */
inline H5::StrType strTypeOfSize(const std::string &str) {
  H5::StrType stringType(H5::PredType::C_S1, str.size());
  return stringType;
}

/*
 * Function: writeStrDataset
 * writes a StrType HDF dataset and dataset value to a HDF group.
 *
 * @param grp : HDF group object.
 * @param attrname : attribute name.
 * @param attrVal : string attribute value to be stored in attribute.
 */
inline void writeStrDataset(H5::Group &grp, const std::string &dSetName,
                            const std::string &dSetVal,
                            const H5::DataSpace &dataSpace = SCALAR) {
  H5::StrType dataType = strTypeOfSize(dSetVal);
  H5::DataSet dSet = grp.createDataSet(dSetName, dataType, dataSpace);
  dSet.write(dSetVal, dataType);
}

/*
 * Function: writeStrAttribute
 * writes a StrType HDF attribute and attribute value to a HDF group.
 *
 * @param grp : HDF group object.
 * @param attrname : attribute name.
 * @param attrVal : string attribute value to be stored in attribute.
 */
inline void writeStrAttribute(H5::Group &grp, const std::string &attrName,
                              const std::string &attrVal,
                              const H5::DataSpace &dataSpace = SCALAR) {
  H5::StrType dataType = strTypeOfSize(attrVal);
  H5::Attribute attribute = grp.createAttribute(attrName, dataType, dataSpace);
  attribute.write(dataType, attrVal);
}

/*
 * Function: writeStrAttribute
 * Overload function which writes a StrType HDF attribute and attribute value
 * to a HDF dataset.
 *
 * @param dSet : HDF dataset object.
 * @param attrname : attribute name.
 * @param attrVal : string attribute value to be stored in attribute.
 */
inline void writeStrAttribute(H5::DataSet &dSet, const std::string &attrName,
                              const std::string &attrVal,
                              const H5::DataSpace &dataSpace = SCALAR) {
  H5::StrType dataType = strTypeOfSize(attrVal);
  auto attribute = dSet.createAttribute(attrName, dataType, dataSpace);
  attribute.write(dataType, attrVal);
}

// function to create a simple sub-group that has a nexus class attribute,
// inside a parent group.
inline H5::Group simpleNXSubGroup(H5::Group &parent, const std::string &name,
                                  const std::string &nexusAttribute) {
  H5::Group subGroup = parent.createGroup(name);
  writeStrAttribute(subGroup, NX_CLASS, nexusAttribute);
  return subGroup;
}

/*
TODO: DOCUMENTATION
*/
inline void writePixelShape(H5::Group &grp, size_t nCylinders,
                            const std::vector<double> &vertexCoordinates) {

  H5::DataSet cylinders, vertices;
  // prepare the data
  std::vector<int> cylinderData(nCylinders * 3);
  for (size_t i = 0; i < nCylinders * 3; i += 3) {
    for (int j = 0; j < 3; ++j) {
      cylinderData[i + j] = static_cast<int>(i + j); // testing output
    }
  }

  int crank = 2;
  hsize_t cdims[static_cast<hsize_t>(2)];
  cdims[0] = static_cast<hsize_t>(nCylinders); // nCylinders;
  cdims[1] = static_cast<hsize_t>(3);
  H5::DataSpace cspace = H5Screate_simple(crank, cdims, nullptr);

  cylinders = grp.createDataSet(CYLINDERS, H5::PredType::NATIVE_INT, cspace);
  cylinders.write(cylinderData.data(), H5::PredType::NATIVE_INT, cspace);

  int vrank = 2;
  hsize_t vdims[static_cast<hsize_t>(2)];
  vdims[0] = static_cast<hsize_t>(3 * nCylinders);
  vdims[1] = static_cast<hsize_t>(3);
  H5::DataSpace vspace = H5Screate_simple(vrank, vdims, nullptr);

  vertices = grp.createDataSet(VERTICES, H5::PredType::NATIVE_DOUBLE, vspace);
  vertices.write(vertexCoordinates.data(), H5::PredType::NATIVE_DOUBLE, vspace);
  writeStrAttribute(vertices, UNITS, METRES);
}

/*
 * Function: writePixelData
 * write the x, y, and z offset of the pixels from the parent detector bank as
 * HDF5 datasets to HDF5 group. If all of the pixel offsets in either x, y, or z
 * are approximately zero, skips writing that dataset to file. Also write the
 * pixel shape group to file, if there are valid* shapes.
 *
 * *current implementation is that only 'CYLINDER' type shape is considered
 * 'valid'.
 *
 * @param grp : HDF5 parent group
 * @param compInfo : Component Info Instrument cache
 * @param idx : index of bank in cache.
 */
inline void writePixelData(H5::Group &grp,
                           const Geometry::ComponentInfo &compInfo,
                           const size_t idx) {

  // write pixel offset

  H5::DataSet xPixelOffset, yPixelOffset, zPixelOffset; // pixel offset datasets
  auto pixels =
      compInfo.detectorsInSubtree(idx); // indices of all pixels in bank
  const auto nPixels = pixels.size();   // number of pixels

  // prevents undefined behaviour when passing empty container into std::all_of.
  // If children detectors empty, there is no data to write to bank. exits here.
  if (pixels.empty())
    return;

  bool cylindersExist{false};       // for checking if any cylinder types exist
  bool shapesAreHomogeneous{false}; // all shapes equal
<<<<<<< HEAD
=======
  bool shapesAreValidAndHomogeneous{false}; // all shapes equal and valid shape
>>>>>>> 986563b9

  // shape type of the first detector in children detectors
  auto &firstShape = compInfo.shape(pixels.front());
  auto firstShapeInfo = firstShape.shapeInfo();
  auto fType = firstShapeInfo.shape();
  auto fHeight = firstShapeInfo.height();
  auto fRadius = firstShapeInfo.radius();

  // return true if all shape types, heights and radii are equal to the first
  // shape in children detectors.
  shapesAreHomogeneous =
      std::all_of(pixels.begin(), pixels.end(), [&](const size_t &idx) {
        auto &shapeObj = compInfo.shape(idx);

        if (auto *meshObject =
                dynamic_cast<const Geometry::MeshObject *>(&firstShape)) {
          // current implementation only considers solid shapes
          throw std::runtime_error("MeshObject Type pixel shape is not "
                                   "implemented for a detector bank");
        }
        if (auto *meshObject2d =
                dynamic_cast<const Geometry::MeshObject2D *>(&firstShape)) {
          // current implementation only considers solid shapes
          throw std::runtime_error("MeshObject2D Type pixel shape is not "
                                   "implemented for a detector bank");
        }

        auto shapeInfo = shapeObj.shapeInfo();
        auto type = shapeInfo.shape();
        auto height = shapeInfo.height();
        auto radius = shapeInfo.radius();
        // if at least one cylinder is found, change flag to true.
        if (static_cast<int>(type) == 4 /*CYLINDER*/)
          cylindersExist = true;
        return (type == fType && height == fHeight && radius);
      });

  std::vector<double> posx;
  std::vector<double> posy;
  std::vector<double> posz;

  posx.reserve(nPixels);
  posy.reserve(nPixels);
  posz.reserve(nPixels);

  if (!cylindersExist) {
    // if no cylinders exist do not write pixel shape data
    for (std::vector<size_t>::iterator it = pixels.begin(); it != pixels.end();
         ++it) {

      auto offset = Geometry::ComponentInfoBankHelpers::offsetFromAncestor(
          compInfo, idx, *it);

      posx.push_back(offset[0]); // x pixel offset
      posy.push_back(offset[1]); // y pixel offset
      posz.push_back(offset[2]); // z pixel offset
    }
  } else
      // else, if cylinders exist and shapes are homogenous, write cylinder data
      // to pixel group only once.
      if (shapesAreHomogeneous) {

    H5::Group pixelShapeGroup = simpleNXSubGroup(grp, PIXEL_SHAPE, NX_CYLINDER);
    for (std::vector<size_t>::iterator it = pixels.begin(); it != pixels.end();
         ++it) {

      auto offset = Geometry::ComponentInfoBankHelpers::offsetFromAncestor(
          compInfo, idx, *it);

      posx.push_back(offset[0]);
      posy.push_back(offset[1]);
      posz.push_back(offset[2]);
    }

    auto geometry = firstShapeInfo.cylinderGeometry();
    auto &base = geometry.centreOfBottomBase;
    auto &axis = geometry.axis;
    auto &height = geometry.height;
    auto &radius = geometry.radius;

    auto top = Kernel::toVector3d(base) + (height * Kernel::toVector3d(axis));
    Eigen::Affine3d rotation(Eigen::Quaterniond(0, 1, 1, 1));
    // creat an arbitrary noncollinear vector
    auto nonCollinear = rotation * Kernel::toVector3d(axis);

    // get vector that is othogonal to the cylinder axis
    auto orthogonalV = Kernel::toVector3d(axis).cross(nonCollinear);
    auto edge = top + (radius * orthogonalV.normalized());

    std::vector<double> vertices{base[0], base[1], base[2], top[0], top[1],
                                 top[2],  edge[0], edge[1], edge[2]};
    writePixelShape(pixelShapeGroup, 1, vertices);

  } else {

    // Implicitly, if shapesAreHomogeneous is false and cylindersExist is true,
    // there is at least 1 valid* shape (that is 'CYLINDER' under current
    // implementation). Then iterate through pixels to find those with valid
    // shapes

    // create pixel shape group
    H5::Group pixelShapeGroup = simpleNXSubGroup(grp, PIXEL_SHAPE, NX_CYLINDER);
    size_t nCylinders = 0;
    std::vector<double> vertices;

    for (std::vector<size_t>::iterator it = pixels.begin(); it != pixels.end();
         ++it) {

      auto offset = Geometry::ComponentInfoBankHelpers::offsetFromAncestor(
          compInfo, idx, *it);

      posx.push_back(offset[0]);
      posy.push_back(offset[1]);
      posz.push_back(offset[2]);

      // TODO: get pixel verices for each pixel
      if (compInfo.hasValidShape(*it)) {
        auto pixelShapeInfo = compInfo.shape(*it).shapeInfo();
        auto type = pixelShapeInfo.shape();
        // only write if shape is cylinder
        if (static_cast<int>(type) == 4 /*CYLINDER*/) {
          auto geometry = pixelShapeInfo.cylinderGeometry();
          auto &base = geometry.centreOfBottomBase;
          auto &axis = geometry.axis;
          auto &height = geometry.height;
          auto &radius = geometry.radius;

          auto top =
              Kernel::toVector3d(base) + (height * Kernel::toVector3d(axis));
          Eigen::Affine3d rotation(Eigen::Quaterniond(0, 1, 1, 1));
          // creat an arbitrary noncollinear vector
          auto nonCollinear = rotation * Kernel::toVector3d(axis);

          // get vector that is othogonal to the cylinder axis
          auto orthogonalV = Kernel::toVector3d(axis).cross(nonCollinear);
          auto edge = top + (radius * orthogonalV.normalized());

          vertices.push_back(base[0]);
          vertices.push_back(base[1]);
          vertices.push_back(base[2]);
          vertices.push_back(top[0]);
          vertices.push_back(top[1]);
          vertices.push_back(top[2]);
          vertices.push_back(edge[0]);
          vertices.push_back(edge[1]);
          vertices.push_back(edge[2]);

          nCylinders++;
        }
      }
    }
<<<<<<< HEAD
    writePixelShape(pixelShapeGroup, nCylinders, vertices);
=======
    if (nCylinders != 0)
      writePixelShape(pixelShapeGroup, nCylinders, vertices);
>>>>>>> 986563b9
  }

  // write pixel offset data

  bool xIsZero = isApproxZero(posx, PRECISION);
  bool yIsZero = isApproxZero(posy, PRECISION);
  bool zIsZero = isApproxZero(posz, PRECISION);

  auto bankName = compInfo.name(idx);
  const auto nDetectorsInBank = static_cast<hsize_t>(posx.size());

  int rank = 1;
  hsize_t dims[static_cast<hsize_t>(1)];
  dims[0] = nDetectorsInBank;

  H5::DataSpace space = H5Screate_simple(rank, dims, nullptr);

  if (!xIsZero) {
    xPixelOffset =
        grp.createDataSet(X_PIXEL_OFFSET, H5::PredType::NATIVE_DOUBLE, space);
    xPixelOffset.write(posx.data(), H5::PredType::NATIVE_DOUBLE, space);
    writeStrAttribute(xPixelOffset, UNITS, METRES);
  }

  if (!yIsZero) {
    yPixelOffset =
        grp.createDataSet(Y_PIXEL_OFFSET, H5::PredType::NATIVE_DOUBLE, space);
    yPixelOffset.write(posy.data(), H5::PredType::NATIVE_DOUBLE);
    writeStrAttribute(yPixelOffset, UNITS, METRES);
  }

  if (!zIsZero) {
    zPixelOffset =
        grp.createDataSet(Z_PIXEL_OFFSET, H5::PredType::NATIVE_DOUBLE, space);
    zPixelOffset.write(posz.data(), H5::PredType::NATIVE_DOUBLE);
    writeStrAttribute(zPixelOffset, UNITS, METRES);
  }
}

/*
 * Function: writeNXDetectorNumber
 * For use with NXdetector group. Writes the detector numbers for all detector
 * pixels in compInfo to a new dataset in the group.
 *
 * @param detectorIDs : std::vector<int> container of all detectorIDs to be
 * stored into dataset 'detector_number'.
 * @param compInfo : instrument cache with component info.
 * @idx : size_t index of bank in compInfo.
 */
void writeNXDetectorNumber(H5::Group &grp,
                           const Geometry::ComponentInfo &compInfo,
                           const std::vector<int> &detectorIDs,
                           const size_t idx) {

  H5::DataSet detectorNumber;

  std::vector<int> bankDetIDs; // IDs of detectors beloning to bank
  std::vector<size_t> bankDetectors =
      compInfo.detectorsInSubtree(idx); // Indexes of children detectors in bank
  bankDetIDs.reserve(bankDetectors.size());

  // write the ID for each child detector to std::vector to be written to
  // dataset
  std::for_each(bankDetectors.begin(), bankDetectors.end(),
                [&bankDetIDs, &detectorIDs](const size_t index) {
                  bankDetIDs.push_back(detectorIDs[index]);
                });

  const auto nDetectorsInBank = static_cast<hsize_t>(bankDetIDs.size());

  int rank = 1;
  hsize_t dims[static_cast<hsize_t>(1)];
  dims[0] = nDetectorsInBank;

  H5::DataSpace space = H5Screate_simple(rank, dims, nullptr);

  detectorNumber =
      grp.createDataSet(DETECTOR_IDS, H5::PredType::NATIVE_INT, space);
  detectorNumber.write(bankDetIDs.data(), H5::PredType::NATIVE_INT, space);
}

/*
 * Function: writeNXMonitorNumber
 * For use with NXmonitor group. write 'detector_id's of an NXmonitor, which
 * is a specific type of pixel, to its group.
 *
 * @param grp : NXmonitor group (HDF group)
 * @param monitorID : monitor ID to be
 * stored into dataset 'detector_id' (or 'detector_number'. naming convention
 * inconsistency?).
 */
void writeNXMonitorNumber(H5::Group &grp, const int monitorID) {

  // these DataSets are duplicates of each other. written to the NXmonitor
  // group to handle the naming inconsistency. probably temporary.
  H5::DataSet detectorNumber, detector_id;

  int rank = 1;
  hsize_t dims[static_cast<hsize_t>(1)];
  dims[0] = static_cast<hsize_t>(1);

  H5::DataSpace space = H5Screate_simple(rank, dims, nullptr);

  // these DataSets are duplicates of each other. written to the group to
  // handle the naming inconsistency. probably temporary.
  detectorNumber =
      grp.createDataSet(DETECTOR_IDS, H5::PredType::NATIVE_INT, space);
  detectorNumber.write(&monitorID, H5::PredType::NATIVE_INT, space);

  detector_id = grp.createDataSet(DETECTOR_ID, H5::PredType::NATIVE_INT, space);
  detector_id.write(&monitorID, H5::PredType::NATIVE_INT, space);
}

/*
 * Function: writeLocation
 * For use with NXdetector group. Writes absolute position of detector bank to
 * dataset and metadata as attributes.
 *
 * @param grp : NXdetector group : (HDF group)
 * @param position : Eigen::Vector3d position of component in instrument cache.
 */
inline void writeLocation(H5::Group &grp, const Eigen::Vector3d &position) {

  std::string dependency = NO_DEPENDENCY; // self dependent

  double norm;

  H5::DataSet location;
  H5::DataSpace dspace;
  H5::DataSpace aspace;

  H5::Attribute vector;
  H5::Attribute units;
  H5::Attribute transformationType;
  H5::Attribute dependsOn;

  H5::StrType strSize;

  int drank = 1;                          // rank of dataset
  hsize_t ddims[static_cast<hsize_t>(1)]; // dimensions of dataset
  ddims[0] = static_cast<hsize_t>(1);     // datapoints in dataset dimension 0

  norm = position.norm();               // norm od the position vector
  auto unitVec = position.normalized(); // unit vector of the position vector
  std::vector<double> stdNormPos =
      toStdVector(unitVec); // convert to std::vector

  dspace = H5Screate_simple(drank, ddims, nullptr); // dataspace for dataset
  location = grp.createDataSet(LOCATION, H5::PredType::NATIVE_DOUBLE,
                               dspace); // dataset location
  location.write(&norm, H5::PredType::NATIVE_DOUBLE,
                 dspace); // write norm to location

  int arank = 1;                          // rank of attribute
  hsize_t adims[static_cast<hsize_t>(3)]; // dimensions of attribute
  adims[0] = 3;                           // datapoints in attribute dimension 0

  aspace = H5Screate_simple(arank, adims, nullptr); // dataspace for attribute
  vector = location.createAttribute(VECTOR, H5::PredType::NATIVE_DOUBLE,
                                    aspace); // attribute vector
  vector.write(H5::PredType::NATIVE_DOUBLE,
               stdNormPos.data()); // write unit vector to vector

  // units attribute
  strSize = strTypeOfSize(METRES);
  units = location.createAttribute(UNITS, strSize, SCALAR);
  units.write(strSize, METRES);

  // transformation-type attribute
  strSize = strTypeOfSize(TRANSLATION);
  transformationType =
      location.createAttribute(TRANSFORMATION_TYPE, strSize, SCALAR);
  transformationType.write(strSize, TRANSLATION);

  // dependency attribute
  strSize = strTypeOfSize(dependency);
  dependsOn = location.createAttribute(DEPENDS_ON, strSize, SCALAR);
  dependsOn.write(strSize, dependency);
}

/*
 * Function: writeOrientation
 * For use with NXdetector group. Writes the absolute rotation of detector
 * bank to dataset and metadata as attributes.
 *
 * @param grp : NXdetector group : (HDF group)
 * @param rotation : Eigen::Quaterniond rotation of component in instrument
 * cache.
 * @param dependency : dependency of the orientation dataset:
 * Compliant to the Mantid Instrument Definition file, if a translation
 * exists, it precedes a rotation.
 * https://docs.mantidproject.org/nightly/concepts/InstrumentDefinitionFile.html
 */
inline void writeOrientation(H5::Group &grp, const Eigen::Quaterniond &rotation,
                             const std::string &dependency) {

  // dependency for orientation defaults to self-dependent. If Location
  // dataset exists, the orientation will depend on it instead.

  double angle;

  H5::DataSet orientation;
  H5::DataSpace dspace;
  H5::DataSpace aspace;

  H5::Attribute vector;
  H5::Attribute units;
  H5::Attribute transformationType;
  H5::Attribute dependsOn;

  H5::StrType strSize;

  int drank = 1;                          // rank of dataset
  hsize_t ddims[static_cast<hsize_t>(1)]; // dimensions of dataset
  ddims[0] = static_cast<hsize_t>(1);     // datapoints in dataset dimension 0

  angle = std::acos(rotation.w()) * (360.0 / PI); // angle magnitude
  Eigen::Vector3d axisOfRotation = rotation.vec().normalized(); // angle axis
  std::vector<double> stdNormAxis =
      toStdVector(axisOfRotation); // convert to std::vector

  dspace = H5Screate_simple(drank, ddims, nullptr); // dataspace for dataset
  orientation = grp.createDataSet(ORIENTATION, H5::PredType::NATIVE_DOUBLE,
                                  dspace); // dataset orientation
  orientation.write(&angle, H5::PredType::NATIVE_DOUBLE,
                    dspace); // write angle magnitude to orientation

  int arank = 1;                          // rank of attribute
  hsize_t adims[static_cast<hsize_t>(3)]; // dimensions of attribute
  adims[0] = static_cast<hsize_t>(3);     // datapoints in attibute dimension 0

  aspace = H5Screate_simple(arank, adims, nullptr); // dataspace for attribute
  vector = orientation.createAttribute(VECTOR, H5::PredType::NATIVE_DOUBLE,
                                       aspace); // attribute vector
  vector.write(H5::PredType::NATIVE_DOUBLE,
               stdNormAxis.data()); // write angle axis to vector

  // units attribute
  strSize = strTypeOfSize(DEGREES);
  units = orientation.createAttribute(UNITS, strSize, SCALAR);
  units.write(strSize, DEGREES);

  // transformation-type attribute
  strSize = strTypeOfSize(ROTATION);
  transformationType =
      orientation.createAttribute(TRANSFORMATION_TYPE, strSize, SCALAR);
  transformationType.write(strSize, ROTATION);

  // dependency attribute
  strSize = strTypeOfSize(dependency);
  dependsOn = orientation.createAttribute(DEPENDS_ON, strSize, SCALAR);
  dependsOn.write(strSize, dependency);
}

/*
 * Function: NXInstrument
 * for NXentry parent (root group). Produces an NXinstrument group in the
 * parent group, and writes Nexus compliant datasets and metadata stored in
 * attributes to the new group.
 *
 * @param parent : parent group in which to write the NXinstrument group.
 * @param compInfo : componentInfo object.
 * @return NXinstrument group, to be passed into children save methods.
 */
H5::Group NXInstrument(const H5::Group &parent,
                       const Geometry::ComponentInfo &compInfo) {

  std::string nameInCache = compInfo.name(compInfo.root());
  std::string instrName =
      nameInCache.empty() ? "unspecified_instrument" : nameInCache;
  H5::Group childGroup = parent.createGroup(instrName);

  writeStrDataset(childGroup, NAME, instrName);
  writeStrAttribute(childGroup, NX_CLASS, NX_INSTRUMENT);

  std::string defaultShortName = instrName.substr(0, 3);
  H5::DataSet name = childGroup.openDataSet(NAME);
  writeStrAttribute(name, SHORT_NAME, defaultShortName);
  return childGroup;
}

/*
 * Function: saveNXSample
 * For NXentry parent (root group). Produces an NXsample group in the parent
 * group, and writes the Nexus compliant datasets and metadata stored in
 * attributes to the new group.
 *
 * @param parent : parent group in which to write the NXinstrument group.
 * @param compInfo : componentInfo object.
 */
void saveNXSample(const H5::Group &parentGroup,
                  const Geometry::ComponentInfo &compInfo) {

  std::string nameInCache = compInfo.name(compInfo.sample());
  std::string sampleName =
      nameInCache.empty() ? "unspecified_sample" : nameInCache;

  H5::Group childGroup = parentGroup.createGroup(sampleName);
  writeStrAttribute(childGroup, NX_CLASS, NX_SAMPLE);
  writeStrDataset(childGroup, NAME, sampleName);
}

/*
 * Function: saveNXSource
 * For NXentry (root group). Produces an NXsource group in the parent group,
 * and writes the Nexus compliant datasets and metadata stored in attributes
 * to the new group.
 *
 * @param parent : parent group in which to write the NXinstrument group.
 * @param compInfo : componentInfo object.
 */
void saveNXSource(const H5::Group &parentGroup,
                  const Geometry::ComponentInfo &compInfo) {

  size_t index = compInfo.source();

  std::string nameInCache = compInfo.name(index);
  std::string sourceName =
      nameInCache.empty() ? "unspecified_source" : nameInCache;

  std::string dependency = NO_DEPENDENCY;

  Eigen::Vector3d position =
      Mantid::Kernel::toVector3d(compInfo.position(index));
  Eigen::Quaterniond rotation =
      Mantid::Kernel::toQuaterniond(compInfo.rotation(index));

  bool locationIsOrigin = isApproxZero(position, PRECISION);
  bool orientationIsZero = isApproxZero(rotation, PRECISION);

  H5::Group childGroup = parentGroup.createGroup(sourceName);
  writeStrAttribute(childGroup, NX_CLASS, NX_SOURCE);

  // do not write NXtransformations if there is no translation or rotation
  if (!(locationIsOrigin && orientationIsZero)) {
    H5::Group transformations =
        simpleNXSubGroup(childGroup, TRANSFORMATIONS, NX_TRANSFORMATIONS);

    // self, ".", is the default first NXsource dependency in the chain. first
    // check translation in NXsource is non-zero, and set dependency to
    // location if true and write location. Then check if orientation in
    // NXsource is non-zero, replace dependency with orientation if true. If
    // neither orientation nor location are non-zero, NXsource is self
    // dependent.
    if (!locationIsOrigin) {
      dependency = H5_OBJ_NAME(transformations) + "/" + LOCATION;
      writeLocation(transformations, position);
    }
    if (!orientationIsZero) {
      dependency = H5_OBJ_NAME(transformations) + "/" + ORIENTATION;

      // If location dataset is written to group also, then dependency for
      // orientation dataset containg the rotation transformation will be
      // location. Else dependency for orientation is self.
      std::string rotationDependency =
          locationIsOrigin ? NO_DEPENDENCY
                           : H5_OBJ_NAME(transformations) + "/" + LOCATION;
      writeOrientation(transformations, rotation, rotationDependency);
    }
  }

  writeStrDataset(childGroup, NAME, sourceName);
  writeStrDataset(childGroup, DEPENDS_ON, dependency);
}

/*
 * Function: saveNXMonitor
 * For NXinstrument parent (component info root). Produces an NXmonitor
 * groups from Component info, and saves it in the parent
 * group, along with the Nexus compliant datasets, and metadata stored in
 * attributes to the new group.
 *
 * @param parentGroup : parent group in which to write the NXinstrument group.
 * @param compInfo : componentInfo object.
 * @param monitorID :  ID of the specific monitor.
 * @param index :  index of the specific monitor in the Instrument cache.
 */
void saveNXMonitor(const H5::Group &parentGroup,
                   const Geometry::ComponentInfo &compInfo, const int monitorId,
                   const size_t index) {

  // if the component is unnamed sets the name as unspecified with the
  // location of the component in the cache
  std::string nameInCache = compInfo.name(index);
  std::string monitorName = nameInCache.empty()
                                ? "unspecified_monitor_" + std::to_string(index)
                                : nameInCache;

  Eigen::Vector3d position =
      Mantid::Kernel::toVector3d(compInfo.position(index));
  Eigen::Quaterniond rotation =
      Mantid::Kernel::toQuaterniond(compInfo.rotation(index));

  std::string dependency = NO_DEPENDENCY; // dependency initialiser

  bool locationIsOrigin = isApproxZero(position, PRECISION);
  bool orientationIsZero = isApproxZero(rotation, PRECISION);

  H5::Group childGroup = parentGroup.createGroup(monitorName);
  writeStrAttribute(childGroup, NX_CLASS, NX_MONITOR);

  // do not write NXtransformations if there is no translation or rotation
  if (!(locationIsOrigin && orientationIsZero)) {
    H5::Group transformations =
        simpleNXSubGroup(childGroup, TRANSFORMATIONS, NX_TRANSFORMATIONS);

    // self, ".", is the default first NXmonitor dependency in the chain. first
    // check translation in NXmonitor is non-zero, and set dependency to
    // location if true and write location. Then check if orientation in
    // NXmonitor is non-zero, replace dependency with orientation if true. If
    // neither orientation nor location are non-zero, NXmonitor is self
    // dependent.
    if (!locationIsOrigin) {
      dependency = H5_OBJ_NAME(transformations) + "/" + LOCATION;
      writeLocation(transformations, position);
    }
    if (!orientationIsZero) {
      dependency = H5_OBJ_NAME(transformations) + "/" + ORIENTATION;

      // If location dataset is written to group also, then dependency for
      // orientation dataset containg the rotation transformation will be
      // location. Else dependency for orientation is self.
      std::string rotationDependency =
          locationIsOrigin ? NO_DEPENDENCY
                           : H5_OBJ_NAME(transformations) + "/" + LOCATION;
      writeOrientation(transformations, rotation, rotationDependency);
    }
  }

  H5::StrType dependencyStrType = strTypeOfSize(dependency);
  writeNXMonitorNumber(childGroup, monitorId);

  writeStrDataset(childGroup, BANK_NAME, monitorName);
  writeStrDataset(childGroup, DEPENDS_ON, dependency);
}

/*
 * Function: saveNXDetectors
 * For NXinstrument parent (component info root). Save method which produces a
 * set of NXdetctor groups from Component info detector banks, and saves it in
 * the parent group, along with the Nexus compliant datasets, and metadata
 * stored in attributes to the new group.
 *
 * @param parentGroup : parent group in which to write the NXinstrument group.
 * @param compInfo : componentInfo object.
 * @param detIDs : global detector IDs, from which those specific to the
 * NXdetector will be extracted.
 */
void saveNXDetector(const H5::Group &parentGroup,
                    const Geometry::ComponentInfo &compInfo,
                    const std::vector<int> &detIds, const size_t index) {

  // if the component is unnamed sets the name as unspecified with the
  // location of the component in the cache
  std::string nameInCache = compInfo.name(index);
  std::string detectorName =
      nameInCache.empty() ? "unspecified_detector_at_" + std::to_string(index)
                          : nameInCache;

  Eigen::Vector3d position =
      Mantid::Kernel::toVector3d(compInfo.position(index));
  Eigen::Quaterniond rotation =
      Mantid::Kernel::toQuaterniond(compInfo.rotation(index));

  std::string dependency = NO_DEPENDENCY; // dependency initialiser

  bool locationIsOrigin = isApproxZero(position, PRECISION);
  bool orientationIsZero = isApproxZero(rotation, PRECISION);

  H5::Group childGroup = parentGroup.createGroup(detectorName);
  writeStrAttribute(childGroup, NX_CLASS, NX_DETECTOR);

  // do not write NXtransformations if there is no translation or rotation
  if (!(locationIsOrigin && orientationIsZero)) {
    H5::Group transformations =
        simpleNXSubGroup(childGroup, TRANSFORMATIONS, NX_TRANSFORMATIONS);

    // self, ".", is the default first NXdetector dependency in the chain. first
    // check translation in NXdetector is non-zero, and set dependency to
    // location if true and write location. Then check if orientation in
    // NXdetector is non-zero, replace dependency with orientation if true. If
    // neither orientation nor location are non-zero, NXdetector is self
    // dependent.
    if (!locationIsOrigin) {
      dependency = H5_OBJ_NAME(transformations) + "/" + LOCATION;
      writeLocation(transformations, position);
    }
    if (!orientationIsZero) {
      dependency = H5_OBJ_NAME(transformations) + "/" + ORIENTATION;

      // If location dataset is written to group also, then dependency for
      // orientation dataset containg the rotation transformation will be
      // location. Else dependency for orientation is self.
      std::string rotationDependency =
          locationIsOrigin ? NO_DEPENDENCY
                           : H5_OBJ_NAME(transformations) + "/" + LOCATION;
      writeOrientation(transformations, rotation, rotationDependency);
    }
  }

  H5::StrType dependencyStrType = strTypeOfSize(dependency);
  writePixelData(childGroup, compInfo, index);
  writeNXDetectorNumber(childGroup, compInfo, detIds, index);

  writeStrDataset(childGroup, BANK_NAME, detectorName);
  writeStrDataset(childGroup, DEPENDS_ON, dependency);
}

/*
 * Function: saveInstrument
 * calls the save methods to write components to file after exception checking.
 * Produces a Nexus format file containing the Instrument geometry and metadata.
 *
 * @param compInfo : componentInfo object.
 * @param fullPath : save destination as full path.
 * @param reporter : (optional) report to progressBase.
 */
void saveInstrument(
    const std::pair<std::unique_ptr<Geometry::ComponentInfo>,
                    std::unique_ptr<Geometry::DetectorInfo>> &instrPair,
    const std::string &fullPath, const std::string &rootPath,
    Kernel::ProgressBase *reporter) {

  const Geometry::ComponentInfo &compInfo = (*instrPair.first);
  const Geometry::DetectorInfo &detInfo = (*instrPair.second);

  // Exception handling.
  boost::filesystem::path tmp(fullPath);
  if (!boost::filesystem::is_directory(tmp.root_directory())) {
    throw std::invalid_argument(
        "The path provided for saving the file is invalid: " + fullPath + "\n");
  }

  // check the file extension matches any of the valid extensions defined in
  // nexus_geometry_extensions
  const auto ext = boost::filesystem::path(tmp).extension();
  bool isValidExt = std::any_of(
      nexus_geometry_extensions.begin(), nexus_geometry_extensions.end(),
      [&ext](const std::string &str) { return ext.generic_string() == str; });

  // throw if the file extension is invalid
  if (!isValidExt) {

    // string of valid extensions to output in exception
    std::string extensions;
    std::for_each(
        nexus_geometry_extensions.begin(), nexus_geometry_extensions.end(),
        [&extensions](const std::string &str) { extensions += " " + str; });
    throw std::invalid_argument("invalid extension for file: '" +
                                ext.generic_string() +
                                "'. Expected any of: " + extensions);
  }

  if (!compInfo.hasDetectorInfo()) {
    throw std::invalid_argument(
        "No detector info was found in the Instrument cache.\n");
  }
  if (!compInfo.hasSample()) {
    throw std::invalid_argument(
        "No sample was found in the Instrument cache.\n");
  }

  if (Mantid::Kernel::V3D{0, 0, 0} != compInfo.samplePosition()) {
    throw std::invalid_argument(
        "The sample posiiton is required to be at the origin.\n");
  }

  if (!compInfo.hasSource()) {
    throw std::invalid_argument("No source was found in the Instrument cache.");
  }

  // IDs of all detectors in Instrument cache
  const auto detIds = detInfo.detectorIDs();

  H5::H5File file(fullPath, H5F_ACC_TRUNC); // open file

  H5::Group rootGroup, instrument;

  // create and capture NXentry (file root)
  rootGroup = file.createGroup(rootPath);
  NexusGeometrySave::writeStrAttribute(rootGroup, NX_CLASS, NX_ENTRY);

  // save and capture NXinstrument (component root)
  instrument = NexusGeometrySave::NXInstrument(rootGroup, compInfo);

  // save NXsource
  NexusGeometrySave::saveNXSource(instrument, compInfo);

  // save NXsample
  NexusGeometrySave::saveNXSample(rootGroup, compInfo);

  // save NXdetectors
  for (size_t index = compInfo.root() - 1; index > detInfo.size(); --index) {
    if (Geometry::ComponentInfoBankHelpers::isSaveableBank(compInfo, index)) {
      if (reporter != nullptr)
        reporter->report();
      NexusGeometrySave::saveNXDetector(instrument, compInfo, detIds, index);
    }
  }

  // save NXmonitors
  for (size_t index = 0; index < detInfo.size(); ++index) {
    if (detInfo.isMonitor(index)) {
      if (reporter != nullptr)
        reporter->report();
      NexusGeometrySave::saveNXMonitor(instrument, compInfo, detIds[index],
                                       index);
    }
  }

  file.close(); // close file

} // saveInstrument
} // namespace NexusGeometrySave
} // namespace NexusGeometry
} // namespace Mantid<|MERGE_RESOLUTION|>--- conflicted
+++ resolved
@@ -1,7 +1,3 @@
-<<<<<<< HEAD
-=======
-//
->>>>>>> 986563b9
 // Copyright &copy; 2019 ISIS Rutherford Appleton Laboratory UKRI,
 //     NScD Oak Ridge National Laboratory, European Spallation Source
 //     & Institut Laue - Langevin
@@ -240,10 +236,6 @@
 
   bool cylindersExist{false};       // for checking if any cylinder types exist
   bool shapesAreHomogeneous{false}; // all shapes equal
-<<<<<<< HEAD
-=======
-  bool shapesAreValidAndHomogeneous{false}; // all shapes equal and valid shape
->>>>>>> 986563b9
 
   // shape type of the first detector in children detectors
   auto &firstShape = compInfo.shape(pixels.front());
@@ -395,12 +387,8 @@
         }
       }
     }
-<<<<<<< HEAD
+
     writePixelShape(pixelShapeGroup, nCylinders, vertices);
-=======
-    if (nCylinders != 0)
-      writePixelShape(pixelShapeGroup, nCylinders, vertices);
->>>>>>> 986563b9
   }
 
   // write pixel offset data
