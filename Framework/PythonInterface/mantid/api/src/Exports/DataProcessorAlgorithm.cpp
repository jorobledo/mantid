--- conflicted
+++ resolved
@@ -41,12 +41,8 @@
            "processed data [Default=Plus]")
 
       .def("copyProperties", &DataProcessorAdapter::copyPropertiesProxy,
-<<<<<<< HEAD
-           (arg("self"), arg("alg"), arg("properties"), arg("version") = -1),
-=======
            (arg("self"), arg("alg"),
             arg("properties") = boost::python::object(), arg("version") = -1),
->>>>>>> fb94ff12
            "Copy properties from another algorithm")
 
       .def("determineChunk", &DataProcessorAdapter::determineChunkProxy,
