#include "MantidAPI/WorkspaceFactory.h"
#include "MantidAPI/Axis.h"
#include "MantidAPI/IPeaksWorkspace.h"
#include "MantidAPI/ITableWorkspace.h"
#include "MantidAPI/MatrixWorkspace.h"
#include "MantidKernel/WarningSuppressions.h"
#include "MantidPythonInterface/kernel/GetPointer.h"
#include "MantidPythonInterface/kernel/Policies/AsType.h"

#include <boost/python/class.hpp>
#include <boost/python/overloads.hpp>

using namespace boost::python;
using namespace Mantid::API;
using namespace Mantid::PythonInterface::Policies;

GET_POINTER_SPECIALIZATION(WorkspaceFactoryImpl)

namespace {
/**
 * Creates from workspace using an existing one as a template.
 * The C++ implementation accepts a boost::shared<const MatrixWorkspace> which
 * we cannot currently handle. This allows a boost::shared<MatrixWorkspace> to
 *be passed
 * in an converted. See MantidPythonInterface/kernel/Policies/RemoveConst for
 *the full
 * explanation of why this is necessary
 *
 *  @param  parent    A shared pointer to the parent workspace
 *  @param  NVectors  (Optional) The number of vectors/histograms/detectors in
 *the workspace
 *  @param  XLength   (Optional) The number of X data points/bin boundaries in
 *each vector (must all be the same)
 *  @param  YLength   (Optional) The number of data/error points in each vector
 *(must all be the same)
 *  @return A shared pointer to the newly created instance
 *  @throw  std::out_of_range If invalid (0 or less) size arguments are given
 *  @throw  NotFoundException If the class is not registered in the factory
 **/
Workspace_sptr createFromParentPtr(WorkspaceFactoryImpl &self,
                                   const MatrixWorkspace_sptr &parent,
                                   size_t NVectors = size_t(-1),
                                   size_t XLength = size_t(-1),
                                   size_t YLength = size_t(-1)) {
  return self.create(parent, NVectors, XLength, YLength);
}

/// Overload generator for create
GNU_DIAG_OFF("unused-local-typedef")
// Ignore -Wconversion warnings coming from boost::python
// Seen with GCC 7.1.1 and Boost 1.63.0
GNU_DIAG_OFF("conversion")

BOOST_PYTHON_FUNCTION_OVERLOADS(createFromParent_Overload, createFromParentPtr,
                                2, 5)
BOOST_PYTHON_MEMBER_FUNCTION_OVERLOADS(createTable_Overload, createTable, 0, 1)
BOOST_PYTHON_MEMBER_FUNCTION_OVERLOADS(createPeaks_Overload, createPeaks, 0, 1)
<<<<<<< HEAD
GCC_DIAG_ON(conversion)
#ifdef __clang__
#pragma clang diagnostic pop
#endif
} // namespace
=======

GNU_DIAG_ON("conversion")
GNU_DIAG_ON("unused-local-typedef")
}
>>>>>>> d3adcace

void export_WorkspaceFactory() {
  const char *createFromParentDoc = "Create a workspace based on the given "
                                    "one. The meta-data, instrument etc are "
                                    "copied from the input"
                                    "If the size parameters are passed then "
                                    "the workspace will be a different size.";

  const char *createFromScratchDoc =
      "Create a clean new worksapce of the given size.";
  using createFromScratchPtr = MatrixWorkspace_sptr (WorkspaceFactoryImpl::*)(
      const std::string &, const size_t &, const size_t &, const size_t &)
      const;

  class_<WorkspaceFactoryImpl, boost::noncopyable>("WorkspaceFactoryImpl",
                                                   no_init)
      .def("create", &createFromParentPtr,
           createFromParent_Overload(createFromParentDoc,
                                     (arg("self"), arg("parent"),
                                      arg("NVectors") = -1, arg("XLength") = -1,
                                      arg("YLength") = -1)))

      .def("create", (createFromScratchPtr)&WorkspaceFactoryImpl::create,
           createFromScratchDoc, return_value_policy<AsType<Workspace_sptr>>(),
           (arg("self"), arg("className"), arg("NVectors"), arg("XLength"),
            arg("YLength")))

      .def("createTable", &WorkspaceFactoryImpl::createTable,
           createTable_Overload(
               "Creates an empty TableWorkspace",
               (arg("self"), arg("className") = "TableWorkspace"))
               [return_value_policy<AsType<Workspace_sptr>>()])

      .def("createPeaks", &WorkspaceFactoryImpl::createPeaks,
           createPeaks_Overload(
               "Creates an empty PeaksWorkspace",
               (arg("self"), arg("className") = "PeaksWorkspace"))
               [return_value_policy<AsType<Workspace_sptr>>()])

      .def("Instance", &WorkspaceFactory::Instance,
           return_value_policy<reference_existing_object>(),
           "Returns the single instance of this class.")
      .staticmethod("Instance");
}<|MERGE_RESOLUTION|>--- conflicted
+++ resolved
@@ -55,18 +55,10 @@
                                 2, 5)
 BOOST_PYTHON_MEMBER_FUNCTION_OVERLOADS(createTable_Overload, createTable, 0, 1)
 BOOST_PYTHON_MEMBER_FUNCTION_OVERLOADS(createPeaks_Overload, createPeaks, 0, 1)
-<<<<<<< HEAD
-GCC_DIAG_ON(conversion)
-#ifdef __clang__
-#pragma clang diagnostic pop
-#endif
-} // namespace
-=======
 
 GNU_DIAG_ON("conversion")
 GNU_DIAG_ON("unused-local-typedef")
-}
->>>>>>> d3adcace
+} // namespace
 
 void export_WorkspaceFactory() {
   const char *createFromParentDoc = "Create a workspace based on the given "
