#include "MantidPythonInterface/api/FitFunctions/IPeakFunctionAdapter.h"
#include "MantidPythonInterface/kernel/Environment/CallMethod.h"

//-----------------------------------------------------------------------------
// IPeakFunction definition
//-----------------------------------------------------------------------------
namespace Mantid {
namespace PythonInterface {
using Environment::callMethodNoCheck;
using namespace boost::python;

/**
 * Construct the "wrapper" and stores the reference to the PyObject
 * @param self A reference to the calling Python object
 * @param isCreatedByFactory FunctionFactory should set this agument to true
 *  when creatting the function.
 */
<<<<<<< HEAD
IPeakFunctionAdapter::IPeakFunctionAdapter(PyObject *self, bool)
    : API::IPeakFunction(), IFunction1DAdapter(self) {}
=======
IPeakFunctionAdapter::IPeakFunctionAdapter(PyObject *self)
    : IFunctionAdapter(self, "functionLocal", "functionDerivLocal") {}
>>>>>>> 0ea8f261

/**
 */
double IPeakFunctionAdapter::centre() const {
  return callMethodNoCheck<double>(getSelf(), "centre");
}

/**
 */
double IPeakFunctionAdapter::height() const {
  return callMethodNoCheck<double>(getSelf(), "height");
}

/**
 * Called when the centre of the peak has been updated outside of the function
 * @param c The centre of the peak
 */
void IPeakFunctionAdapter::setCentre(const double c) {
  callMethodNoCheck<void, double>(getSelf(), "setCentre", c);
}

/**
 * Called when the height of the peak has been updated outside of the function
 * @param h The new height of the peak
 */
void IPeakFunctionAdapter::setHeight(const double h) {
  callMethodNoCheck<void, double>(getSelf(), "setHeight", h);
}

/// Calls Python fwhm method
double IPeakFunctionAdapter::fwhm() const {
  return callMethodNoCheck<double>(getSelf(), "fwhm");
}

/**
 * Called when the width of the peak has been updated outside of the function
 * @param w The new width of the peak. The function should update its parameters
 * such that fwhm=w
 */
void IPeakFunctionAdapter::setFwhm(const double w) {
  return callMethodNoCheck<void, double>(getSelf(), "setFwhm", w);
}

/**
 * Translates between the C++ signature & the Python signature and will be
 * called by Fit
 * @param out The 1D data array of size nData that stores the output values
 * @param xValues The input X values
 * @param nData The size of the two arrays
 */
void IPeakFunctionAdapter::functionLocal(double *out, const double *xValues,
                                         const size_t nData) const {
  evaluateFunction(out, xValues, nData);
}

/**
 * Python-type signature version of above so that users can call functionLocal
 * directly from Python on a factory
 * created object
 * @param xvals The input X values in read-only numpy array
 */
object
IPeakFunctionAdapter::functionLocal(const boost::python::object &xvals) const {
  return callMethodNoCheck<object, object>(getSelf(), "functionLocal", xvals);
}

/**
 * Translates between the C++ signature & the Python signature and will be
 * called by Fit
 * @param jacobian The Jacobian matrix storing the partial derivatives of the
 * function w.r.t to the parameters
 * @param xValues The input X values
 * @param nData The size of the two arrays
 */
void IPeakFunctionAdapter::functionDerivLocal(API::Jacobian *jacobian,
                                              const double *xValues,
                                              const size_t nData) {
  if (derivativeOverridden()) {
    evaluateDerivative(jacobian, xValues, nData);
  } else {
    Base::functionDerivLocal(jacobian, xValues, nData);
  }
}

/**
 * Python-type signature version of above that can be called directly from
 * Python
 * @param xvals The input X values in read-only numpy array
 * @param jacobian The Jacobian matrix storing the partial derivatives of the
 * function w.r.t to the parameters
 */
void IPeakFunctionAdapter::functionDerivLocal(
    const boost::python::object &xvals, boost::python::object &jacobian) {
  callMethodNoCheck<void, object, object>(getSelf(), "functionDerivLocal",
                                          xvals, jacobian);
}
} // namespace PythonInterface
} // namespace Mantid<|MERGE_RESOLUTION|>--- conflicted
+++ resolved
@@ -15,13 +15,8 @@
  * @param isCreatedByFactory FunctionFactory should set this agument to true
  *  when creatting the function.
  */
-<<<<<<< HEAD
 IPeakFunctionAdapter::IPeakFunctionAdapter(PyObject *self, bool)
-    : API::IPeakFunction(), IFunction1DAdapter(self) {}
-=======
-IPeakFunctionAdapter::IPeakFunctionAdapter(PyObject *self)
     : IFunctionAdapter(self, "functionLocal", "functionDerivLocal") {}
->>>>>>> 0ea8f261
 
 /**
  */
