--- conflicted
+++ resolved
@@ -20,22 +20,12 @@
 
 import mantid.api
 import mantid.kernel
-<<<<<<< HEAD
-import mantid.plots.modest_image
-from mantid.kernel import config
-from mantid.plots.helperfunctions import get_axes_labels, get_bins, get_data_uneven_flag, get_distribution, \
-    get_matrix_2d_ragged, get_matrix_2d_data, get_md_data1d, get_md_data2d_bin_bounds, \
-    get_md_data2d_bin_centers, get_normalization, get_sample_log, get_spectrum, get_uneven_data, \
-    get_wksp_index_dist_and_label, check_resample_to_regular_grid, get_indices
-from mantid.plots.utility import MantidAxType, MantidAxKwargs
-=======
 from mantid.plots.helperfunctions import get_axes_labels, get_bins, get_data_uneven_flag, get_distribution, \
     get_matrix_2d_ragged, get_matrix_2d_data, get_md_data1d, get_md_data2d_bin_bounds, \
     get_md_data2d_bin_centers, get_normalization, get_sample_log, get_spectrum, get_uneven_data, \
     get_wksp_index_dist_and_label, check_resample_to_regular_grid, get_indices, get_normalize_by_bin_width
 
 import mantid.plots.modest_image
->>>>>>> 8459f0e1
 
 # Used for initializing searches of max, min values
 _LARGEST, _SMALLEST = float(sys.maxsize), -sys.maxsize
@@ -215,30 +205,20 @@
     keyword for MDHistoWorkspaces. These type of workspaces have to have exactly one non integrated
     dimension
     """
-<<<<<<< HEAD
-    x, y, dy, dx, indices, kwargs = _get_data_for_plot(axes, workspace, kwargs,
-                                                       with_dy=True, with_dx=False)
-
-    plot_as_distribution = on_off_to_bool(config['graph1d.autodistribution'])
-    _setLabels1D(axes, workspace, indices, plot_as_dist=plot_as_distribution)
-    # extract the errors visible kwarg before the
-    # original errorbar call or it will fail due to unknown kwarg
-    errors_visible = kwargs.pop(MantidAxKwargs.ERRORS_VISIBLE, True)
-
-    errorbar_container = axes.errorbar(x, y, dy, dx, *args, **kwargs)
-    errorbar_container[2][0].set_visible(errors_visible)
-
-    return errorbar_container
-=======
     normalize_by_bin_width, kwargs = get_normalize_by_bin_width(
         workspace, axes, **kwargs)
     x, y, dy, dx, indices, axis, kwargs = _get_data_for_plot(
         axes, workspace, kwargs, with_dy=True, with_dx=False)
     _setLabels1D(axes, workspace, indices, normalize_by_bin_width=normalize_by_bin_width)
 
-    return axes.errorbar(x, y, dy, dx, *args, **kwargs)
->>>>>>> 8459f0e1
-
+    # extract the errors visible kwarg before the
+    # original errorbar call or it will fail due to unknown kwarg
+    errors_visible = kwargs.pop(MantidAxKwargs.ERRORS_VISIBLE, True)
+
+    errorbar_container = axes.errorbar(x, y, dy, dx, *args, **kwargs)
+    errorbar_container[2][0].set_visible(errors_visible)
+
+    return errorbar_container
 
 def scatter(axes, workspace, *args, **kwargs):
     '''
