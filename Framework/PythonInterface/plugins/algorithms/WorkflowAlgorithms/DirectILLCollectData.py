--- conflicted
+++ resolved
@@ -9,11 +9,7 @@
 from mantid.kernel import (CompositeValidator, Direct, Direction, FloatBoundedValidator, IntBoundedValidator, IntArrayBoundedValidator,
                            IntMandatoryValidator, Property, StringListValidator, UnitConversion)
 from mantid.simpleapi import (AddSampleLog, CalculateFlatBackground, CloneWorkspace, CorrectTOFAxis, CreateEPP, CreateSingleValuedWorkspace,
-<<<<<<< HEAD
-                              CreateWorkspace, CropWorkspace, Divide, ExtractMonitors, FindEPP, GetEiMonDet, Minus,
-=======
                               CreateWorkspace, CropWorkspace, DeleteWorkspace, Divide, ExtractMonitors, FindEPP, GetEiMonDet, Minus,
->>>>>>> 10b02868
                               NormaliseToMonitor, Scale, LoadAndMerge)
 import numpy
 
