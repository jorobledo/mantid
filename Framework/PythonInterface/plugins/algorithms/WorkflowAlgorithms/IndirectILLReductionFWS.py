--- conflicted
+++ resolved
@@ -100,10 +100,6 @@
 
         issues = dict()
 
-        # For interpolation, x-values must be sorted: only for interpolation (not the default, needs modification here)
-        if self.getPropertyValue('BackgroundRun') and not self.getProperty('SortXAxis').value:
-            issues['SortXAxis'] = 'If background run(s) are given and interpolation is desired, X axis must be sorted'
-
         return issues
 
     def setUp(self):
@@ -114,11 +110,8 @@
         self._observable = self.getPropertyValue('Observable')
         self._sortX = self.getProperty('SortXAxis').value
         self._back_scaling = self.getProperty('BackgroundScalingFactor').value
-<<<<<<< HEAD
         self._back_option = self.getPropertyValue('BackgroundOption')
         self._calib_option = self.getPropertyValue('CalibrationOption')
-=======
->>>>>>> 2a7e2401
 
         # arguments to pass to IndirectILLEnergyTransfer
         self._common_args['MapFile'] = self.getPropertyValue('MapFile')
@@ -134,7 +127,8 @@
         # make sure observable entry also exists (value is not important)
         self._criteria += ' and ($/entry0/' + self._observable.replace('.', '/') + '$ or True)'
 
-        if (self._back_option == 'Interpolate' or self._calib_option == 'Interpolate') \
+        if ((self._back_option == 'Interpolate' and self._background_files) or
+                (self._calib_option == 'Interpolate' and self._calibration_files)) \
                 and not self._sortX:
             self.log().warning('Interpolation option requested, X-axis will be sorted.')
             self._sortX = True
@@ -237,11 +231,11 @@
             self._reduce_multiple_runs(self._calibration_files, 'calibration')
             # interpolate, divide, delete calibration
 
-        self.log().information('Run files map is :'+str(self._all_runs))
-
-        RenameWorkspace(InputWorkspace=self._red_ws + '_sample', OutputWorkspace=self._red_ws)
-
-        self.setProperty('OutputWorkspace', self._red_ws)
+        self.log().debug('Run files map is :'+str(self._all_runs))
+
+        #RenameWorkspace(InputWorkspace=self._red_ws+'_sample',OutputWorkspace=self._red_ws)
+
+        self.setProperty('OutputWorkspace',self._red_ws)
 
     def _reduce_multiple_runs(self, files, label):
         '''
@@ -513,14 +507,14 @@
                             (observables_all[-1] < observables_to_be_interpolated[-1]):
                         # Only left integration boundary inside sample range, while right boundary is larger
                         CloneWorkspace(InputWorkspace=mtd[to_be_interpolated_ws].getItem(ref_index).getName(),
-                                      OutputWorkspace='interpolation')
+                                       OutputWorkspace='interpolation')
                         CropWorkspace(InputWorkspace=mtd[sample_ws].getItem(sample_index).getName(),
                                       OutputWorkspace='_sample', XMin=xmin)
                     elif (observables_all[0] > observables_to_be_interpolated[0]) and \
                             (observables_all[-1] >= observables_to_be_interpolated[-1]):
                         # Only right integration boundary inside sample range, while left boundary is smaller
                         CloneWorkspace(InputWorkspace=mtd[to_be_interpolated_ws].getItem(ref_index).getName(),
-                                      OutputWorkspace='interpolation')
+                                       OutputWorkspace='interpolation')
                         CropWorkspace(InputWorkspace=mtd[sample_ws].getItem(sample_index).getName(),
                                       OutputWorkspace='_sample', XMax=xmax)
                     else:
@@ -603,11 +597,18 @@
 
         togroup = []
 
+        groupname = self._red_ws
+
+        if label != 'sample':
+            groupname += '_' + label
+
         for energy in sorted(self._all_runs[label]):
 
             ws_list = self._all_runs[label][energy]
             size = len(self._all_runs[label][energy])
-            wsname = self._red_ws + '_' + label + '_' + str(energy)
+
+            wsname = groupname + '_' + str(energy)
+
             togroup.append(wsname)
             nspectra = mtd[ws_list[0]].getNumberHistograms()
             observable_array = self._get_observable_values(self._all_runs[label][energy])
@@ -650,7 +651,7 @@
             for ws in ws_list:
                 DeleteWorkspace(ws)
 
-        GroupWorkspaces(InputWorkspaces=togroup, OutputWorkspace=self._red_ws+'_'+label)
+        GroupWorkspaces(InputWorkspaces=togroup, OutputWorkspace=groupname)
 
     def _set_x_label(self, ws):
         '''
