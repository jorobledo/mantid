--- conflicted
+++ resolved
@@ -275,7 +275,6 @@
         return ws
 
     @staticmethod
-<<<<<<< HEAD
     def _merge_omega_scan(ws, nMeasurements, group_name):
         names_list = [list() for _ in range(nMeasurements)]
         for entry_no, entry in enumerate(mtd[ws]):
@@ -289,7 +288,8 @@
                          SampleLogAsXAxis='omega.actual')
         GroupWorkspaces(InputWorkspaces=tmp_names, OutputWorkspace=group_name)
         return group_name
-=======
+
+    @staticmethod
     def _merge_all_inputs(ws):
         """Merges all reduced data into a single workspace which allows to display all points
         as a function of TwoTheta."""
@@ -399,7 +399,6 @@
                 Divide(LHSWorkspace=detectors, RHSWorkspace=norm, OutputWorkspace=entry)
             DeleteWorkspaces(WorkspaceList=[mon, norm])
         return ws
->>>>>>> 554bfe1b
 
     def _figure_out_measurement_method(self, ws):
         """Figures out the measurement method based on the structure of the input files."""
@@ -455,14 +454,6 @@
             GroupWorkspaces(InputWorkspaces=names_list, OutputWorkspace=ws)
         return ws
 
-<<<<<<< HEAD
-    def _subtract_background(self, ws, empty_ws, transmission_ws):
-        """Subtracts empty container and cadmium absorber scaled by transmission."""
-        cadmium_present = True
-        cadmium_ws = self.getPropertyValue('CadmiumInputWorkspace')
-        if cadmium_ws == "":
-            cadmium_present = False
-=======
     def _get_transmission(self, sample_ws):
         """Extracts MatrixWorkspace with transmission value from the provided WorkspaceGroup name or creates a single
         valued workspace in case a floating point number has been provided instead of a workspace group name."""
@@ -478,7 +469,6 @@
 
     def _subtract_background(self, ws, transmission_ws):
         """Subtracts, if provided, empty container and cadmium absorber scaled by transmission."""
->>>>>>> 554bfe1b
         unit_ws = 'unit_ws'
         CreateSingleValuedWorkspace(DataValue=1.0, OutputWorkspace=unit_ws)
         tmp_names = [unit_ws]
@@ -487,39 +477,6 @@
         tmp_names.append(transmission_corr)
 
         nMeasurements = self._data_structure_helper()
-<<<<<<< HEAD
-        singleEmpty = mtd[empty_ws].getNumberOfEntries() == 1
-        singleEmptyPerPOL = mtd[empty_ws].getNumberOfEntries() % nMeasurements == 0
-        if cadmium_present:
-            singleCadmiumPerPOL = mtd[empty_ws].getNumberOfEntries() < mtd[ws].getNumberOfEntries()
-        for entry_no, entry in enumerate(mtd[ws]):
-            if singleEmpty:
-                empty_entry = mtd[empty_ws][0].name()
-            elif singleEmptyPerPOL:
-                empty_entry = mtd[empty_ws][entry_no % nMeasurements].name()
-            else:
-                empty_entry = mtd[empty_ws][entry_no].name()
-
-            if cadmium_present:
-                if singleCadmiumPerPOL:
-                    cadmium_entry = mtd[cadmium_ws][entry_no % nMeasurements].name()
-                else:
-                    cadmium_entry = mtd[cadmium_ws][entry_no].name()
-            empty_corr = empty_entry + '_corr'
-            tmp_names.append(empty_corr)
-            Multiply(LHSWorkspace=transmission_ws, RHSWorkspace=empty_entry, OutputWorkspace=empty_corr)
-            if cadmium_present:
-                transmission_corr = transmission_ws + '_corr'
-                tmp_names.append(transmission_corr)
-                Minus(LHSWorkspace=unit_ws, RHSWorkspace=transmission_ws, OutputWorkspace=transmission_corr)
-                cadmium_corr = cadmium_entry + '_corr'
-                tmp_names.append(cadmium_corr)
-                Multiply(LHSWorkspace=transmission_corr, RHSWorkspace=cadmium_entry, OutputWorkspace=cadmium_corr)
-                Plus(LHSWorkspace=empty_corr, RHSWorkspace=cadmium_corr, OutputWorkspace=background_ws)
-            else:
-                tmp_names.pop()
-                RenameWorkspace(InputWorkspace=empty_corr, OutputWorkspace=background_ws)
-=======
         cadmium_present = True
         cadmium_ws = self.getPropertyValue('CadmiumWorkspace')
         if cadmium_ws == "":
@@ -570,7 +527,6 @@
                 else:
                     tmp_names.pop()
                     RenameWorkspace(InputWorkspace=cadmium_corr, OutputWorkspace=background_ws)
->>>>>>> 554bfe1b
             Minus(LHSWorkspace=entry,
                   RHSWorkspace=background_ws,
                   OutputWorkspace=entry)
@@ -929,34 +885,21 @@
         return ws
 
     def _set_units(self, ws, process):
-<<<<<<< HEAD
-        unit_symbol = 'barn / sr / formula unit'
-        unit = r'd$\sigma$/d$\Omega$'
-        if process == 'Sample' and self.getPropertyValue('OutputTreatment') in  ['Average','Sum']:
-            self._merge_polarisations(ws, average_detectors=(self.getPropertyValue('OutputTreatment') == 'Average'))
-
-        if self.getPropertyValue('MeasurementTechnique') == 'SingleCrystal':
-            SortXAxis(InputWorkspace=ws, OutputWorkspace=ws, Ordering='Ascending')
-            ConvertSpectrumAxis(InputWorkspace=ws, OutputWorkspace=ws, Target='SignedTheta', OrderAxis=False)
-            ConvertAxisByFormula(InputWorkspace=ws, OutputWorkspace=ws, Axis='Y', Formula='-y')
-
-=======
         """Sets proper units, according to the process, to the workspace ws."""
         unit_symbol = ''
         unit = 'Normalised Intensity'
         if process == 'Vanadium' and self.getProperty('AbsoluteNormalisation').value:
             unit_symbol = r'$\frac{sr \cdot \mathrm{formula unit} }{0.404 \mathrm{barn} }$'
             unit = 'Normalisation factor'
->>>>>>> 554bfe1b
+        if self.getPropertyValue('MeasurementTechnique') == 'SingleCrystal':
+            SortXAxis(InputWorkspace=ws, OutputWorkspace=ws, Ordering='Ascending')
+            ConvertSpectrumAxis(InputWorkspace=ws, OutputWorkspace=ws, Target='SignedTheta', OrderAxis=False)
+            ConvertAxisByFormula(InputWorkspace=ws, OutputWorkspace=ws, Axis='Y', Formula='-y')
         for entry in mtd[ws]:
             entry.setYUnitLabel("{} ({})".format(unit, unit_symbol))
         return ws
 
     def _finalize(self, ws, process):
-<<<<<<< HEAD
-        if process in ['Empty', 'Cadmium'] and self.getPropertyValue('OutputTreatment') != 'Individual':
-            ws = self._merge_polarisations(ws, average_detectors=self.getPropertyValue('OutputTreatment') == 'Average')
-=======
         """Finalizes the reduction step by removing special values, calling merging functions and setting unique names
          to the output workspaces."""
         output_treatment = self.getPropertyValue('OutputTreatment')
@@ -966,7 +909,6 @@
             if self.getPropertyValue('OutputTreatment') in ['AveragePol', 'Sum']:
                 self._merge_polarisations(ws, average_detectors=(self.getPropertyValue('OutputTreatment')
                                                                  == 'AveragePol'))
->>>>>>> 554bfe1b
         ReplaceSpecialValues(InputWorkspace=ws, OutputWorkspace=ws, NaNValue=0,
                              NaNError=0, InfinityValue=0, InfinityError=0)
         mtd[ws][0].getRun().addProperty('ProcessedAs', process, True)
@@ -1033,12 +975,8 @@
                 progress.report('Calculating transmission')
                 self._calculate_transmission(ws, beam_ws)
         else:
-<<<<<<< HEAD
-            progress.report(7, 'Normalising to monitor')
-=======
             self._rename_input_with_polarisation_info(ws)
             progress.report('Normalising to monitor/time')
->>>>>>> 554bfe1b
             self._normalise(ws)
 
         if process in ['Quartz', 'Vanadium', 'Sample']:
