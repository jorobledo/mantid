# Mantid Repository : https://github.com/mantidproject/mantid
#
# Copyright &copy; 2018 ISIS Rutherford Appleton Laboratory UKRI,
#     NScD Oak Ridge National Laboratory, European Spallation Source
#     & Institut Laue - Langevin
# SPDX - License - Identifier: GPL - 3.0 +
# pylint: disable=invalid-name

""" SANSCreateAdjustmentWorkspaces algorithm creates workspaces for pixel adjustment
    , wavelength adjustment and pixel-and-wavelength adjustment workspaces.
"""

from __future__ import (absolute_import, division, print_function)
from mantid.kernel import (Direction, PropertyManagerProperty, StringListValidator, CompositeValidator)
from mantid.api import (DistributedDataProcessorAlgorithm, MatrixWorkspaceProperty, AlgorithmFactory, PropertyMode,
                        WorkspaceUnitValidator)
<<<<<<< HEAD
from sans.algorithm_detail.normalize_to_sans_monitor import normalize_to_monitor
=======
from sans.algorithm_detail.calculate_sans_transmission import calculate_transmission
>>>>>>> a53a4ea4

from sans.common.constants import EMPTY_NAME
from sans.common.enums import (DataType, DetectorType)
from sans.common.general_functions import create_unmanaged_algorithm
from sans.state.state_base import create_deserialized_sans_state_from_property_manager


class SANSCreateAdjustmentWorkspaces(DistributedDataProcessorAlgorithm):
    def category(self):
        return 'SANS\\Adjust'

    def summary(self):
        return 'Calculates wavelength adjustment, pixel adjustment workspaces and wavelength-and-pixel ' \
               'adjustment workspaces.'

    def PyInit(self):
        # ---------------
        # INPUT
        # ---------------
        # State
        self.declareProperty(PropertyManagerProperty('SANSState'),
                             doc='A property manager which fulfills the SANSState contract.')

        # Input workspaces
        self.declareProperty(MatrixWorkspaceProperty('TransmissionWorkspace', '',
                                                     optional=PropertyMode.Optional, direction=Direction.Input),
                             doc='The transmission workspace.')
        self.declareProperty(MatrixWorkspaceProperty('DirectWorkspace', '',
                                                     optional=PropertyMode.Optional, direction=Direction.Input),
                             doc='The direct workspace.')
        self.declareProperty(MatrixWorkspaceProperty('MonitorWorkspace', '',
                                                     optional=PropertyMode.Optional, direction=Direction.Input),
                             doc='The scatter monitor workspace. This workspace only contains monitors.')

        workspace_validator = CompositeValidator()
        workspace_validator.add(WorkspaceUnitValidator("Wavelength"))
        self.declareProperty(MatrixWorkspaceProperty('SampleData', '',
                                                     optional=PropertyMode.Optional, direction=Direction.Input,
                                                     validator=workspace_validator),
                             doc='A workspace cropped to the detector to be reduced (the SAME as the input to Q1D). '
                                 'This used to verify the solid angle. The workspace is not modified, just inspected.')

        # The component
        allowed_detector_types = StringListValidator([DetectorType.to_string(DetectorType.HAB),
                                                      DetectorType.to_string(DetectorType.LAB)])
        self.declareProperty("Component", DetectorType.to_string(DetectorType.LAB),
                             validator=allowed_detector_types, direction=Direction.Input,
                             doc="The component of the instrument which is currently being investigated.")

        # The data type
        allowed_data = StringListValidator([DataType.to_string(DataType.Sample),
                                            DataType.to_string(DataType.Can)])
        self.declareProperty("DataType", DataType.to_string(DataType.Sample),
                             validator=allowed_data, direction=Direction.Input,
                             doc="The component of the instrument which is to be reduced.")

        # Slice factor for monitor
        self.declareProperty('SliceEventFactor', 1.0, direction=Direction.Input, doc='The slice factor for the monitor '
                                                                                     'normalization. This factor is the'
                                                                                     ' one obtained from event '
                                                                                     'slicing.')

        # ---------------
        # Output
        # ---------------
        self.declareProperty(MatrixWorkspaceProperty('OutputWorkspaceWavelengthAdjustment', '',
                                                     direction=Direction.Output),
                             doc='The workspace for wavelength-based adjustments.')

        self.declareProperty(MatrixWorkspaceProperty('OutputWorkspacePixelAdjustment', '',
                                                     direction=Direction.Output),
                             doc='The workspace for wavelength-based adjustments.')

        self.declareProperty(MatrixWorkspaceProperty('OutputWorkspaceWavelengthAndPixelAdjustment', '',
                                                     direction=Direction.Output),
                             doc='The workspace for, both, wavelength- and pixel-based adjustments.')

        self.declareProperty(MatrixWorkspaceProperty('CalculatedTransmissionWorkspace', ''
                                                     , optional=PropertyMode.Optional, direction=Direction.Output),
                             doc='The calculated transmission workspace')

        self.declareProperty(MatrixWorkspaceProperty('UnfittedTransmissionWorkspace', ''
                                                     , optional=PropertyMode.Optional, direction=Direction.Output),
                             doc='The unfitted transmission workspace')

    def PyExec(self):
        # Read the state
        state_property_manager = self.getProperty("SANSState").value
        state = create_deserialized_sans_state_from_property_manager(state_property_manager)

        # --------------------------------------
        # Get the monitor normalization workspace
        # --------------------------------------
        monitor_normalization_workspace = self._get_monitor_normalization_workspace(state)

        # --------------------------------------
        # Get the calculated transmission
        # --------------------------------------
        calculated_transmission_workspace, unfitted_transmission_workspace = \
            self._get_calculated_transmission_workspace(state)

        # --------------------------------------
        # Get the wide angle correction workspace
        # --------------------------------------
        wave_length_and_pixel_adjustment_workspace = self._get_wide_angle_correction_workspace(state,
                                                                                               calculated_transmission_workspace)  # noqa

        # --------------------------------------------
        # Get the full wavelength and pixel adjustment
        # --------------------------------------------
        wave_length_adjustment_workspace, \
        pixel_length_adjustment_workspace = self._get_wavelength_and_pixel_adjustment_workspaces(state,
                                                                                                 monitor_normalization_workspace,
                                                                                                 # noqa
                                                                                                 calculated_transmission_workspace)  # noqa

        if wave_length_adjustment_workspace:
            self.setProperty("OutputWorkspaceWavelengthAdjustment", wave_length_adjustment_workspace)
        if pixel_length_adjustment_workspace:
            self.setProperty("OutputWorkspacePixelAdjustment", pixel_length_adjustment_workspace)
        if wave_length_and_pixel_adjustment_workspace:
            self.setProperty("OutputWorkspaceWavelengthAndPixelAdjustment", wave_length_and_pixel_adjustment_workspace)

        self.setProperty("CalculatedTransmissionWorkspace", calculated_transmission_workspace)
        self.setProperty("UnfittedTransmissionWorkspace", unfitted_transmission_workspace)

    def _get_wavelength_and_pixel_adjustment_workspaces(self, state,
                                                        monitor_normalization_workspace,
                                                        calculated_transmission_workspace):
        component = self.getProperty("Component").value

        wave_pixel_adjustment_name = "SANSCreateWavelengthAndPixelAdjustment"
        serialized_state = state.property_manager
        wave_pixel_adjustment_options = {"SANSState": serialized_state,
                                         "NormalizeToMonitorWorkspace": monitor_normalization_workspace,
                                         "OutputWorkspaceWavelengthAdjustment": EMPTY_NAME,
                                         "OutputWorkspacePixelAdjustment": EMPTY_NAME,
                                         "Component": component}
        if calculated_transmission_workspace:
            wave_pixel_adjustment_options.update({"TransmissionWorkspace": calculated_transmission_workspace})
        wave_pixel_adjustment_alg = create_unmanaged_algorithm(wave_pixel_adjustment_name,
                                                               **wave_pixel_adjustment_options)

        wave_pixel_adjustment_alg.execute()
        wavelength_out = wave_pixel_adjustment_alg.getProperty("OutputWorkspaceWavelengthAdjustment").value
        pixel_out = wave_pixel_adjustment_alg.getProperty("OutputWorkspacePixelAdjustment").value
        return wavelength_out, pixel_out

    def _get_monitor_normalization_workspace(self, state):
        """
        Gets the monitor normalization workspace via the NormalizeToSansMonitor algorithm

        :param state: a SANSState object.
        :return: the normalization workspace.
        """
        monitor_workspace = self.getProperty("MonitorWorkspace").value
        scale_factor = self.getProperty("SliceEventFactor").value

        ws = normalize_to_monitor(workspace=monitor_workspace, scale_factor=scale_factor,
                                  state_adjustment_normalize_to_monitor=state.adjustment.normalize_to_monitor)

        return ws

    def _get_calculated_transmission_workspace(self, state):
        """
        Creates the fitted transmission workspace.

        Note that this step is not mandatory. If no transmission and direct workspaces are provided, then we
        don't have to do anything here.
        :param state: a SANSState object.
        :return: a fitted transmission workspace and the unfitted data.
        """
        transmission_workspace = self.getProperty("TransmissionWorkspace").value
        direct_workspace = self.getProperty("DirectWorkspace").value
        if transmission_workspace and direct_workspace:
            data_type = self.getProperty("DataType").value

            fitted_data, unfitted_data = \
                calculate_transmission(direct_ws=direct_workspace, data_type_str=data_type,
                                       transmission_ws=transmission_workspace,
                                       state_adjustment_calculate_transmission=state.adjustment.calculate_transmission)

        else:
            fitted_data = None
            unfitted_data = None
        return fitted_data, unfitted_data

    def _get_wide_angle_correction_workspace(self, state, calculated_transmission_workspace):
        wide_angle_correction = state.adjustment.wide_angle_correction
        sample_data = self.getProperty("SampleData").value
        workspace = None
        if wide_angle_correction and sample_data and calculated_transmission_workspace:
            wide_angle_name = "SANSWideAngleCorrection"
            wide_angle_options = {"SampleData": sample_data,
                                  "TransmissionData": calculated_transmission_workspace,
                                  "OutputWorkspace": EMPTY_NAME}
            wide_angle_alg = create_unmanaged_algorithm(wide_angle_name, **wide_angle_options)
            wide_angle_alg.execute()
            workspace = wide_angle_alg.getProperty("OutputWorkspace").value
        return workspace

    def validateInputs(self):
        errors = dict()
        # Check that the input can be converted into the right state object
        state_property_manager = self.getProperty("SANSState").value
        try:
            state = create_deserialized_sans_state_from_property_manager(state_property_manager)
            state.property_manager = state_property_manager
            state.validate()
        except ValueError as err:
            errors.update({"SANSCreateAdjustmentWorkspaces": str(err)})
        return errors


# Register algorithm with Mantid
AlgorithmFactory.subscribe(SANSCreateAdjustmentWorkspaces)<|MERGE_RESOLUTION|>--- conflicted
+++ resolved
@@ -14,12 +14,8 @@
 from mantid.kernel import (Direction, PropertyManagerProperty, StringListValidator, CompositeValidator)
 from mantid.api import (DistributedDataProcessorAlgorithm, MatrixWorkspaceProperty, AlgorithmFactory, PropertyMode,
                         WorkspaceUnitValidator)
-<<<<<<< HEAD
 from sans.algorithm_detail.normalize_to_sans_monitor import normalize_to_monitor
-=======
 from sans.algorithm_detail.calculate_sans_transmission import calculate_transmission
->>>>>>> a53a4ea4
-
 from sans.common.constants import EMPTY_NAME
 from sans.common.enums import (DataType, DetectorType)
 from sans.common.general_functions import create_unmanaged_algorithm
