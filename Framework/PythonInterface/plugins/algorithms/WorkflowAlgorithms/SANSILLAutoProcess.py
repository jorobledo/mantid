--- conflicted
+++ resolved
@@ -102,11 +102,8 @@
     radius = None
     thickness = None
     theta_dependent = None
-<<<<<<< HEAD
+    solvent = None
     n_wedges = None
-=======
-    solvent = None
->>>>>>> 2eedd480
 
     def category(self):
         return 'ILL\\SANS;ILL\\Auto'
