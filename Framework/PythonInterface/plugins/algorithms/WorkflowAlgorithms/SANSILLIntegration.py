# Mantid Repository : https://github.com/mantidproject/mantid
#
# Copyright &copy; 2018 ISIS Rutherford Appleton Laboratory UKRI,
#   NScD Oak Ridge National Laboratory, European Spallation Source,
#   Institut Laue - Langevin & CSNS, Institute of High Energy Physics, CAS
# SPDX - License - Identifier: GPL - 3.0 +
from mantid.api import PythonAlgorithm, MatrixWorkspaceProperty, WorkspaceUnitValidator, WorkspaceGroupProperty, \
    PropertyMode, MatrixWorkspace, NumericAxis, ITableWorkspaceProperty
from mantid.kernel import EnabledWhenProperty, FloatArrayProperty, Direction, StringListValidator, \
    IntBoundedValidator, FloatBoundedValidator, PropertyCriterion, LogicOperator, FloatArrayOrderedPairsValidator, \
    FloatArrayLengthValidator, CompositeValidator
from mantid.simpleapi import *
from MildnerCarpenter import *
import numpy as np


class SANSILLIntegration(PythonAlgorithm):

    _input_ws = ''
    _output_ws = ''
    _output_type = ''
    _resolution = ''
    _masking_criterion = ''
    _lambda_range = []

    def category(self):
        return 'ILL\\SANS'

    def summary(self):
        return 'Performs SANS integration and resolution calculation based on corrected data.'

    def seeAlso(self):
        return ['SANSILLReduction']

    def name(self):
        return 'SANSILLIntegration'

    def validateInputs(self):
        issues = dict()
        if self.getPropertyValue('DefaultQBinning') == 'ResolutionBased' and self.getPropertyValue('CalculateResolution') == 'None':
            issues['CalculateResolution'] = 'Please choose a resolution calculation method if resolution based binning is requested.'
        if not isinstance(self.getProperty('InputWorkspace').value, MatrixWorkspace):
            issues['InputWorkspace'] = 'The input must be a MatrixWorkspace'
        else:
            run = self.getProperty('InputWorkspace').value.getRun()
            if not run:
                issues['InputWorkspace'] = 'The input workspace does not have a run object attached.'
            else:
                if run.hasProperty('ProcessedAs'):
                    processed = run.getLogData('ProcessedAs').value
                    if processed != 'Sample':
                        issues['InputWorkspace'] = 'The input workspace is not processed as sample.'
                else:
                    issues['InputWorkspace'] = 'The input workspace is not processed by SANSILLReduction'
            instrument = self.getProperty('InputWorkspace').value.getInstrument()
            if not instrument:
                issues['InputWorkspace'] += 'The input workspace does not have an instrument attached.'
        output_type = self.getPropertyValue('OutputType')
        if output_type == 'I(Q)':
            if self.getProperty('NumberOfWedges').value != 0 and not self.getPropertyValue('WedgeWorkspace'):
                issues['WedgeWorkspace'] = 'This is required when NumberOfWedges is not 0.'
        if output_type == 'I(Q)' or output_type == 'I(Phi,Q)':
            binning = self.getProperty('OutputBinning').value
            if len(binning) > 3 and len(binning) % 2 == 0:
                issues['OutputBinning'] = 'If specifying binning explicitly, the array should have odd number of items.'
        if output_type == 'I(Phi,Q)' and self.getProperty('NumberOfWedges').value == 0:
            issues['NumberOfWedges'] = 'This is required for I(Phi,Q) output.'
        return issues

    def PyInit(self):
        self.declareProperty(MatrixWorkspaceProperty('InputWorkspace', '', direction=Direction.Input,
                             validator=WorkspaceUnitValidator('Wavelength')),
                             doc='The input workspace.')

        self.declareProperty(MatrixWorkspaceProperty('OutputWorkspace', '', direction=Direction.Output),
                             doc='The output workspace.')

        self.declareProperty(name='OutputType', defaultValue='I(Q)',
                             validator=StringListValidator(['I(Q)', 'I(Qx,Qy)', 'I(Phi,Q)']),
                             doc='Choose the output type.')

        self.declareProperty(name='CalculateResolution',
                             defaultValue='None',
                             validator=StringListValidator(['MildnerCarpenter', 'None']),
                             doc='Choose to calculate the Q resolution.')

        output_iq = EnabledWhenProperty('OutputType', PropertyCriterion.IsEqualTo, 'I(Q)')
        output_iphiq = EnabledWhenProperty('OutputType', PropertyCriterion.IsEqualTo, 'I(Phi,Q)')
        output_iqxy = EnabledWhenProperty('OutputType', PropertyCriterion.IsEqualTo, 'I(Qx,Qy)')

        self.declareProperty(name='DefaultQBinning', defaultValue='PixelSizeBased',
                             validator=StringListValidator(['PixelSizeBased', 'ResolutionBased']),
                             doc='Choose how to calculate the default Q binning.')
        self.setPropertySettings('DefaultQBinning', EnabledWhenProperty(output_iq, output_iphiq, LogicOperator.Or))

        self.declareProperty(name='BinningFactor', defaultValue=1.,
                             validator=FloatBoundedValidator(lower=0.),
                             doc='Specify a multiplicative factor for default Q binning (pixel or resolution based).')
        self.setPropertySettings('BinningFactor', EnabledWhenProperty(output_iq, output_iphiq, LogicOperator.Or))

        self.declareProperty(FloatArrayProperty('OutputBinning'), doc='The manual Q binning of the output')
        self.setPropertySettings('OutputBinning', EnabledWhenProperty(output_iq, output_iphiq, LogicOperator.Or))

        self.declareProperty('NPixelDivision', 1, IntBoundedValidator(lower=1), 'Number of subpixels to split the pixel (NxN)')
        self.setPropertySettings('NPixelDivision', EnabledWhenProperty(output_iq, output_iphiq, LogicOperator.Or))

        iq_without_shapes = EnabledWhenProperty(EnabledWhenProperty("ShapeTable", PropertyCriterion.IsDefault),
                                                EnabledWhenProperty(output_iq, output_iphiq, LogicOperator.Or),
                                                LogicOperator.And)

        self.declareProperty(name='NumberOfWedges', defaultValue=0, validator=IntBoundedValidator(lower=0),
                             doc='Number of wedges to integrate separately.')
        self.setPropertySettings('NumberOfWedges', iq_without_shapes)

        iq_with_wedges = EnabledWhenProperty(output_iq,
                                             EnabledWhenProperty('NumberOfWedges',
                                                                 PropertyCriterion.IsNotDefault), LogicOperator.And)
        iq_with_wedges_or_shapes = EnabledWhenProperty(iq_with_wedges,
                                                       EnabledWhenProperty("ShapeTable", PropertyCriterion.IsNotDefault),
                                                       LogicOperator.Or)
        iq_with_wedges_but_no_shapes = EnabledWhenProperty(iq_with_wedges,
                                                           EnabledWhenProperty("ShapeTable", PropertyCriterion.IsDefault),
                                                           LogicOperator.And)

        self.declareProperty(WorkspaceGroupProperty('WedgeWorkspace', '', direction=Direction.Output, optional=PropertyMode.Optional),
                             doc='WorkspaceGroup containing I(Q) for each azimuthal wedge.')
        self.setPropertySettings('WedgeWorkspace', iq_with_wedges_or_shapes)

        self.declareProperty(name='WedgeAngle', defaultValue=30., validator=FloatBoundedValidator(lower=0.),
                             doc='Wedge opening angle [degrees].')
        self.setPropertySettings('WedgeAngle', iq_with_wedges_but_no_shapes)

        self.declareProperty(name='WedgeOffset', defaultValue=0., validator=FloatBoundedValidator(lower=0.),
                             doc='Wedge offset angle from x+ axis.')
        self.setPropertySettings('WedgeOffset', iq_with_wedges_but_no_shapes)

        self.declareProperty(name='AsymmetricWedges', defaultValue=False, doc='Whether to have asymmetric wedges.')
        self.setPropertySettings('AsymmetricWedges', iq_with_wedges_or_shapes)

        self.setPropertyGroup('DefaultQBinning', 'I(Q) Options')
        self.setPropertyGroup('BinningFactor', 'I(Q) Options')
        self.setPropertyGroup('OutputBinning', 'I(Q) Options')
        self.setPropertyGroup('NPixelDivision', 'I(Q) Options')
        self.setPropertyGroup('NumberOfWedges', 'I(Q) Options')
        self.setPropertyGroup('WedgeWorkspace', 'I(Q) Options')
        self.setPropertyGroup('WedgeAngle', 'I(Q) Options')
        self.setPropertyGroup('WedgeOffset', 'I(Q) Options')
        self.setPropertyGroup('AsymmetricWedges', 'I(Q) Options')

        self.declareProperty(name='MaxQxy', defaultValue=-1.0,
                             validator=FloatBoundedValidator(lower=-1.0),
                             doc='Maximum of absolute Qx and Qy.')
        self.setPropertySettings('MaxQxy', output_iqxy)

        self.declareProperty(name='DeltaQ', defaultValue=-1.0,
                             validator=FloatBoundedValidator(lower=-1.0),
                             doc='The dimension of a Qx-Qy cell.')
        self.setPropertySettings('DeltaQ', output_iqxy)

        self.declareProperty(name='IQxQyLogBinning', defaultValue=False,
                             doc='I(Qx, Qy) log binning when binning is not specified.')
        self.setPropertySettings('IQxQyLogBinning', output_iqxy)

        self.setPropertyGroup('MaxQxy', 'I(Qx,Qy) Options')
        self.setPropertyGroup('DeltaQ', 'I(Qx,Qy) Options')
        self.setPropertyGroup('IQxQyLogBinning', 'I(Qx,Qy) Options')
        self.declareProperty(WorkspaceGroupProperty('PanelOutputWorkspaces', '',
                                                    direction=Direction.Output,
                                                    optional=PropertyMode.Optional),
                             doc='The name of the output workspace group for detector panels.')
        self.declareProperty(ITableWorkspaceProperty('ShapeTable', '', direction=Direction.Input,
                                                     optional=PropertyMode.Optional),
                             doc='The name opf the table workspace containing drawn shapes on which to integrate. '
                                 'If provided, NumberOfWedges, WedgeOffset and WedgeAngle arguments are ignored. ')

        self.setPropertyGroup('PanelOutputWorkspaces', 'I(Q) Options')
        self.setPropertyGroup('ShapeTable', 'I(Q) Options')

        lambda_range_validator = CompositeValidator()
        lambda_range_validator.add(FloatArrayOrderedPairsValidator())
        lambda_range_validator.add(FloatArrayLengthValidator(2))
        self.declareProperty(FloatArrayProperty('WavelengthRange', [1., 10.], validator=lambda_range_validator),
                             doc='Wavelength range [Angstrom] to be used in integration (TOF only).')

    def PyExec(self):
        self._input_ws = self.getPropertyValue('InputWorkspace')
        self._output_type = self.getPropertyValue('OutputType')
        self._resolution = self.getPropertyValue('CalculateResolution')
        self._output_ws = self.getPropertyValue('OutputWorkspace')
        self._lambda_range = self.getProperty('WavelengthRange').value
        is_tof = mtd[self._input_ws].getRun().getLogData('tof_mode').value == 'TOF' # D33 only
        if is_tof:
            cut_input_ws = self._input_ws+'_cut'
            CropWorkspaceRagged(InputWorkspace=self._input_ws,
                                OutputWorkspace=cut_input_ws,
                                XMin=self._lambda_range[0],
                                XMax=self._lambda_range[1])
            self._input_ws = cut_input_ws
            # re-calculate the Q-range after lambda cut
            # TOF is only D33 which has panels
            panel_names = mtd[self._input_ws].getInstrument().getStringParameter('detector_panels')[0].split(',')
            CalculateDynamicRange(Workspace=self._input_ws, ComponentNames=panel_names)
        self._integrate(self._input_ws, self._output_ws)
        self.setProperty('OutputWorkspace', self._output_ws)
        panels_out_ws = self.getPropertyValue('PanelOutputWorkspaces')
        if mtd[self._output_ws].getInstrument().getName() in ['D33', 'D11B', 'D22B'] and panels_out_ws:
            panel_names = mtd[self._output_ws].getInstrument().getStringParameter('detector_panels')[0].split(',')
            panel_outputs = []
            for panel in panel_names:
                in_ws = self._input_ws + '_' + panel
                out_ws = panels_out_ws + '_' + panel
                CropToComponent(InputWorkspace=self._input_ws, OutputWorkspace=in_ws, ComponentNames=panel)
                self._integrate(in_ws, out_ws, panel)
                DeleteWorkspace(in_ws)
                ReplaceSpecialValues(InputWorkspace=out_ws, OutputWorkspace=out_ws, NaNValue=0, NaNError=0)
                panel_outputs.append(out_ws)
            GroupWorkspaces(InputWorkspaces=panel_outputs, OutputWorkspace=panels_out_ws)
            self.setProperty('PanelOutputWorkspaces', mtd[panels_out_ws])
        if is_tof:
            DeleteWorkspace(self._input_ws)

    def _integrate(self, in_ws, out_ws, panel=None):
        if self._output_type == 'I(Q)' or self._output_type == 'I(Phi,Q)':
            self._integrate_iq(in_ws, out_ws, panel)
        elif self._output_type == 'I(Qx,Qy)':
            self._integrate_iqxy(in_ws, out_ws)

    def _get_iq_binning(self, q_min, q_max, pixel_size, wavelength, l2, binning_factor):
        """
        Returns the OutputBinning string to be used in Q1DWeighted
        """
        if q_min < 0. or q_min >= q_max:
            raise ValueError('qmin must be positive and smaller than qmax. '
                             'Given qmin={0:.2f}, qmax={0:.2f}.'.format(q_min, q_max))
        binning = self.getProperty('OutputBinning').value
        strategy = self.getPropertyValue('DefaultQBinning')
        if len(binning) == 0:
            if strategy == 'ResolutionBased':
                q_binning = self._mildner_carpenter_q_binning(q_min, q_max, binning_factor)
            else:
                if wavelength != 0:
                    run = mtd[self._input_ws].getRun()
                    instrument = mtd[self._input_ws].getInstrument()
                    if instrument.getName() == "D16" and run.hasProperty("Gamma.value") \
                            and run.getLogData("Gamma.value") != 0:
                        if instrument.hasParameter('detector-width'):
                            pixel_nb = instrument.getNumberParameter('detector-width')[0]
                        else:
                            self.log().warning("Width of the instrument not found. Assuming 320 pixels.")
                            pixel_nb = 320
                        q_binning = self._pixel_q_binning_non_aligned(q_min, q_max, pixel_nb, binning_factor)
                    else:
                        q_binning = self._pixel_q_binning(q_min, q_max, pixel_size * binning_factor, wavelength, l2)
                else:
                    q_binning = self._tof_default_q_binning(q_min, q_max)
        elif len(binning) == 1:
            q_binning = [q_min, binning[0], q_max]
        elif len(binning) == 2:
            if strategy == 'ResolutionBased':
                q_binning = self._mildner_carpenter_q_binning(binning[0], binning[1], binning_factor)
            else:
                if wavelength != 0:
                    q_binning = self._pixel_q_binning(binning[0], binning[1], pixel_size * binning_factor, wavelength, l2)
                else:
                    q_binning = self._tof_default_q_binning(binning[0], binning[1])
        else:
            q_binning = binning
        return q_binning

    def _tof_default_q_binning(self, q_min, q_max):
        """
        Returns default q binning for tof mode
        """
        return [q_min, -0.05, q_max]

    def _pixel_q_binning_non_aligned(self, q_min, q_max, pixel_nb, binning_factor):
        """
        Returns q binning based on q_min, q_max. Used when the detector is not aligned with axis Z.
        """
        step = (q_max - q_min) * binning_factor / pixel_nb
        return [q_min, step, q_max]

    def _pixel_q_binning(self, q_min, q_max, pixel_size, wavelength, l2):
        """
        Returns q binning based on the size of a single pixel within the range of q_min and q_max
        Size is the largest size, i.e. max(height, width)
        """
        bins = []
        q = 0.
        pixels = 1
<<<<<<< HEAD
        while q < q_max:
            two_theta = np.arctan((pixel_size * pixels + offset) / l2)
=======
        while (q < q_max):
            two_theta = np.arctan((pixel_size * pixels) / l2)
>>>>>>> c66359c8
            q = 4 * np.pi * np.sin(two_theta / 2) / wavelength
            bins.append(q)
            pixels += 1
        q_bin_edges = np.array(bins[:-1])
        q_bin_edges = q_bin_edges[np.where(q_bin_edges > q_min)]
        q_bin_widths = np.diff(q_bin_edges)
        q_binning = np.empty(2 * q_bin_edges.size - 1)
        q_binning[0::2] = q_bin_edges
        q_binning[1::2] = q_bin_widths
        return q_binning

    def _mildner_carpenter_q_binning(self, qmin, qmax, factor):
        """
        Returns q binning such that at each q, bin width is almost factor*sigma
        """
        q = qmin
        result = [qmin]
        while q < qmax:
            bin_width = factor * self._deltaQ(q)
            result.append(bin_width)
            q += bin_width
            result.append(q)
        return result

    def _setup_mildner_carpenter(self):
        """
        Sets up the mildner carpenter formula based on acquisition type and beam parameters
        """
        run = mtd[self._input_ws].getRun()
        wavelength = run.getLogData('wavelength').value
        l1 = run.getLogData('collimation.actual_position').value
        l2 = run.getLogData('L2').value
        instrument = mtd[self._input_ws].getInstrument()
        if instrument.hasParameter("x-pixel-size") and instrument.hasParameter("y-pixel-size"):
            x3 = instrument.getNumberParameter('x-pixel-size')[0] / 1000
            y3 = instrument.getNumberParameter('y-pixel-size')[0] / 1000
        else:
            raise RuntimeError('Unable to calculate resolution, missing pixel size.')
        delta_wavelength = run.getLogData('selector.wavelength_res').value * 0.01
        if run.hasProperty('collimation.sourceAperture'):
            source_aperture = run.getLogData('collimation.sourceAperture').value
        elif run.hasProperty('collimation.ap_size'):
            source_aperture = str(run.getLogData('collimation.ap_size').value)
        else:
            raise RuntimeError('Unable to calculate resolution, missing source aperture size.')
        is_tof = False
        if not run.hasProperty('tof_mode'):
            self.log().information('No TOF flag available, assuming monochromatic.')
        else:
            is_tof = run.getLogData('tof_mode').value == 'TOF'
        to_meter = 0.001
        is_rectangular = True
        if 'x' not in source_aperture:
            is_rectangular = False
        if is_rectangular:
            pos1 = source_aperture.find('(') + 1
            pos2 = source_aperture.find('x')
            pos3 = source_aperture.find(')')
            x1 = float(source_aperture[pos1:pos2]) * to_meter
            y1 = float(source_aperture[pos2 + 1:pos3]) * to_meter
            x2 = run.getLogData('Beam.sample_ap_x_or_diam').value * to_meter
            y2 = run.getLogData('Beam.sample_ap_y').value * to_meter
            if is_tof:
                raise RuntimeError('TOF resolution is not supported yet')
            else:
                self._deltaQ = MonochromaticScalarQCartesian(wavelength, delta_wavelength, x1, y1, x2, y2, x3, y3, l1, l2)
        else:
            if '(' in source_aperture:
                pos1 = source_aperture.find('(') + 1
                pos3 = source_aperture.find(')')
                source_aperture = source_aperture[pos1:pos3]
            r1 = float(source_aperture) * to_meter
            r2 = run.getLogData('Beam.sample_ap_x_or_diam').value * to_meter
            if is_tof:
                raise RuntimeError('TOF resolution is not supported yet')
            else:
                self._deltaQ = MonochromaticScalarQCylindric(wavelength, delta_wavelength, r1, r2, x3, y3, l1, l2)

    def _integrate_iqxy(self, ws_in, ws_out):
        """
        Calls Qxy
        """
        max_qxy = self.getProperty('MaxQxy').value
        delta_q = self.getProperty('DeltaQ').value
        log_binning = self.getProperty('IQxQyLogBinning').value
        if max_qxy == -1:
            qmax = mtd[ws_in].getRun().getLogData("qmax").value
            max_qxy = qmax * 0.7071 # np.sqrt(2) / 2
            self.log().information("Nothing ptovided for MaxQxy. Using a "
                                   "calculated value: {0}".format(max_qxy))
        if delta_q == -1:
            if log_binning:
                delta_q = max_qxy / 10
            else:
                delta_q = max_qxy / 64
            self.log().information("Nothing provided for DeltaQ. Using a "
                                   "calculated value: {0}".format(delta_q))
        Qxy(InputWorkspace=ws_in, OutputWorkspace=ws_out, MaxQxy=max_qxy,
            DeltaQ=delta_q, IQxQyLogBinning=log_binning)

    def _integrate_iq(self, ws_in, ws_out, panel=None):
        """
        Produces I(Q) or I(Phi,Q) using Q1DWeighted
        """
        if self._resolution == 'MildnerCarpenter':
            self._setup_mildner_carpenter()
        run = mtd[ws_in].getRun()
        q_min_name = 'qmin'
        q_max_name = 'qmax'
        if panel:
            q_min_name += ('_' + panel)
            q_max_name += ('_' + panel)
        q_min = run.getLogData(q_min_name).value
        q_max = run.getLogData(q_max_name).value
        self.log().information('Using qmin={0:.2f}, qmax={1:.2f}'.format(q_min, q_max))
        instrument = mtd[self._input_ws].getInstrument()
        pixel_width = instrument.getNumberParameter('x-pixel-size')[0] / 1000
        pixel_height = instrument.getNumberParameter('y-pixel-size')[0] / 1000

        pixel_size = pixel_height if pixel_height >= pixel_width else pixel_width
        binning_factor = self.getProperty('BinningFactor').value
        wavelength = 0.  # for TOF mode there is no wavelength
        if run.hasProperty('wavelength'):
            wavelength = run.getLogData('wavelength').value
        l2 = run.getLogData('l2').value
        q_binning = self._get_iq_binning(q_min, q_max, pixel_size, wavelength, l2, binning_factor)
        n_wedges = self.getProperty('NumberOfWedges').value
        pixel_division = self.getProperty('NPixelDivision').value
        gravity = wavelength == 0.
        shape_table = self.getProperty('ShapeTable').value
        if self._output_type == 'I(Q)':
            if panel:
                # do not process wedges for panels
                n_wedges = 0
            wedge_ws = self.getPropertyValue('WedgeWorkspace')
            wedge_angle = self.getProperty('WedgeAngle').value
            wedge_offset = self.getProperty('WedgeOffset').value
            asymm_wedges = self.getProperty('AsymmetricWedges').value
            Q1DWeighted(InputWorkspace=ws_in, OutputWorkspace=ws_out,
                        NumberOfWedges=n_wedges, OutputBinning=q_binning,
                        AccountForGravity=gravity, WedgeWorkspace=wedge_ws,
                        WedgeAngle=wedge_angle, WedgeOffset=wedge_offset,
                        AsymmetricWedges=asymm_wedges,
                        NPixelDivision=pixel_division, ShapeTable=shape_table)
            if shape_table:
                # if there is a shape table, the final number of wedges cannot be known beforehand
                # (because of possible symmetry issues)
                n_wedges = mtd[wedge_ws].size()
            if self._resolution == 'MildnerCarpenter':
                x = mtd[ws_out].readX(0)
                mid_x = (x[1:] + x[:-1]) / 2
                res = self._deltaQ(mid_x)
                mtd[ws_out].setDx(0, res)
                for wedge in range(n_wedges):
                    mtd[wedge_ws].getItem(wedge).setDx(0, res)
            if n_wedges != 0:
                self.setProperty('WedgeWorkspace', mtd[wedge_ws])
        elif self._output_type == 'I(Phi,Q)':
            wedge_ws = '__wedges' + ws_in
            iq_ws = '__iq' + ws_in
            wedge_angle = 360./n_wedges
            azimuth_axis = NumericAxis.create(n_wedges)
            azimuth_axis.setUnit("Phi")
            for i in range(n_wedges):
                azimuth_axis.setValue(i, i * wedge_angle)
            Q1DWeighted(InputWorkspace=ws_in, OutputWorkspace=iq_ws,
                        NumberOfWedges=n_wedges, NPixelDivision=pixel_division,
                        OutputBinning=q_binning, WedgeWorkspace=wedge_ws,
                        WedgeAngle=wedge_angle, AsymmetricWedges=True,
                        AccountForGravity=gravity)
            DeleteWorkspace(iq_ws)
            ConjoinSpectra(InputWorkspaces=wedge_ws, OutputWorkspace=ws_out)
            mtd[ws_out].replaceAxis(1, azimuth_axis)
            DeleteWorkspace(wedge_ws)
            if self._resolution == 'MildnerCarpenter':
                x = mtd[ws_out].readX(0)
                mid_x = (x[1:] + x[:-1]) / 2
                res = self._deltaQ(mid_x)
                for i in range(mtd[ws_out].getNumberHistograms()):
                    mtd[ws_out].setDx(i, res)


# Register algorithm with Mantid
AlgorithmFactory.subscribe(SANSILLIntegration)<|MERGE_RESOLUTION|>--- conflicted
+++ resolved
@@ -288,13 +288,8 @@
         bins = []
         q = 0.
         pixels = 1
-<<<<<<< HEAD
-        while q < q_max:
-            two_theta = np.arctan((pixel_size * pixels + offset) / l2)
-=======
         while (q < q_max):
             two_theta = np.arctan((pixel_size * pixels) / l2)
->>>>>>> c66359c8
             q = 4 * np.pi * np.sin(two_theta / 2) / wavelength
             bins.append(q)
             pixels += 1
