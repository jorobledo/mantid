--- conflicted
+++ resolved
@@ -16,14 +16,6 @@
 #include <boost/filesystem.hpp>
 #include <string>
 #include <vector>
-
-/*
- * NexusFileReader: Test utility for unit testing in
- * NexusGeometrySave::saveInstrument.
- *
- * @author Takudzwa Makoni, RAL (UKRI), ISIS
- * @date 06/08/2019
- */
 
 namespace Mantid {
 namespace NexusGeometry {
@@ -256,10 +248,10 @@
     return value;
   }
 
-  bool hasDatasetWithAttribute(const FullNXPath &pathToGroup,
-                               const std::string dataSetName,
-                               const std::string &attributeVal,
-                               const std::string &attrName = NX_CLASS) {
+  bool groupHasDatasetWithAttribute(const FullNXPath &pathToGroup,
+                                    const std::string dataSetName,
+                                    const std::string &attributeVal,
+                                    const std::string &attrName = NX_CLASS) {
 
     H5::Group parentGroup = openfullH5Path(pathToGroup);
     auto numOfChildren = parentGroup.getNumObjs();
@@ -281,7 +273,8 @@
     return false;
   }
 
-  bool hasDataset(const std::string dsetName, const FullNXPath &pathToGroup) {
+  bool groupHasDataset(const FullNXPath &pathToGroup,
+                       const std::string &dsetName) {
 
     H5::Group parentGroup = openfullH5Path(pathToGroup);
 
@@ -297,21 +290,22 @@
     return false;
   }
 
-  bool groupHasNxClass(const std::string &attrVal,
-                       const FullNXPath &pathToGroup) const {
+  bool groupHasAttribute(const FullNXPath &pathToGroup,
+                         const std::string &attrVal,
+                         const std::string &attrname = NX_CLASS) const {
 
     H5::Attribute attribute;
     H5::Group parentGroup = openfullH5Path(pathToGroup);
-    attribute = parentGroup.openAttribute(NX_CLASS);
+    attribute = parentGroup.openAttribute(attrname);
     std::string attributeValue;
     attribute.read(attribute.getDataType(), attributeValue);
 
     return attributeValue == attrVal;
   }
 
-  bool dataSetHasStrValue(
-      const std::string &dataSetName, const std::string &dataSetValue,
-      const FullNXPath &pathToGroup /*where the dataset lives*/) const {
+  bool groupHasDatasetWithStrValue(
+      const FullNXPath &pathToGroup /*where the dataset lives*/,
+      const std::string &dataSetName, const std::string &dataSetValue) const {
 
     H5::Group parentGroup = openfullH5Path(pathToGroup);
 
@@ -327,63 +321,6 @@
     }
   }
 
-  // check if dataset or group has name-specific attribute
-  bool hasAttributeInGroup(const std::string &attrName,
-                           const std::string &attrVal,
-                           const FullNXPath &pathToGroup) {
-
-    H5::Group parentGroup = openfullH5Path(pathToGroup);
-
-    H5::Attribute attribute = parentGroup.openAttribute(attrName);
-    std::string attributeValue;
-    auto type = attribute.getDataType();
-    attribute.read(type, attributeValue);
-    attributeValue.resize(type.getSize());
-    return attributeValue == attrVal;
-  }
-
-  bool hasNXAttributeInGroup(const std::string &attrVal,
-                             const FullNXPath &pathToGroup) {
-
-    H5::Group parentGroup = openfullH5Path(pathToGroup);
-
-    H5::Attribute attribute = parentGroup.openAttribute(NX_CLASS);
-    std::string attributeValue;
-    attribute.read(attribute.getDataType(), attributeValue);
-
-    return attributeValue == attrVal;
-  }
-
-  bool hasAttributeInDataSet(
-      const std::string dataSetName, const std::string &attrName,
-      const std::string &attrVal,
-      const FullNXPath &pathToGroup /*where the dataset lives*/) {
-
-    H5::Attribute attribute;
-    H5::Group parentGroup = openfullH5Path(pathToGroup);
-    H5::DataSet dataSet = parentGroup.openDataSet(dataSetName);
-    attribute = dataSet.openAttribute(attrName);
-    std::string attributeValue;
-    attribute.read(attribute.getDataType(), attributeValue);
-
-    return attributeValue == attrVal;
-  }
-
-<<<<<<< HEAD
-=======
-  bool hasNXAttributeInDataSet(const std::string dataSetName,
-                               const std::string &attrVal,
-                               const FullNXPath &pathToGroup) {
-    H5::Attribute attribute;
-    H5::Group parentGroup = openfullH5Path(pathToGroup);
-    H5::DataSet dataSet = parentGroup.openDataSet(dataSetName);
-    attribute = dataSet.openAttribute(NX_CLASS);
-    std::string attributeValue;
-    attribute.read(attribute.getDataType(), attributeValue);
-
-    return attributeValue == attrVal;
-  }
-
   void close() {
     if (m_open) {
       m_file.close();
@@ -393,7 +330,6 @@
 
   ~NexusFileReader() { close(); }
 
->>>>>>> 1e3e974c
 private:
   H5::H5File m_file;
 
