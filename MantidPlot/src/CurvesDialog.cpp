/***************************************************************************
    File                 : CurvesDialog.cpp
    Project              : QtiPlot
    --------------------------------------------------------------------
    Copyright            : (C) 2006 by Ion Vasilief, Tilman Hoener zu
 Siederdissen
    Email (use @ for *)  : ion_vasilief*yahoo.fr, thzs*gmx.net
    Description          : Add/remove curves dialog

 ***************************************************************************/

/***************************************************************************
 *                                                                         *
 *  This program is free software; you can redistribute it and/or modify   *
 *  it under the terms of the GNU General Public License as published by   *
 *  the Free Software Foundation; either version 2 of the License, or      *
 *  (at your option) any later version.                                    *
 *                                                                         *
 *  This program is distributed in the hope that it will be useful,        *
 *  but WITHOUT ANY WARRANTY; without even the implied warranty of         *
 *  MERCHANTABILITY or FITNESS FOR A PARTICULAR PURPOSE.  See the          *
 *  GNU General Public License for more details.                           *
 *                                                                         *
 *   You should have received a copy of the GNU General Public License     *
 *   along with this program; if not, write to the Free Software           *
 *   Foundation, Inc., 51 Franklin Street, Fifth Floor,                    *
 *   Boston, MA  02110-1301  USA                                           *
 *                                                                         *
 ***************************************************************************/
#include "CurvesDialog.h"
#include "Graph.h"
#include "Table.h"
#include "Matrix.h"
#include "FunctionCurve.h"
#include "PlotCurve.h"
#include "ApplicationWindow.h"
#include "Folder.h"
#include "pixmaps.h"
#include "Mantid/MantidMatrixCurve.h"

#include <QPushButton>
#include <QLabel>
#include <QComboBox>
#include <QCheckBox>
#include <QCloseEvent>
#include <QContextMenuEvent>
#include <QLayout>
#include <QListWidget>
#include <QGroupBox>
#include <QPixmap>
#include <QShortcut>
#include <QKeySequence>
#include <QMenu>

#include <QMessageBox>

CurvesDialog::CurvesDialog(ApplicationWindow *app, Graph *g, Qt::WFlags fl)
    : QDialog(g, fl), d_app(app), d_graph(g) {
  if (!app) {
    throw std::logic_error(
        "Null ApplicationWindow pointer is passed to CurvesDialog.");
  }
  setObjectName("CurvesDialog");
  setWindowTitle(tr("MantidPlot - Add/Remove curves"));
  setSizeGripEnabled(true);
  setFocus();

  QHBoxLayout *hl = new QHBoxLayout();

  hl->addWidget(new QLabel(tr("New curves style")));
  boxStyle = new QComboBox();
  boxStyle->addItem(getQPixmap("lPlot_xpm"), tr(" Line"));
  boxStyle->addItem(getQPixmap("pPlot_xpm"), tr(" Scatter"));
  boxStyle->addItem(getQPixmap("lpPlot_xpm"), tr(" Line + Symbol"));
  boxStyle->addItem(getQPixmap("dropLines_xpm"), tr(" Vertical drop lines"));
  boxStyle->addItem(getQPixmap("spline_xpm"), tr(" Spline"));
  boxStyle->addItem(getQPixmap("hor_steps_xpm"), tr(" Horizontal steps"));
  boxStyle->addItem(getQPixmap("vert_steps_xpm"), tr(" Vertical steps"));
  boxStyle->addItem(getQPixmap("area_xpm"), tr(" Area"));
  boxStyle->addItem(getQPixmap("vertBars_xpm"), tr(" Vertical Bars"));
  boxStyle->addItem(getQPixmap("hBars_xpm"), tr(" Horizontal Bars"));
  hl->addWidget(boxStyle);

  boxMatrixStyle = new QComboBox();
  boxMatrixStyle->addItem(getQPixmap("color_map_xpm"),
                          tr("Contour - Color Fill"));
  boxMatrixStyle->addItem(getQPixmap("contour_map_xpm"), tr("Contour Lines"));
  boxMatrixStyle->addItem(getQPixmap("gray_map_xpm"), tr("Gray Scale Map"));
  boxMatrixStyle->addItem(getQPixmap("histogram_xpm"), tr("Histogram"));
  boxMatrixStyle->hide();
  hl->addWidget(boxMatrixStyle);
  hl->addStretch();

  QGridLayout *gl = new QGridLayout();
  gl->addWidget(new QLabel(tr("Available data")), 0, 0);
  gl->addWidget(new QLabel(tr("Graph contents")), 0, 2);

  available = new QListWidget();
  available->setSelectionMode(QAbstractItemView::ExtendedSelection);
  gl->addWidget(available, 1, 0);

  // add button (move to graph contents)
  QVBoxLayout *vl1 = new QVBoxLayout();
  btnAdd = new QPushButton();
  btnAdd->setIcon(getQPixmap("next_xpm"));
  btnAdd->setFixedWidth(35);
  btnAdd->setFixedHeight(30);
  vl1->addWidget(btnAdd);

  // remove button (move to available data)
  btnRemove = new QPushButton();
  btnRemove->setIcon(getQPixmap("prev_xpm"));
  btnRemove->setFixedWidth(35);
  btnRemove->setFixedHeight(30);
  vl1->addWidget(btnRemove);
  vl1->addStretch();

  gl->addLayout(vl1, 1, 1);
  contents = new QListWidget();
  contents->setSelectionMode(QAbstractItemView::ExtendedSelection);
  gl->addWidget(contents, 1, 2);

  QVBoxLayout *vl2 = new QVBoxLayout();
  btnAssociations = new QPushButton(tr("&Plot Associations..."));
  btnAssociations->setEnabled(false);
  vl2->addWidget(btnAssociations);

  btnRange = new QPushButton(tr("Edit &Range..."));
  btnRange->setEnabled(false);
  vl2->addWidget(btnRange);

  btnEditFunction = new QPushButton(tr("&Edit Function..."));
  btnEditFunction->setEnabled(false);
  vl2->addWidget(btnEditFunction);

  btnOK = new QPushButton(tr("OK"));
  vl2->addWidget(btnOK);

  btnCancel = new QPushButton(tr("Close"));
  vl2->addWidget(btnCancel);

  boxShowRange = new QCheckBox(tr("&Show Range"));
  vl2->addWidget(boxShowRange);

  vl2->addStretch();
  gl->addLayout(vl2, 1, 3);

  QVBoxLayout *vl3 = new QVBoxLayout(this);
  vl3->addLayout(hl);
  vl3->addLayout(gl);

  boxShowCurrentFolder = new QCheckBox(tr("Show current &folder only"));
  vl3->addWidget(boxShowCurrentFolder);

  init();

<<<<<<< HEAD
  connect(boxShowCurrentFolder, SIGNAL(toggled(bool)), this, SLOT(showCurrentFolder(bool)));
  connect(boxShowRange, SIGNAL(toggled(bool)), this, SLOT(showCurveRange(bool)));
  connect(btnRange, SIGNAL(clicked()),this, SLOT(showCurveRangeDialog()));
  connect(btnAssociations, SIGNAL(clicked()),this, SLOT(showPlotAssociations()));
  connect(btnEditFunction, SIGNAL(clicked()),this, SLOT(showFunctionDialog()));
  connect(btnAdd, SIGNAL(clicked()),this, SLOT(addCurves()));
  connect(btnRemove, SIGNAL(clicked()),this, SLOT(removeCurves()));
  connect(btnOK, SIGNAL(clicked()),this, SLOT(close()));
  connect(btnCancel, SIGNAL(clicked()),this, SLOT(close()));
=======
  connect(boxShowCurrentFolder, SIGNAL(toggled(bool)), this,
          SLOT(showCurrentFolder(bool)));
  connect(boxShowRange, SIGNAL(toggled(bool)), this,
          SLOT(showCurveRange(bool)));
  connect(btnRange, SIGNAL(clicked()), this, SLOT(showCurveRangeDialog()));
  connect(btnAssociations, SIGNAL(clicked()), this,
          SLOT(showPlotAssociations()));
  connect(btnEditFunction, SIGNAL(clicked()), this, SLOT(showFunctionDialog()));
  connect(btnAdd, SIGNAL(clicked()), this, SLOT(addCurves()));
  connect(btnRemove, SIGNAL(clicked()), this, SLOT(removeCurves()));
  connect(btnOK, SIGNAL(clicked()), this, SLOT(close()));
  connect(btnCancel, SIGNAL(clicked()), this, SLOT(close()));
>>>>>>> c3e23861
  connect(contents, SIGNAL(itemSelectionChanged()), this, SLOT(enableBtnOK()));
  connect(contents, SIGNAL(currentRowChanged(int)), this,
          SLOT(showCurveBtn(int)));
  connect(contents, SIGNAL(itemSelectionChanged()), this,
          SLOT(enableRemoveBtn()));
  connect(available, SIGNAL(itemSelectionChanged()), this,
          SLOT(enableAddBtn()));

  QShortcut *shortcut = new QShortcut(QKeySequence(Qt::Key_Delete), this);
  connect(shortcut, SIGNAL(activated()), this, SLOT(removeCurves()));
  shortcut = new QShortcut(QKeySequence("-"), this);
  connect(shortcut, SIGNAL(activated()), this, SLOT(removeCurves()));
  shortcut = new QShortcut(QKeySequence("+"), this);
  connect(shortcut, SIGNAL(activated()), this, SLOT(addCurves()));

  setGraph(g);
}

CurvesDialog::~CurvesDialog() {
  // Delete our local copies of the curves
  QMap<QString, PlotCurve *>::iterator it;
  for (it = d_plotCurves.begin(); it != d_plotCurves.end(); ++it) {
    delete it.value();
  }
}

void CurvesDialog::showCurveBtn(int) {
  QwtPlotItem *it = d_graph->plotItem(contents->currentRow());
  if (!it)
    return;

  if (it->rtti() == QwtPlotItem::Rtti_PlotSpectrogram ||
      it->rtti() == QwtPlotItem::Rtti_PlotUserItem) {
    btnEditFunction->setEnabled(false);
    btnAssociations->setEnabled(false);
    btnRange->setEnabled(false);
    return;
  }

  PlotCurve *c = dynamic_cast<PlotCurve *>(it);
  if (c && c->type() == Graph::Function) {
    btnEditFunction->setEnabled(true);
    btnAssociations->setEnabled(false);
    btnRange->setEnabled(false);
    return;
  }

  btnAssociations->setEnabled(true);

  btnRange->setEnabled(true);
  if (c && c->type() == Graph::ErrorBars)
    btnRange->setEnabled(false);
}

void CurvesDialog::showCurveRangeDialog() {
  int curve = contents->currentRow();
  if (curve < 0)
    curve = 0;

  d_app->showCurveRangeDialog(d_graph, curve);
  updateCurveRange();
}

void CurvesDialog::showPlotAssociations() {
  int curve = contents->currentRow();
  if (curve < 0)
    curve = 0;

  close();

  d_app->showPlotAssociations(curve);
}

void CurvesDialog::showFunctionDialog() {
  int currentRow = contents->currentRow();
  close();

  d_app->showFunctionDialog(d_graph, currentRow);
}

QSize CurvesDialog::sizeHint() const { return QSize(700, 400); }

void CurvesDialog::contextMenuEvent(QContextMenuEvent *e) {
  QPoint pos = available->viewport()->mapFromGlobal(QCursor::pos());
  QRect rect = available->visualItemRect(available->currentItem());
  if (rect.contains(pos)) {
    QMenu contextMenu(this);
    QList<QListWidgetItem *> lst = available->selectedItems();
    if (lst.size() > 1)
      contextMenu.addAction(tr("&Plot Selection"), this, SLOT(addCurves()));
    else if (lst.size() == 1)
      contextMenu.addAction(tr("&Plot"), this, SLOT(addCurves()));
    contextMenu.exec(QCursor::pos());
  }

  pos = contents->viewport()->mapFromGlobal(QCursor::pos());
  rect = contents->visualItemRect(contents->currentItem());
  if (rect.contains(pos)) {
    QMenu contextMenu(this);
    QList<QListWidgetItem *> lst = contents->selectedItems();

<<<<<<< HEAD
	if (lst.size() > 1)
      contextMenu.addAction(tr("&Delete Selection"), this, SLOT(removeCurves()));
=======
    if (lst.size() > 1)
      contextMenu.addAction(tr("&Delete Selection"), this,
                            SLOT(removeCurves()));
>>>>>>> c3e23861
    else if (lst.size() > 0)
      contextMenu.addAction(tr("&Delete Curve"), this, SLOT(removeCurves()));
    contextMenu.exec(QCursor::pos());
  }
  e->accept();
}

void CurvesDialog::init() {
  bool currentFolderOnly = d_app->d_show_current_folder;
  boxShowCurrentFolder->setChecked(currentFolderOnly);
  showCurrentFolder(currentFolderOnly);

  QStringList matrices = d_app->matrixNames();
  if (!matrices.isEmpty()) {
    boxMatrixStyle->show();
    available->addItems(matrices);
  }

  int style = d_app->defaultCurveStyle;
  if (style == Graph::Line)
    boxStyle->setCurrentIndex(0);
  else if (style == Graph::Scatter)
    boxStyle->setCurrentIndex(1);
  else if (style == Graph::LineSymbols)
    boxStyle->setCurrentIndex(2);
  else if (style == Graph::VerticalDropLines)
    boxStyle->setCurrentIndex(3);
  else if (style == Graph::Spline)
    boxStyle->setCurrentIndex(4);
  else if (style == Graph::VerticalSteps)
    boxStyle->setCurrentIndex(5);
  else if (style == Graph::HorizontalSteps)
    boxStyle->setCurrentIndex(6);
  else if (style == Graph::Area)
    boxStyle->setCurrentIndex(7);
  else if (style == Graph::VerticalBars)
    boxStyle->setCurrentIndex(8);
  else if (style == Graph::HorizontalBars)
    boxStyle->setCurrentIndex(9);

  QList<MdiSubWindow *> wList = d_app->windowsList();
  foreach (MdiSubWindow *w, wList) {
    MultiLayer *ml = dynamic_cast<MultiLayer *>(w);
    if (ml) // layers are numbered starting from 1
    {
      for (int i = 1; i <= ml->layers(); i++) {
        Graph *g = ml->layer(i);
        if (g) {
          for (int j = 0; j < g->curves(); j++) {
            MantidMatrixCurve *c =
                dynamic_cast<MantidMatrixCurve *>(g->curve(j));
            if (c) {
              available->addItem(c->title().text());
              // Store copies of the curves
              // Necessary because a curve is deleted when it's removed from a
              // plot
              d_plotCurves[c->title().text()] = c->clone(g);
              ml->setCloseOnEmpty(false);
            }
          }
        }
      }
    }
  }

  if (!available->count())
    btnAdd->setDisabled(true);
}

void CurvesDialog::setGraph(Graph *graph) {
  QList<QListWidgetItem *> lst = available->selectedItems();
  d_graph = graph;
  contents->addItems(d_graph->plotItemsList());
  enableRemoveBtn();
  enableAddBtn();
}

void CurvesDialog::addCurves() {
  QStringList emptyColumns;
  QList<QListWidgetItem *> lst = available->selectedItems();
  for (int i = 0; i < lst.size(); ++i) {
    QString text = lst.at(i)->text();
    if (contents->findItems(text, Qt::MatchExactly).isEmpty()) {
      if (!addCurve(text))
        emptyColumns << text;
    }
  }
  d_graph->updatePlot();
  Graph::showPlotErrorMessage(this, emptyColumns);

  showCurveRange(boxShowRange->isChecked());
}

bool CurvesDialog::addCurve(const QString &name) {
  QStringList matrices = d_app->matrixNames();
  if (matrices.contains(name)) {
    Matrix *m = d_app->matrix(name);
    if (!m)
      return false;

    switch (boxMatrixStyle->currentIndex()) {
    case 0:
      d_graph->plotSpectrogram(m, Graph::ColorMap);
      break;
    case 1:
      d_graph->plotSpectrogram(m, Graph::Contour);
      break;
    case 2:
      d_graph->plotSpectrogram(m, Graph::GrayScale);
      break;
    case 3:
      d_graph->addHistogram(m);
      break;
    }

    contents->addItem(name);
    return true;
  }

  int style = curveStyle();
  Table *t = d_app->table(name);
  if (t) {
    PlotCurve *c = d_graph->insertCurve(t, name, style);
    CurveLayout cl = Graph::initCurveLayout();
    int color, symbol;
    d_graph->guessUniqueCurveLayout(color, symbol);

    cl.lCol = color;
    cl.symCol = color;
    cl.fillCol = color;
    cl.lWidth = float(d_app->defaultCurveLineWidth);
    cl.sSize = d_app->defaultSymbolSize;
    cl.sType = symbol;

    if (style == Graph::Line)
      cl.sType = 0;
    else if (style == Graph::VerticalBars || style == Graph::HorizontalBars) {
      cl.filledArea = 1;
      cl.lCol = 0;
      cl.aCol = color;
      cl.sType = 0;
    } else if (style == Graph::Area) {
      cl.filledArea = 1;
      cl.aCol = color;
      cl.sType = 0;
    } else if (style == Graph::VerticalDropLines)
      cl.connectType = 2;
    else if (style == Graph::VerticalSteps || style == Graph::HorizontalSteps) {
      cl.connectType = 3;
      cl.sType = 0;
    } else if (style == Graph::Spline)
      cl.connectType = 5;

    d_graph->updateCurveLayout(c, &cl);
    contents->addItem(name);
    return true;
  }

  if (d_plotCurves.find(name) != d_plotCurves.end()) {
    d_graph->insertCurve(d_plotCurves[name]->clone(d_graph));
    return true;
  }
  return false;
}

/**Remove curves function
*
*/
void CurvesDialog::removeCurves() {
  int count = contents->count();
  QList<QListWidgetItem *> lst = contents->selectedItems();

<<<<<<< HEAD
  //disables user from deleting last graph from the graph
  if(count == 1 || count == lst.size()) {
  QMessageBox::warning(
    this,
    tr("Cannot Delete"),
    tr("There should be at least one graph plotted in the graph contents ") );
	return;
  }

  for (int i = 0; i < lst.size(); ++i){
=======
  // disables user from deleting last graph from the graph
  if (count == 1 || count == lst.size()) {
    QMessageBox::warning(this, tr("Cannot Delete"),
                         tr("There should be at least one graph plotted in the "
                            "graph contents "));
    return;
  }

  for (int i = 0; i < lst.size(); ++i) {
>>>>>>> c3e23861
    QListWidgetItem *it = lst.at(i);
    QString s = it->text();
    if (boxShowRange->isChecked()) {
      QStringList lst = s.split("[");
      s = lst[0];
    }
    d_graph->removeCurve(s);
  }

  showCurveRange(boxShowRange->isChecked());
  d_graph->updatePlot();
}

/** Enable Disable buttons function
*
*/
void CurvesDialog::enableAddBtn() {
  btnAdd->setEnabled(available->count() > 0 &&
                     !available->selectedItems().isEmpty());
}

/** Enables or disables the button when appopriate number of graphs are in graph
*contents
*
*/
<<<<<<< HEAD
void CurvesDialog::enableRemoveBtn()
{
  btnRemove->setEnabled (contents->count()>1 && !contents->selectedItems().isEmpty());
=======
void CurvesDialog::enableRemoveBtn() {
  btnRemove->setEnabled(contents->count() > 1 &&
                        !contents->selectedItems().isEmpty());
>>>>>>> c3e23861
}

/** Enables btnOK when there is even one graph plotted in graph contents area
*
*/
void CurvesDialog::enableBtnOK() {
  btnOK->setEnabled(contents->count() > 0 &&
                    !contents->selectedItems().isEmpty());
}

int CurvesDialog::curveStyle() {
  int style = 0;
  switch (boxStyle->currentIndex()) {
  case 0:
    style = Graph::Line;
    break;
  case 1:
    style = Graph::Scatter;
    break;
  case 2:
    style = Graph::LineSymbols;
    break;
  case 3:
    style = Graph::VerticalDropLines;
    break;
  case 4:
    style = Graph::Spline;
    break;
  case 5:
    style = Graph::VerticalSteps;
    break;
  case 6:
    style = Graph::HorizontalSteps;
    break;
  case 7:
    style = Graph::Area;
    break;
  case 8:
    style = Graph::VerticalBars;
    break;
  case 9:
    style = Graph::HorizontalBars;
    break;
  }
  return style;
}

void CurvesDialog::showCurveRange(bool on) {
  int row = contents->currentRow();
  contents->clear();
  if (on) {
    QStringList lst = QStringList();
    for (int i = 0; i < d_graph->curves(); i++) {
      QwtPlotItem *it = d_graph->plotItem(i);
      if (!it)
        continue;

      auto plotCurve = dynamic_cast<PlotCurve *>(it);
      if (plotCurve && plotCurve->type() != Graph::Function) {
        if (DataCurve *c = dynamic_cast<DataCurve *>(it)) {
          lst << c->title().text() + "[" + QString::number(c->startRow() + 1) +
                     ":" + QString::number(c->endRow() + 1) + "]";
        }
      } else
        lst << it->title().text();
    }
    contents->addItems(lst);
  } else
    contents->addItems(d_graph->plotItemsList());

  contents->setCurrentRow(row);
  enableRemoveBtn();
}

void CurvesDialog::updateCurveRange() {
  showCurveRange(boxShowRange->isChecked());
}

void CurvesDialog::showCurrentFolder(bool currentFolder) {
  d_app->d_show_current_folder = currentFolder;
  available->clear();
  if (currentFolder) {
    Folder *f = d_app->currentFolder();
    if (f) {
      QStringList columns;
      foreach (QWidget *w, f->windowsList()) {
        if (!w->inherits("Table"))
          continue;

        if (Table *t = dynamic_cast<Table *>(w)) {
          for (int i = 0; i < t->numCols(); i++) {
            if (t->colPlotDesignation(i) == Table::Y)
              columns << QString(t->objectName()) + "_" + t->colLabel(i);
          }
        }
      }
      available->addItems(columns);
    }
  } else
    available->addItems(d_app->columnsList(Table::Y));
}

void CurvesDialog::closeEvent(QCloseEvent *e) {
  d_app->d_add_curves_dialog_size = this->size();
  // Need to reenable close-on-empty behaviour so
  // that deleting workspaces causes the empty graphs to
  // disappear
  QList<MdiSubWindow *> wList = d_app->windowsList();
  foreach (MdiSubWindow *w, wList) {
    MultiLayer *ml = dynamic_cast<MultiLayer *>(w);
    if (ml)
      ml->setCloseOnEmpty(true);
  }
  e->accept();
}<|MERGE_RESOLUTION|>--- conflicted
+++ resolved
@@ -154,17 +154,6 @@
 
   init();
 
-<<<<<<< HEAD
-  connect(boxShowCurrentFolder, SIGNAL(toggled(bool)), this, SLOT(showCurrentFolder(bool)));
-  connect(boxShowRange, SIGNAL(toggled(bool)), this, SLOT(showCurveRange(bool)));
-  connect(btnRange, SIGNAL(clicked()),this, SLOT(showCurveRangeDialog()));
-  connect(btnAssociations, SIGNAL(clicked()),this, SLOT(showPlotAssociations()));
-  connect(btnEditFunction, SIGNAL(clicked()),this, SLOT(showFunctionDialog()));
-  connect(btnAdd, SIGNAL(clicked()),this, SLOT(addCurves()));
-  connect(btnRemove, SIGNAL(clicked()),this, SLOT(removeCurves()));
-  connect(btnOK, SIGNAL(clicked()),this, SLOT(close()));
-  connect(btnCancel, SIGNAL(clicked()),this, SLOT(close()));
-=======
   connect(boxShowCurrentFolder, SIGNAL(toggled(bool)), this,
           SLOT(showCurrentFolder(bool)));
   connect(boxShowRange, SIGNAL(toggled(bool)), this,
@@ -177,7 +166,6 @@
   connect(btnRemove, SIGNAL(clicked()), this, SLOT(removeCurves()));
   connect(btnOK, SIGNAL(clicked()), this, SLOT(close()));
   connect(btnCancel, SIGNAL(clicked()), this, SLOT(close()));
->>>>>>> c3e23861
   connect(contents, SIGNAL(itemSelectionChanged()), this, SLOT(enableBtnOK()));
   connect(contents, SIGNAL(currentRowChanged(int)), this,
           SLOT(showCurveBtn(int)));
@@ -279,14 +267,9 @@
     QMenu contextMenu(this);
     QList<QListWidgetItem *> lst = contents->selectedItems();
 
-<<<<<<< HEAD
-	if (lst.size() > 1)
-      contextMenu.addAction(tr("&Delete Selection"), this, SLOT(removeCurves()));
-=======
     if (lst.size() > 1)
       contextMenu.addAction(tr("&Delete Selection"), this,
                             SLOT(removeCurves()));
->>>>>>> c3e23861
     else if (lst.size() > 0)
       contextMenu.addAction(tr("&Delete Curve"), this, SLOT(removeCurves()));
     contextMenu.exec(QCursor::pos());
@@ -459,18 +442,6 @@
   int count = contents->count();
   QList<QListWidgetItem *> lst = contents->selectedItems();
 
-<<<<<<< HEAD
-  //disables user from deleting last graph from the graph
-  if(count == 1 || count == lst.size()) {
-  QMessageBox::warning(
-    this,
-    tr("Cannot Delete"),
-    tr("There should be at least one graph plotted in the graph contents ") );
-	return;
-  }
-
-  for (int i = 0; i < lst.size(); ++i){
-=======
   // disables user from deleting last graph from the graph
   if (count == 1 || count == lst.size()) {
     QMessageBox::warning(this, tr("Cannot Delete"),
@@ -480,7 +451,6 @@
   }
 
   for (int i = 0; i < lst.size(); ++i) {
->>>>>>> c3e23861
     QListWidgetItem *it = lst.at(i);
     QString s = it->text();
     if (boxShowRange->isChecked()) {
@@ -506,15 +476,9 @@
 *contents
 *
 */
-<<<<<<< HEAD
-void CurvesDialog::enableRemoveBtn()
-{
-  btnRemove->setEnabled (contents->count()>1 && !contents->selectedItems().isEmpty());
-=======
 void CurvesDialog::enableRemoveBtn() {
   btnRemove->setEnabled(contents->count() > 1 &&
                         !contents->selectedItems().isEmpty());
->>>>>>> c3e23861
 }
 
 /** Enables btnOK when there is even one graph plotted in graph contents area
