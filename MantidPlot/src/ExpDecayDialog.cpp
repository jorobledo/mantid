--- conflicted
+++ resolved
@@ -160,33 +160,6 @@
   connect(graph, SIGNAL(dataRangeChanged()), this, SLOT(changeDataRange()));
 }
 
-<<<<<<< HEAD
-void ExpDecayDialog::activateCurve(const QString& curveName)
-{
-	QwtPlotCurve *c = graph->curve(curveName);
-	if (!c)
-		return;
-
-	ApplicationWindow *app = dynamic_cast<ApplicationWindow *>(this->parent());
-	if (!app)
-        return;
-
-	int precision = app->fit_output_precision;
-	double start, end;
-	graph->range(graph->curveIndex(curveName), &start, &end);
-	boxStart->setText(QString::number(qMin(start, end)));
-	boxYOffset->setText(QString::number(c->minYValue(), 'g', precision));
-	if (slopes < 2)
-        boxAmplitude->setText(QString::number(c->maxYValue() - c->minYValue(), 'g', precision));
-
-}
-
-void ExpDecayDialog::changeDataRange()
-{
-double start = graph->selectedXStartValue();
-double end = graph->selectedXEndValue();
-boxStart->setText(QString::number(qMin(start, end), 'g', 15));
-=======
 void ExpDecayDialog::activateCurve(const QString &curveName) {
   QwtPlotCurve *c = graph->curve(curveName);
   if (!c)
@@ -199,7 +172,7 @@
   int precision = app->fit_output_precision;
   double start, end;
   graph->range(graph->curveIndex(curveName), &start, &end);
-  boxStart->setText(QString::number(QMIN(start, end)));
+  boxStart->setText(QString::number(qMin(start, end)));
   boxYOffset->setText(QString::number(c->minYValue(), 'g', precision));
   if (slopes < 2)
     boxAmplitude->setText(
@@ -209,8 +182,7 @@
 void ExpDecayDialog::changeDataRange() {
   double start = graph->selectedXStartValue();
   double end = graph->selectedXEndValue();
-  boxStart->setText(QString::number(QMIN(start, end), 'g', 15));
->>>>>>> c3e23861
+  boxStart->setText(QString::number(qMin(start, end), 'g', 15));
 }
 
 void ExpDecayDialog::fit() {
