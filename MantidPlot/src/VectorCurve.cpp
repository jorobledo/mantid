--- conflicted
+++ resolved
@@ -200,99 +200,55 @@
     filledArrow = fill;
 }
 
-<<<<<<< HEAD
-QwtDoubleRect VectorCurve::boundingRect() const
-{
-QwtDoubleRect rect = QwtPlotCurve::boundingRect();
-QwtDoubleRect vrect = vectorEnd->boundingRect();
-
-if (d_style == XYXY){
-	rect.setTop(qMin((double)rect.top(), (double)vrect.top()));
-	rect.setBottom(qMax((double)rect.bottom(), (double)vrect.bottom()));
-	rect.setLeft(qMin((double)rect.left(), (double)vrect.left()));
-	rect.setRight(qMax((double)rect.right(), (double)vrect.right()));
-} else {
-	const double angle = vectorEnd->x(0);
-	double mag = vectorEnd->y(0);
-	switch(d_position)
-		{
-		case Tail:
-			rect.setTop(qMin((double)rect.top(), (double)(rect.top()+mag*sin(angle))));
-			rect.setBottom(qMax((double)rect.bottom(), (double)(rect.bottom()+mag*sin(angle))));
-			rect.setLeft(qMin((double)rect.left(), (double)(rect.left()+mag*cos(angle))));
-			rect.setRight(qMax((double)rect.right(), (double)(rect.right()+mag*cos(angle))));
-		break;
-
-		case Middle:
-			{
-			mag *= 0.5;
-			rect.setTop(qMin((double)rect.top(), (double)(rect.top() - fabs(mag*sin(angle)))));
-			rect.setBottom(qMax((double)rect.bottom(), (double)(rect.bottom() + fabs(mag*sin(angle)))));
-			rect.setLeft(qMin((double)rect.left(), (double)(rect.left() - fabs(mag*cos(angle)))));
-			rect.setRight(qMax((double)rect.right(), (double)(rect.right() + fabs(mag*cos(angle)))));
-			}
-		break;
-
-		case Head:
-			rect.setTop(qMin((double)rect.top(), (double)(rect.top() - mag*sin(angle))));
-			rect.setBottom(qMax((double)rect.bottom(), (double)(rect.bottom() - mag*sin(angle))));
-			rect.setLeft(qMin((double)rect.left(), (double)(rect.left() - mag*cos(angle))));
-			rect.setRight(qMax((double)rect.right(), (double)(rect.right() - mag*cos(angle))));
-		break;
-		}
-	}
-return rect;
-=======
 QwtDoubleRect VectorCurve::boundingRect() const {
   QwtDoubleRect rect = QwtPlotCurve::boundingRect();
   QwtDoubleRect vrect = vectorEnd->boundingRect();
 
   if (d_style == XYXY) {
-    rect.setTop(QMIN((double)rect.top(), (double)vrect.top()));
-    rect.setBottom(QMAX((double)rect.bottom(), (double)vrect.bottom()));
-    rect.setLeft(QMIN((double)rect.left(), (double)vrect.left()));
-    rect.setRight(QMAX((double)rect.right(), (double)vrect.right()));
+    rect.setTop(qMin((double)rect.top(), (double)vrect.top()));
+    rect.setBottom(qMax((double)rect.bottom(), (double)vrect.bottom()));
+    rect.setLeft(qMin((double)rect.left(), (double)vrect.left()));
+    rect.setRight(qMax((double)rect.right(), (double)vrect.right()));
   } else {
     const double angle = vectorEnd->x(0);
     double mag = vectorEnd->y(0);
     switch (d_position) {
     case Tail:
       rect.setTop(
-          QMIN((double)rect.top(), (double)(rect.top() + mag * sin(angle))));
-      rect.setBottom(QMAX((double)rect.bottom(),
+          qMin((double)rect.top(), (double)(rect.top() + mag * sin(angle))));
+      rect.setBottom(qMax((double)rect.bottom(),
                           (double)(rect.bottom() + mag * sin(angle))));
       rect.setLeft(
-          QMIN((double)rect.left(), (double)(rect.left() + mag * cos(angle))));
-      rect.setRight(QMAX((double)rect.right(),
+          qMin((double)rect.left(), (double)(rect.left() + mag * cos(angle))));
+      rect.setRight(qMax((double)rect.right(),
                          (double)(rect.right() + mag * cos(angle))));
       break;
 
     case Middle: {
       mag *= 0.5;
-      rect.setTop(QMIN((double)rect.top(),
+      rect.setTop(qMin((double)rect.top(),
                        (double)(rect.top() - fabs(mag * sin(angle)))));
-      rect.setBottom(QMAX((double)rect.bottom(),
+      rect.setBottom(qMax((double)rect.bottom(),
                           (double)(rect.bottom() + fabs(mag * sin(angle)))));
-      rect.setLeft(QMIN((double)rect.left(),
+      rect.setLeft(qMin((double)rect.left(),
                         (double)(rect.left() - fabs(mag * cos(angle)))));
-      rect.setRight(QMAX((double)rect.right(),
+      rect.setRight(qMax((double)rect.right(),
                          (double)(rect.right() + fabs(mag * cos(angle)))));
     } break;
 
     case Head:
       rect.setTop(
-          QMIN((double)rect.top(), (double)(rect.top() - mag * sin(angle))));
-      rect.setBottom(QMAX((double)rect.bottom(),
+          qMin((double)rect.top(), (double)(rect.top() - mag * sin(angle))));
+      rect.setBottom(qMax((double)rect.bottom(),
                           (double)(rect.bottom() - mag * sin(angle))));
       rect.setLeft(
-          QMIN((double)rect.left(), (double)(rect.left() - mag * cos(angle))));
-      rect.setRight(QMAX((double)rect.right(),
+          qMin((double)rect.left(), (double)(rect.left() - mag * cos(angle))));
+      rect.setRight(qMax((double)rect.right(),
                          (double)(rect.right() - mag * cos(angle))));
       break;
     }
   }
   return rect;
->>>>>>> c3e23861
 }
 
 void VectorCurve::updateColumnNames(const QString &oldName,
