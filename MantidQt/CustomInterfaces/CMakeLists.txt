set ( SRC_FILES
	src/DataComparison.cpp
	src/DirectConvertToEnergy.cpp
	src/DynamicPDF/DPDFBackgroundRemover.cpp
	src/DynamicPDF/DPDFDisplayControl.cpp
	src/DynamicPDF/DPDFFitControl.cpp
	src/DynamicPDF/DPDFFitOptionsBrowser.cpp
	src/DynamicPDF/DPDFFourierTransform.cpp
	src/DynamicPDF/DPDFInputDataControl.cpp
	src/DynamicPDF/DisplayCurveFitTest.cpp
	src/DynamicPDF/SliceSelector.cpp
	src/EnggDiffraction/EnggDiffFittingPresenter.cpp
	src/EnggDiffraction/EnggDiffFittingViewQtWidget.cpp
	src/EnggDiffraction/EnggDiffractionPresenter.cpp
	src/EnggDiffraction/EnggDiffractionViewQtGUI.cpp
	src/Homer.cpp
	src/Indirect/AbsorptionCorrections.cpp
	src/Indirect/ApplyPaalmanPings.cpp
	src/Indirect/CalculatePaalmanPings.cpp
	src/Indirect/ContainerSubtraction.cpp
	src/Indirect/ConvFit.cpp
	src/Indirect/CorrectionsTab.cpp
	src/Indirect/DensityOfStates.cpp
	src/Indirect/Elwin.cpp
	src/Indirect/ILLCalibration.cpp
	src/Indirect/ILLEnergyTransfer.cpp
	src/Indirect/ISISCalibration.cpp
	src/Indirect/ISISDiagnostics.cpp
	src/Indirect/ISISEnergyTransfer.cpp
	src/Indirect/IndirectBayes.cpp
	src/Indirect/IndirectBayesTab.cpp
	src/Indirect/IndirectCorrections.cpp
	src/Indirect/IndirectDataAnalysis.cpp
	src/Indirect/IndirectDataAnalysisTab.cpp
	src/Indirect/IndirectDataReduction.cpp
	src/Indirect/IndirectDataReductionTab.cpp
	src/Indirect/IndirectDiffractionReduction.cpp
	src/Indirect/IndirectLoadILL.cpp
	src/Indirect/IndirectMolDyn.cpp
	src/Indirect/IndirectMoments.cpp
	src/Indirect/IndirectSassena.cpp
	src/Indirect/IndirectSimulation.cpp
	src/Indirect/IndirectSimulationTab.cpp
	src/Indirect/IndirectSqw.cpp
	src/Indirect/IndirectSymmetrise.cpp
	src/Indirect/IndirectTab.cpp
	src/Indirect/IndirectTools.cpp
	src/Indirect/IndirectToolsTab.cpp
	src/Indirect/IndirectTransmission.cpp
	src/Indirect/IndirectTransmissionCalc.cpp
	src/Indirect/Iqt.cpp
	src/Indirect/IqtFit.cpp
	src/Indirect/JumpFit.cpp
	src/Indirect/MSDFit.cpp
	src/Indirect/Quasi.cpp
	src/Indirect/ResNorm.cpp
	src/Indirect/Stretch.cpp
	src/MantidEV.cpp
	src/MantidEVWorker.cpp
	src/MultiDatasetFit/MDFAddWorkspaceDialog.cpp
	src/MultiDatasetFit/MDFDataController.cpp
	src/MultiDatasetFit/MDFDatasetPlotData.cpp
	src/MultiDatasetFit/MDFEditLocalParameterDialog.cpp
	src/MultiDatasetFit/MDFFunctionPlotData.cpp
	src/MultiDatasetFit/MDFLocalParameterEditor.cpp
	src/MultiDatasetFit/MDFLocalParameterItemDelegate.cpp
	src/MultiDatasetFit/MDFLogValueFinder.cpp
	src/MultiDatasetFit/MDFPlotController.cpp
	src/MultiDatasetFit/MultiDatasetFit.cpp
	src/Muon/ALCBaselineModellingModel.cpp
	src/Muon/ALCBaselineModellingPresenter.cpp
	src/Muon/ALCBaselineModellingView.cpp
	src/Muon/ALCDataLoadingPresenter.cpp
	src/Muon/ALCDataLoadingView.cpp
	src/Muon/ALCHelper.cpp
	src/Muon/ALCInterface.cpp
	src/Muon/ALCLatestFileFinder.cpp
	src/Muon/ALCPeakFittingModel.cpp
	src/Muon/ALCPeakFittingPresenter.cpp
	src/Muon/ALCPeakFittingView.cpp
	src/Muon/IO_MuonGrouping.cpp
	src/Muon/MuonAnalysis.cpp
	src/Muon/MuonAnalysisDataLoader.cpp
	src/Muon/MuonAnalysisFitDataPresenter.cpp
	src/Muon/MuonAnalysisFitDataTab.cpp
	src/Muon/MuonAnalysisFitFunctionPresenter.cpp
	src/Muon/MuonAnalysisHelper.cpp
	src/Muon/MuonAnalysisOptionTab.cpp
	src/Muon/MuonAnalysisResultTableCreator.cpp
	src/Muon/MuonAnalysisResultTableTab.cpp
	src/Muon/MuonSequentialFitDialog.cpp
	src/Reflectometry/MeasurementItem.cpp
	src/Reflectometry/QtReflMainWindowView.cpp
	src/Reflectometry/QtReflRunsTabView.cpp
	src/Reflectometry/QtReflSettingsTabView.cpp
	src/Reflectometry/ReflCatalogSearcher.cpp
	src/Reflectometry/ReflGenericDataProcessorPresenterFactory.cpp
	src/Reflectometry/ReflLegacyTransferStrategy.cpp
	src/Reflectometry/ReflMainWindowPresenter.cpp
	src/Reflectometry/ReflMeasureTransferStrategy.cpp
	src/Reflectometry/ReflNexusMeasurementItemSource.cpp
	src/Reflectometry/ReflRunsTabPresenter.cpp
	src/Reflectometry/ReflSearchModel.cpp
	src/Reflectometry/ReflSettingsTabPresenter.cpp
	src/Reflectometry/ReflTableSchema.cpp
	src/Reflectometry/TransferResults.cpp
	src/SANSAddFiles.cpp
	src/SANSBackgroundCorrectionSettings.cpp
	src/SANSBackgroundCorrectionWidget.cpp
	src/SANSConstants.cpp
	src/SANSDiagnostics.cpp
	src/SANSEventSlicing.cpp
	src/SANSPlotSpecial.cpp
	src/SANSRunWindow.cpp
	src/SampleTransmission.cpp
	src/StepScan.cpp
	src/Tomography/EnergyBandsViewQtGUI.cpp
	src/Tomography/ImageROIPresenter.cpp
	src/Tomography/ImageROIViewQtWidget.cpp
	src/Tomography/ImageStackPreParams.cpp
	src/Tomography/ImggFormats.cpp
	src/Tomography/ImggFormatsConvertPresenter.cpp
	src/Tomography/ImggFormatsConvertViewQtWidget.cpp
	src/Tomography/StackOfImagesDirs.cpp
	src/Tomography/TomoPathsConfig.cpp
	src/Tomography/TomoReconPostprocSettings.cpp
	src/Tomography/TomoReconPreprocSettings.cpp
	src/Tomography/TomoSystemSettings.cpp
	src/Tomography/TomoSystemSettingsLocal.cpp
	src/Tomography/TomoSystemSettingsRemote.cpp
	src/Tomography/TomoToolConfigDialogBase.cpp
<<<<<<< HEAD
    src/Tomography/TomoToolConfigTomoPyDialog.cpp
    src/Tomography/TomoToolConfigCustomDialog.cpp
    src/Tomography/TomoToolConfigSavuDialog.cpp
    src/Tomography/TomoToolConfigAstraDialog.cpp
=======
	src/Tomography/TomoToolConfigDialogTomoPy.cpp
	src/Tomography/TomoToolConfigDialogCustom.cpp
	src/Tomography/TomoToolConfigDialogSavu.cpp
	src/Tomography/TomoToolConfigDialogAstra.cpp
>>>>>>> cc5382a9
	src/Tomography/TomographyIfaceModel.cpp
	src/Tomography/TomographyIfacePresenter.cpp
	src/Tomography/TomographyIfaceViewQtGUI.cpp
	src/Tomography/ToolConfig.cpp
	src/UserInputValidator.cpp
	src/background.cpp
	src/deltaECalc.cpp
)

# Include files aren't required, but this makes them appear in Visual Studio
# IMPORTANT: Include files are required in the MOC_FILES set. Scroll down to find it.
set ( INC_FILES
	inc/MantidQtCustomInterfaces/Background.h
	inc/MantidQtCustomInterfaces/DataComparison.h
	inc/MantidQtCustomInterfaces/DirectConvertToEnergy.h
	inc/MantidQtCustomInterfaces/DllConfig.h
	inc/MantidQtCustomInterfaces/DynamicPDF/DPDFBackgroundRemover.h
	inc/MantidQtCustomInterfaces/DynamicPDF/DPDFDisplayControl.h
	inc/MantidQtCustomInterfaces/DynamicPDF/DPDFFitControl.h
	inc/MantidQtCustomInterfaces/DynamicPDF/DPDFFitOptionsBrowser.h
	inc/MantidQtCustomInterfaces/DynamicPDF/DPDFFourierTransform.h
	inc/MantidQtCustomInterfaces/DynamicPDF/DPDFInputDataControl.h
	inc/MantidQtCustomInterfaces/DynamicPDF/DisplayCurveFitTest.h
	inc/MantidQtCustomInterfaces/DynamicPDF/SliceSelector.h
	inc/MantidQtCustomInterfaces/EnggDiffraction/EnggDiffCalibSettings.h
	inc/MantidQtCustomInterfaces/EnggDiffraction/EnggDiffFittingPresWorker.h
	inc/MantidQtCustomInterfaces/EnggDiffraction/EnggDiffFittingPresenter.h
	inc/MantidQtCustomInterfaces/EnggDiffraction/EnggDiffFittingViewQtWidget.h
	inc/MantidQtCustomInterfaces/EnggDiffraction/EnggDiffractionPresWorker.h
	inc/MantidQtCustomInterfaces/EnggDiffraction/EnggDiffractionPresenter.h
	inc/MantidQtCustomInterfaces/EnggDiffraction/EnggDiffractionViewQtGUI.h
	inc/MantidQtCustomInterfaces/EnggDiffraction/IEnggDiffFittingPresenter.h
	inc/MantidQtCustomInterfaces/EnggDiffraction/IEnggDiffractionPresenter.h
	inc/MantidQtCustomInterfaces/EnggDiffraction/IEnggDiffractionView.h
	inc/MantidQtCustomInterfaces/Homer.h
	inc/MantidQtCustomInterfaces/Indirect/AbsorptionCorrections.h
	inc/MantidQtCustomInterfaces/Indirect/ApplyPaalmanPings.h
	inc/MantidQtCustomInterfaces/Indirect/CalculatePaalmanPings.h
	inc/MantidQtCustomInterfaces/Indirect/ContainerSubtraction.h
	inc/MantidQtCustomInterfaces/Indirect/ConvFit.h
	inc/MantidQtCustomInterfaces/Indirect/CorrectionsTab.h
	inc/MantidQtCustomInterfaces/Indirect/DensityOfStates.h
	inc/MantidQtCustomInterfaces/Indirect/Elwin.h
	inc/MantidQtCustomInterfaces/Indirect/ILLCalibration.h
	inc/MantidQtCustomInterfaces/Indirect/ILLEnergyTransfer.h
	inc/MantidQtCustomInterfaces/Indirect/ISISCalibration.h
	inc/MantidQtCustomInterfaces/Indirect/ISISDiagnostics.h
	inc/MantidQtCustomInterfaces/Indirect/ISISEnergyTransfer.h
	inc/MantidQtCustomInterfaces/Indirect/IndirectBayes.h
	inc/MantidQtCustomInterfaces/Indirect/IndirectBayesTab.h
	inc/MantidQtCustomInterfaces/Indirect/IndirectCorrections.h
	inc/MantidQtCustomInterfaces/Indirect/IndirectDataAnalysis.h
	inc/MantidQtCustomInterfaces/Indirect/IndirectDataAnalysisTab.h
	inc/MantidQtCustomInterfaces/Indirect/IndirectDataReduction.h
	inc/MantidQtCustomInterfaces/Indirect/IndirectDataReductionTab.h
	inc/MantidQtCustomInterfaces/Indirect/IndirectDiffractionReduction.h
	inc/MantidQtCustomInterfaces/Indirect/IndirectLoadILL.h
	inc/MantidQtCustomInterfaces/Indirect/IndirectMolDyn.h
	inc/MantidQtCustomInterfaces/Indirect/IndirectMoments.h
	inc/MantidQtCustomInterfaces/Indirect/IndirectSassena.h
	inc/MantidQtCustomInterfaces/Indirect/IndirectSimulation.h
	inc/MantidQtCustomInterfaces/Indirect/IndirectSimulationTab.h
	inc/MantidQtCustomInterfaces/Indirect/IndirectSqw.h
	inc/MantidQtCustomInterfaces/Indirect/IndirectSymmetrise.h
	inc/MantidQtCustomInterfaces/Indirect/IndirectTab.h
	inc/MantidQtCustomInterfaces/Indirect/IndirectTools.h
	inc/MantidQtCustomInterfaces/Indirect/IndirectToolsTab.h
	inc/MantidQtCustomInterfaces/Indirect/IndirectTransmission.h
	inc/MantidQtCustomInterfaces/Indirect/IndirectTransmissionCalc.h
	inc/MantidQtCustomInterfaces/Indirect/Iqt.h
	inc/MantidQtCustomInterfaces/Indirect/IqtFit.h
	inc/MantidQtCustomInterfaces/Indirect/JumpFit.h
	inc/MantidQtCustomInterfaces/Indirect/MSDFit.h
	inc/MantidQtCustomInterfaces/Indirect/Quasi.h
	inc/MantidQtCustomInterfaces/Indirect/ResNorm.h
	inc/MantidQtCustomInterfaces/Indirect/Stretch.h
	inc/MantidQtCustomInterfaces/MantidEV.h
	inc/MantidQtCustomInterfaces/MantidEVWorker.h
	inc/MantidQtCustomInterfaces/MultiDatasetFit/MDFAddWorkspaceDialog.h
	inc/MantidQtCustomInterfaces/MultiDatasetFit/MDFDataController.h
	inc/MantidQtCustomInterfaces/MultiDatasetFit/MDFDatasetPlotData.h
	inc/MantidQtCustomInterfaces/MultiDatasetFit/MDFEditLocalParameterDialog.h
	inc/MantidQtCustomInterfaces/MultiDatasetFit/MDFFunctionPlotData.h
	inc/MantidQtCustomInterfaces/MultiDatasetFit/MDFLocalParameterEditor.h
	inc/MantidQtCustomInterfaces/MultiDatasetFit/MDFLocalParameterItemDelegate.h
	inc/MantidQtCustomInterfaces/MultiDatasetFit/MDFLogValueFinder.h
	inc/MantidQtCustomInterfaces/MultiDatasetFit/MDFPlotController.h
	inc/MantidQtCustomInterfaces/MultiDatasetFit/MultiDatasetFit.h
	inc/MantidQtCustomInterfaces/Muon/ALCBaselineModellingModel.h
	inc/MantidQtCustomInterfaces/Muon/ALCBaselineModellingPresenter.h
	inc/MantidQtCustomInterfaces/Muon/ALCBaselineModellingView.h
	inc/MantidQtCustomInterfaces/Muon/ALCDataLoadingPresenter.h
	inc/MantidQtCustomInterfaces/Muon/ALCDataLoadingView.h
	inc/MantidQtCustomInterfaces/Muon/ALCHelper.h
	inc/MantidQtCustomInterfaces/Muon/ALCInterface.h
	inc/MantidQtCustomInterfaces/Muon/ALCLatestFileFinder.h
	inc/MantidQtCustomInterfaces/Muon/ALCPeakFittingModel.h
	inc/MantidQtCustomInterfaces/Muon/ALCPeakFittingPresenter.h
	inc/MantidQtCustomInterfaces/Muon/ALCPeakFittingView.h
	inc/MantidQtCustomInterfaces/Muon/IALCBaselineModellingModel.h
	inc/MantidQtCustomInterfaces/Muon/IALCBaselineModellingView.h
	inc/MantidQtCustomInterfaces/Muon/IALCDataLoadingView.h
	inc/MantidQtCustomInterfaces/Muon/IALCPeakFittingModel.h
	inc/MantidQtCustomInterfaces/Muon/IALCPeakFittingView.h
	inc/MantidQtCustomInterfaces/Muon/IO_MuonGrouping.h
	inc/MantidQtCustomInterfaces/Muon/MuonAnalysis.h
	inc/MantidQtCustomInterfaces/Muon/MuonAnalysisDataLoader.h
	inc/MantidQtCustomInterfaces/Muon/MuonAnalysisFitDataPresenter.h
	inc/MantidQtCustomInterfaces/Muon/MuonAnalysisFitDataTab.h
	inc/MantidQtCustomInterfaces/Muon/MuonAnalysisFitFunctionPresenter.h
	inc/MantidQtCustomInterfaces/Muon/MuonAnalysisHelper.h
	inc/MantidQtCustomInterfaces/Muon/MuonAnalysisOptionTab.h
	inc/MantidQtCustomInterfaces/Muon/MuonAnalysisResultTableCreator.h
	inc/MantidQtCustomInterfaces/Muon/MuonAnalysisResultTableTab.h
	inc/MantidQtCustomInterfaces/Muon/MuonSequentialFitDialog.h
	inc/MantidQtCustomInterfaces/Reflectometry/IReflMainWindowPresenter.h
	inc/MantidQtCustomInterfaces/Reflectometry/IReflMainWindowView.h
	inc/MantidQtCustomInterfaces/Reflectometry/IReflRunsTabPresenter.h
	inc/MantidQtCustomInterfaces/Reflectometry/IReflRunsTabView.h
	inc/MantidQtCustomInterfaces/Reflectometry/IReflSearcher.h
	inc/MantidQtCustomInterfaces/Reflectometry/IReflSettingsTabPresenter.h
	inc/MantidQtCustomInterfaces/Reflectometry/IReflSettingsTabView.h
	inc/MantidQtCustomInterfaces/Reflectometry/MeasurementItem.h
	inc/MantidQtCustomInterfaces/Reflectometry/QtReflMainWindowView.h
	inc/MantidQtCustomInterfaces/Reflectometry/QtReflRunsTabView.h
	inc/MantidQtCustomInterfaces/Reflectometry/ReflCatalogSearcher.h
	inc/MantidQtCustomInterfaces/Reflectometry/ReflGenericDataProcessorPresenterFactory.h
	inc/MantidQtCustomInterfaces/Reflectometry/ReflLegacyTransferStrategy.h
	inc/MantidQtCustomInterfaces/Reflectometry/ReflMainWindowPresenter.h
	inc/MantidQtCustomInterfaces/Reflectometry/ReflMeasureTransferStrategy.h
	inc/MantidQtCustomInterfaces/Reflectometry/ReflMeasurementItemSource.h
	inc/MantidQtCustomInterfaces/Reflectometry/ReflNexusMeasurementItemSource.h
	inc/MantidQtCustomInterfaces/Reflectometry/ReflRunsTabPresenter.h
	inc/MantidQtCustomInterfaces/Reflectometry/ReflSearchModel.h
	inc/MantidQtCustomInterfaces/Reflectometry/ReflTableSchema.h
	inc/MantidQtCustomInterfaces/Reflectometry/ReflTransferStrategy.h
	inc/MantidQtCustomInterfaces/Reflectometry/TransferResults.h
	inc/MantidQtCustomInterfaces/SANSAddFiles.h
	inc/MantidQtCustomInterfaces/SANSBackgroundCorrectionSettings.h
	inc/MantidQtCustomInterfaces/SANSBackgroundCorrectionWidget.h
	inc/MantidQtCustomInterfaces/SANSConstants.h
	inc/MantidQtCustomInterfaces/SANSDiagnostics.h
	inc/MantidQtCustomInterfaces/SANSEventSlicing.h
	inc/MantidQtCustomInterfaces/SANSPlotSpecial.h
	inc/MantidQtCustomInterfaces/SANSRunWindow.h
	inc/MantidQtCustomInterfaces/SampleTransmission.h
	inc/MantidQtCustomInterfaces/StepScan.h
	inc/MantidQtCustomInterfaces/Tomography/IImageROIPresenter.h
	inc/MantidQtCustomInterfaces/Tomography/IImageROIView.h
	inc/MantidQtCustomInterfaces/Tomography/IImggFormatsConvertPresenter.h
	inc/MantidQtCustomInterfaces/Tomography/IImggFormatsConvertView.h
	inc/MantidQtCustomInterfaces/Tomography/ITomographyIfacePresenter.h
	inc/MantidQtCustomInterfaces/Tomography/ITomographyIfaceView.h
	inc/MantidQtCustomInterfaces/Tomography/ImageROIPresenter.h
	inc/MantidQtCustomInterfaces/Tomography/ImageROIViewQtWidget.h
	inc/MantidQtCustomInterfaces/Tomography/ImageStackPreParams.h
	inc/MantidQtCustomInterfaces/Tomography/ImggFormats.h
	inc/MantidQtCustomInterfaces/Tomography/ImggFormatsConvertPresenter.h
	inc/MantidQtCustomInterfaces/Tomography/ImggFormatsConvertViewQtWidget.h
	inc/MantidQtCustomInterfaces/Tomography/StackOfImagesDirs.h
	inc/MantidQtCustomInterfaces/Tomography/TomoPathsConfig.h
	inc/MantidQtCustomInterfaces/Tomography/TomoRecToolConfig.h
	inc/MantidQtCustomInterfaces/Tomography/TomoReconPostprocSettings.h
	inc/MantidQtCustomInterfaces/Tomography/TomoReconPreprocSettings.h
	inc/MantidQtCustomInterfaces/Tomography/TomoReconToolsUserSettings.h
	inc/MantidQtCustomInterfaces/Tomography/TomoSystemSettings.h
	inc/MantidQtCustomInterfaces/Tomography/TomoSystemSettingsLocal.h
	inc/MantidQtCustomInterfaces/Tomography/TomoSystemSettingsRemote.h
<<<<<<< HEAD
    inc/MantidQtCustomInterfaces/Tomography/TomoToolConfigDialogBase.h
    inc/MantidQtCustomInterfaces/Tomography/TomoToolConfigTomoPyDialog.h
    inc/MantidQtCustomInterfaces/Tomography/TomoToolConfigCustomDialog.h
    inc/MantidQtCustomInterfaces/Tomography/TomoToolConfigSavuDialog.h
    inc/MantidQtCustomInterfaces/Tomography/TomoToolConfigAstraDialog.h
=======
	inc/MantidQtCustomInterfaces/Tomography/TomoToolConfigDialogBase.h
	inc/MantidQtCustomInterfaces/Tomography/TomoToolConfigDialogTomoPy.h
	inc/MantidQtCustomInterfaces/Tomography/TomoToolConfigDialogCustom.h
	inc/MantidQtCustomInterfaces/Tomography/TomoToolConfigDialogSavu.h
	inc/MantidQtCustomInterfaces/Tomography/TomoToolConfigDialogAstra.h
>>>>>>> cc5382a9
	inc/MantidQtCustomInterfaces/Tomography/TomographyIfaceModel.h
	inc/MantidQtCustomInterfaces/Tomography/TomographyIfacePresenter.h
	inc/MantidQtCustomInterfaces/Tomography/TomographyIfaceViewQtGUI.h
	inc/MantidQtCustomInterfaces/Tomography/ToolConfigAstraToolbox.h
	inc/MantidQtCustomInterfaces/Tomography/ToolConfigCustom.h
	inc/MantidQtCustomInterfaces/Tomography/ToolConfigTomoPy.h
	inc/MantidQtCustomInterfaces/Updateable.h
	inc/MantidQtCustomInterfaces/UserInputValidator.h
	inc/MantidQtCustomInterfaces/deltaECalc.h
)

set ( SRC_UNITY_IGNORE_FILES )

set ( MOC_FILES inc/MantidQtCustomInterfaces/Background.h
                inc/MantidQtCustomInterfaces/DataComparison.h
                inc/MantidQtCustomInterfaces/DirectConvertToEnergy.h
                inc/MantidQtCustomInterfaces/DynamicPDF/DisplayCurveFitTest.h
                inc/MantidQtCustomInterfaces/DynamicPDF/DPDFBackgroundRemover.h
                inc/MantidQtCustomInterfaces/DynamicPDF/DPDFDisplayControl.h
                inc/MantidQtCustomInterfaces/DynamicPDF/DPDFFitControl.h
                inc/MantidQtCustomInterfaces/DynamicPDF/DPDFFitOptionsBrowser.h
                inc/MantidQtCustomInterfaces/DynamicPDF/DPDFFourierTransform.h
                inc/MantidQtCustomInterfaces/DynamicPDF/DPDFInputDataControl.h
                inc/MantidQtCustomInterfaces/DynamicPDF/SliceSelector.h
                inc/MantidQtCustomInterfaces/EnggDiffraction/EnggDiffFittingPresenter.h
                inc/MantidQtCustomInterfaces/EnggDiffraction/EnggDiffFittingPresWorker.h
                inc/MantidQtCustomInterfaces/EnggDiffraction/EnggDiffFittingViewQtWidget.h
                inc/MantidQtCustomInterfaces/EnggDiffraction/EnggDiffractionPresenter.h
                inc/MantidQtCustomInterfaces/EnggDiffraction/EnggDiffractionPresWorker.h
                inc/MantidQtCustomInterfaces/EnggDiffraction/EnggDiffractionViewQtGUI.h
                inc/MantidQtCustomInterfaces/Homer.h
                inc/MantidQtCustomInterfaces/Indirect/AbsorptionCorrections.h
                inc/MantidQtCustomInterfaces/Indirect/ApplyPaalmanPings.h
                inc/MantidQtCustomInterfaces/Indirect/CalculatePaalmanPings.h
                inc/MantidQtCustomInterfaces/Indirect/ContainerSubtraction.h
                inc/MantidQtCustomInterfaces/Indirect/ConvFit.h
                inc/MantidQtCustomInterfaces/Indirect/CorrectionsTab.h
                inc/MantidQtCustomInterfaces/Indirect/DensityOfStates.h
                inc/MantidQtCustomInterfaces/Indirect/Elwin.h
                inc/MantidQtCustomInterfaces/Indirect/ILLCalibration.h
                inc/MantidQtCustomInterfaces/Indirect/ILLEnergyTransfer.h
                inc/MantidQtCustomInterfaces/Indirect/IndirectBayes.h
                inc/MantidQtCustomInterfaces/Indirect/IndirectBayesTab.h
                inc/MantidQtCustomInterfaces/Indirect/IndirectCorrections.h
                inc/MantidQtCustomInterfaces/Indirect/IndirectDataAnalysis.h
                inc/MantidQtCustomInterfaces/Indirect/IndirectDataAnalysisTab.h
                inc/MantidQtCustomInterfaces/Indirect/IndirectDataReduction.h
                inc/MantidQtCustomInterfaces/Indirect/IndirectDataReductionTab.h
                inc/MantidQtCustomInterfaces/Indirect/IndirectDiffractionReduction.h
                inc/MantidQtCustomInterfaces/Indirect/IndirectLoadILL.h
                inc/MantidQtCustomInterfaces/Indirect/IndirectMolDyn.h
                inc/MantidQtCustomInterfaces/Indirect/IndirectMoments.h
                inc/MantidQtCustomInterfaces/Indirect/IndirectSassena.h
                inc/MantidQtCustomInterfaces/Indirect/IndirectSimulation.h
                inc/MantidQtCustomInterfaces/Indirect/IndirectSimulationTab.h
                inc/MantidQtCustomInterfaces/Indirect/IndirectSqw.h
                inc/MantidQtCustomInterfaces/Indirect/IndirectSymmetrise.h
                inc/MantidQtCustomInterfaces/Indirect/IndirectTransmission.h
                inc/MantidQtCustomInterfaces/Indirect/IndirectTransmissionCalc.h
                inc/MantidQtCustomInterfaces/Indirect/IndirectTools.h
                inc/MantidQtCustomInterfaces/Indirect/IndirectToolsTab.h
                inc/MantidQtCustomInterfaces/Indirect/IndirectTab.h
                inc/MantidQtCustomInterfaces/Indirect/Iqt.h
                inc/MantidQtCustomInterfaces/Indirect/IqtFit.h
                inc/MantidQtCustomInterfaces/Indirect/JumpFit.h
                inc/MantidQtCustomInterfaces/Indirect/MSDFit.h
                inc/MantidQtCustomInterfaces/Indirect/Quasi.h
                inc/MantidQtCustomInterfaces/Indirect/ResNorm.h
                inc/MantidQtCustomInterfaces/Indirect/Stretch.h
                inc/MantidQtCustomInterfaces/Indirect/ISISCalibration.h
                inc/MantidQtCustomInterfaces/Indirect/ISISDiagnostics.h
                inc/MantidQtCustomInterfaces/Indirect/ISISEnergyTransfer.h
                inc/MantidQtCustomInterfaces/MantidEV.h
                inc/MantidQtCustomInterfaces/MultiDatasetFit/MultiDatasetFit.h
                inc/MantidQtCustomInterfaces/MultiDatasetFit/MDFAddWorkspaceDialog.h
                inc/MantidQtCustomInterfaces/MultiDatasetFit/MDFDataController.h
                inc/MantidQtCustomInterfaces/MultiDatasetFit/MDFPlotController.h
                inc/MantidQtCustomInterfaces/MultiDatasetFit/MDFLocalParameterEditor.h
                inc/MantidQtCustomInterfaces/MultiDatasetFit/MDFLocalParameterItemDelegate.h
                inc/MantidQtCustomInterfaces/MultiDatasetFit/MDFEditLocalParameterDialog.h
                inc/MantidQtCustomInterfaces/Muon/ALCBaselineModellingPresenter.h
                inc/MantidQtCustomInterfaces/Muon/ALCBaselineModellingView.h
                inc/MantidQtCustomInterfaces/Muon/ALCDataLoadingPresenter.h
                inc/MantidQtCustomInterfaces/Muon/ALCInterface.h
                inc/MantidQtCustomInterfaces/Muon/ALCPeakFittingPresenter.h
                inc/MantidQtCustomInterfaces/Muon/IALCBaselineModellingView.h
                inc/MantidQtCustomInterfaces/Muon/IALCBaselineModellingModel.h
                inc/MantidQtCustomInterfaces/Muon/IALCDataLoadingView.h
                inc/MantidQtCustomInterfaces/Muon/IALCPeakFittingView.h
                inc/MantidQtCustomInterfaces/Muon/IALCPeakFittingModel.h
                inc/MantidQtCustomInterfaces/Muon/MuonAnalysis.h
                inc/MantidQtCustomInterfaces/Muon/MuonAnalysisFitDataPresenter.h
                inc/MantidQtCustomInterfaces/Muon/MuonAnalysisFitDataTab.h
                inc/MantidQtCustomInterfaces/Muon/MuonAnalysisFitFunctionPresenter.h
                inc/MantidQtCustomInterfaces/Muon/MuonAnalysisHelper.h
                inc/MantidQtCustomInterfaces/Muon/MuonAnalysisOptionTab.h
                inc/MantidQtCustomInterfaces/Muon/MuonAnalysisResultTableTab.h
                inc/MantidQtCustomInterfaces/Muon/MuonSequentialFitDialog.h
                inc/MantidQtCustomInterfaces/Reflectometry/ReflSearchModel.h
                inc/MantidQtCustomInterfaces/Reflectometry/QtReflRunsTabView.h
                inc/MantidQtCustomInterfaces/Reflectometry/QtReflSettingsTabView.h
                inc/MantidQtCustomInterfaces/SampleTransmission.h
                inc/MantidQtCustomInterfaces/SANSBackgroundCorrectionWidget.h
                inc/MantidQtCustomInterfaces/SANSAddFiles.h
                inc/MantidQtCustomInterfaces/SANSPlotSpecial.h
                inc/MantidQtCustomInterfaces/SANSRunWindow.h
                inc/MantidQtCustomInterfaces/SANSEventSlicing.h
                inc/MantidQtCustomInterfaces/SANSDiagnostics.h
                inc/MantidQtCustomInterfaces/StepScan.h
                inc/MantidQtCustomInterfaces/Tomography/ImageROIViewQtWidget.h
                inc/MantidQtCustomInterfaces/Tomography/ImageROIPresenter.h
                inc/MantidQtCustomInterfaces/Tomography/ImggFormatsConvertViewQtWidget.h
                inc/MantidQtCustomInterfaces/Tomography/TomographyIfacePresenter.h
                inc/MantidQtCustomInterfaces/Tomography/TomographyIfaceViewQtGUI.h
                inc/MantidQtCustomInterfaces/Tomography/TomoToolConfigDialogBase.h
<<<<<<< HEAD
                inc/MantidQtCustomInterfaces/Tomography/TomoToolConfigTomoPyDialog.h
                inc/MantidQtCustomInterfaces/Tomography/TomoToolConfigCustomDialog.h
                inc/MantidQtCustomInterfaces/Tomography/TomoToolConfigSavuDialog.h
                inc/MantidQtCustomInterfaces/Tomography/TomoToolConfigAstraDialog.h
=======
                inc/MantidQtCustomInterfaces/Tomography/TomoToolConfigDialogTomoPy.h
                inc/MantidQtCustomInterfaces/Tomography/TomoToolConfigDialogCustom.h
                inc/MantidQtCustomInterfaces/Tomography/TomoToolConfigDialogSavu.h
                inc/MantidQtCustomInterfaces/Tomography/TomoToolConfigDialogAstra.h
>>>>>>> cc5382a9
)

set ( UI_FILES inc/MantidQtCustomInterfaces/DataComparison.ui
               inc/MantidQtCustomInterfaces/DirectConvertToEnergy.ui
               inc/MantidQtCustomInterfaces/DynamicPDF/DisplayCurveFitTest.ui
               inc/MantidQtCustomInterfaces/DynamicPDF/DPDFBackgroundRemover.ui
               inc/MantidQtCustomInterfaces/DynamicPDF/DPDFFitControl.ui
               inc/MantidQtCustomInterfaces/DynamicPDF/DPDFFourierTransform.ui
               inc/MantidQtCustomInterfaces/DynamicPDF/SliceSelector.ui
               inc/MantidQtCustomInterfaces/EnggDiffraction/EnggDiffractionQtGUI.ui
               inc/MantidQtCustomInterfaces/EnggDiffraction/EnggDiffractionQtTabCalib.ui
               inc/MantidQtCustomInterfaces/EnggDiffraction/EnggDiffractionQtTabFocus.ui
               inc/MantidQtCustomInterfaces/EnggDiffraction/EnggDiffractionQtTabPreproc.ui
               inc/MantidQtCustomInterfaces/EnggDiffraction/EnggDiffractionQtTabFitting.ui
               inc/MantidQtCustomInterfaces/EnggDiffraction/EnggDiffractionQtTabSettings.ui
               inc/MantidQtCustomInterfaces/Indirect/AbsorptionCorrections.ui
               inc/MantidQtCustomInterfaces/Indirect/ApplyPaalmanPings.ui
               inc/MantidQtCustomInterfaces/Indirect/CalculatePaalmanPings.ui
               inc/MantidQtCustomInterfaces/Indirect/ContainerSubtraction.ui
               inc/MantidQtCustomInterfaces/Indirect/ConvFit.ui
               inc/MantidQtCustomInterfaces/Indirect/DensityOfStates.ui
               inc/MantidQtCustomInterfaces/Indirect/Elwin.ui
               inc/MantidQtCustomInterfaces/Indirect/ILLCalibration.ui
               inc/MantidQtCustomInterfaces/Indirect/ILLEnergyTransfer.ui
               inc/MantidQtCustomInterfaces/Indirect/IndirectBayes.ui
               inc/MantidQtCustomInterfaces/Indirect/IndirectCorrections.ui
               inc/MantidQtCustomInterfaces/Indirect/IndirectDataAnalysis.ui
               inc/MantidQtCustomInterfaces/Indirect/IndirectDataReduction.ui
               inc/MantidQtCustomInterfaces/Indirect/IndirectDiffractionReduction.ui
               inc/MantidQtCustomInterfaces/Indirect/IndirectLoadILL.ui
               inc/MantidQtCustomInterfaces/Indirect/IndirectMolDyn.ui
               inc/MantidQtCustomInterfaces/Indirect/IndirectMoments.ui
               inc/MantidQtCustomInterfaces/Indirect/IndirectSassena.ui
               inc/MantidQtCustomInterfaces/Indirect/IndirectSimulation.ui
               inc/MantidQtCustomInterfaces/Indirect/IndirectSqw.ui
               inc/MantidQtCustomInterfaces/Indirect/IndirectSymmetrise.ui
               inc/MantidQtCustomInterfaces/Indirect/IndirectTools.ui
               inc/MantidQtCustomInterfaces/Indirect/IndirectTransmission.ui
               inc/MantidQtCustomInterfaces/Indirect/IndirectTransmissionCalc.ui
               inc/MantidQtCustomInterfaces/Indirect/Iqt.ui
               inc/MantidQtCustomInterfaces/Indirect/IqtFit.ui
               inc/MantidQtCustomInterfaces/Indirect/JumpFit.ui
               inc/MantidQtCustomInterfaces/Indirect/MSDFit.ui
               inc/MantidQtCustomInterfaces/Indirect/Quasi.ui
               inc/MantidQtCustomInterfaces/Indirect/ResNorm.ui
               inc/MantidQtCustomInterfaces/Indirect/Stretch.ui
               inc/MantidQtCustomInterfaces/Indirect/ISISCalibration.ui
               inc/MantidQtCustomInterfaces/Indirect/ISISDiagnostics.ui
               inc/MantidQtCustomInterfaces/Indirect/ISISEnergyTransfer.ui
               inc/MantidQtCustomInterfaces/MantidEV.ui
               inc/MantidQtCustomInterfaces/MultiDatasetFit/MultiDatasetFit.ui
               inc/MantidQtCustomInterfaces/MultiDatasetFit/MDFAddWorkspaceDialog.ui
               inc/MantidQtCustomInterfaces/MultiDatasetFit/EditLocalParameterDialog.ui
               inc/MantidQtCustomInterfaces/Muon/ALCBaselineModellingView.ui
               inc/MantidQtCustomInterfaces/Muon/ALCDataLoadingView.ui
               inc/MantidQtCustomInterfaces/Muon/ALCInterface.ui
               inc/MantidQtCustomInterfaces/Muon/ALCPeakFittingView.ui
               inc/MantidQtCustomInterfaces/Muon/MuonAnalysis.ui
               inc/MantidQtCustomInterfaces/Muon/MuonSequentialFitDialog.ui
               inc/MantidQtCustomInterfaces/Reflectometry/ReflMainWindowWidget.ui
               inc/MantidQtCustomInterfaces/Reflectometry/ReflRunsTabWidget.ui
               inc/MantidQtCustomInterfaces/Reflectometry/ReflSettingsTabWidget.ui
               inc/MantidQtCustomInterfaces/Reflectometry/ReflWindow.ui
               inc/MantidQtCustomInterfaces/SampleTransmission.ui
               inc/MantidQtCustomInterfaces/SANSBackgroundCorrectionWidget.ui
               inc/MantidQtCustomInterfaces/SANSPlotSpecial.ui
               inc/MantidQtCustomInterfaces/SANSRunWindow.ui
               inc/MantidQtCustomInterfaces/SANSEventSlicing.ui
               inc/MantidQtCustomInterfaces/StepScan.ui
               inc/MantidQtCustomInterfaces/Tomography/ImageSelectCoRAndRegions.ui
               inc/MantidQtCustomInterfaces/Tomography/ImggFormatsConvert.ui
               inc/MantidQtCustomInterfaces/Tomography/TomographyIfaceQtGUI.ui
               inc/MantidQtCustomInterfaces/Tomography/TomographyIfaceQtTabEnergy.ui
               inc/MantidQtCustomInterfaces/Tomography/TomographyIfaceQtTabFiltersSettings.ui
               inc/MantidQtCustomInterfaces/Tomography/TomographyIfaceQtTabRun.ui
               inc/MantidQtCustomInterfaces/Tomography/TomographyIfaceQtTabSetup.ui
               inc/MantidQtCustomInterfaces/Tomography/TomographyIfaceQtTabVisualize.ui
               inc/MantidQtCustomInterfaces/Tomography/TomographyIfaceQtTabSystemSettings.ui
               inc/MantidQtCustomInterfaces/Tomography/TomoToolConfigAstra.ui
               inc/MantidQtCustomInterfaces/Tomography/TomoToolConfigCustom.ui
               inc/MantidQtCustomInterfaces/Tomography/TomoToolConfigSavu.ui
               inc/MantidQtCustomInterfaces/Tomography/TomoToolConfigTomoPy.ui
)

set ( TEST_FILES
	ALCBaselineModellingModelTest.h
	ALCBaselineModellingPresenterTest.h
	ALCDataLoadingPresenterTest.h
	ALCLatestFileFinderTest.h
	ALCPeakFittingModelTest.h
	ALCPeakFittingPresenterTest.h
	EnggDiffFittingPresenterTest.h
	EnggDiffractionPresenterTest.h
	IO_MuonGroupingTest.h
	ImageROIPresenterTest.h
	ImggFormatsConvertPresenterTest.h
	MDFLogValueFinderTest.h
	MeasurementItemTest.h
	MuonAnalysisDataLoaderTest.h
	MuonAnalysisFitDataPresenterTest.h
	MuonAnalysisFitFunctionPresenterTest.h
	MuonAnalysisHelperTest.h
	MuonAnalysisResultTableCreatorTest.h
	ReflLegacyTransferStrategyTest.h
	ReflMainWindowPresenterTest.h
	ReflMeasureTransferStrategyTest.h
	ReflNexusMeasurementItemSourceTest.h
	ReflRunsTabPresenterTest.h
	ReflSettingsTabPresenterTest.h
	StackOfImagesDirsTest.h
	TomographyIfaceModelTest.h
	TomographyIfacePresenterTest.h
	UserInputValidatorTest.h
)

include_directories ( inc )
include_directories ( ../../QtPropertyBrowser/src )

# Ugly hack to get around issue in Boost version 1.48.0
# in conjunction with Qt 4.7.4 or greater
set ( qt_version ${QT_VERSION_MAJOR}.${QT_VERSION_MINOR}.${QT_VERSION_PATCH} )
if ( ${Boost_VERSION} GREATER 104799 AND ${qt_version} VERSION_GREATER 4.7.3 )
	set( extra_options "-DBOOST_TT_HAS_OPERATOR_HPP_INCLUDED")
else ( ${Boost_VERSION} GREATER 104799 AND ${qt_version} VERSION_GREATER 4.7.3 )
	set ( extra_options "" )
endif ( ${Boost_VERSION} GREATER 104799 AND ${qt_version} VERSION_GREATER 4.7.3 )

qt4_wrap_cpp ( MOCCED_FILES ${MOC_FILES} OPTIONS ${extra_options} )

qt4_add_resources ( RES_FILES icons/CustomInterfacesIcons.qrc )

set ( ALL_SRC ${SRC_FILES} ${MOCCED_FILES} )#${RES_FILES})

qt4_wrap_ui ( UI_HDRS ${UI_FILES} )
include_directories ( ${CMAKE_CURRENT_BINARY_DIR} )

if(UNITY_BUILD)
  include(UnityBuild)
  enable_unity_build(CustomInterfaces SRC_FILES SRC_UNITY_IGNORE_FILES 10)
endif(UNITY_BUILD)

# Use a precompiled header where they are supported
enable_precompiled_headers( inc/MantidQtCustomInterfaces/PrecompiledHeader.h  ALL_SRC )
add_library ( CustomInterfaces ${ALL_SRC} ${INC_FILES} ${UI_HDRS} )

# Set the name of the generated library
set_target_properties ( CustomInterfaces PROPERTIES OUTPUT_NAME MantidQtCustomInterfaces
                                                    COMPILE_DEFINITIONS IN_MANTIDQT_CUSTOMINTERFACES )

if (OSX_VERSION VERSION_GREATER 10.8)
  set_target_properties ( CustomInterfaces PROPERTIES INSTALL_RPATH "@loader_path/../../../Contents/MacOS")
endif ()

find_Package(Threads)

target_link_libraries ( CustomInterfaces LINK_PRIVATE ${TCMALLOC_LIBRARIES_LINKTIME}
            MantidQtAPI
            MantidWidgets
            QtPropertyBrowser
            ${CORE_MANTIDLIBS}
            ${QT_LIBRARIES}
            ${QWT_LIBRARIES}
            ${POCO_LIBRARIES}
            ${Boost_LIBRARIES}
            ${JSONCPP_LIBRARIES}
            ${CMAKE_THREAD_LIBS_INIT})

###########################################################################
# Testing
###########################################################################

add_subdirectory ( test )

###########################################################################
# Installation settings
###########################################################################

install ( TARGETS CustomInterfaces ${SYSTEM_PACKAGE_TARGET} DESTINATION ${PLUGINS_DIR}/qtplugins/mantid )<|MERGE_RESOLUTION|>--- conflicted
+++ resolved
@@ -129,17 +129,10 @@
 	src/Tomography/TomoSystemSettingsLocal.cpp
 	src/Tomography/TomoSystemSettingsRemote.cpp
 	src/Tomography/TomoToolConfigDialogBase.cpp
-<<<<<<< HEAD
-    src/Tomography/TomoToolConfigTomoPyDialog.cpp
-    src/Tomography/TomoToolConfigCustomDialog.cpp
-    src/Tomography/TomoToolConfigSavuDialog.cpp
-    src/Tomography/TomoToolConfigAstraDialog.cpp
-=======
 	src/Tomography/TomoToolConfigDialogTomoPy.cpp
 	src/Tomography/TomoToolConfigDialogCustom.cpp
 	src/Tomography/TomoToolConfigDialogSavu.cpp
 	src/Tomography/TomoToolConfigDialogAstra.cpp
->>>>>>> cc5382a9
 	src/Tomography/TomographyIfaceModel.cpp
 	src/Tomography/TomographyIfacePresenter.cpp
 	src/Tomography/TomographyIfaceViewQtGUI.cpp
@@ -308,19 +301,11 @@
 	inc/MantidQtCustomInterfaces/Tomography/TomoSystemSettings.h
 	inc/MantidQtCustomInterfaces/Tomography/TomoSystemSettingsLocal.h
 	inc/MantidQtCustomInterfaces/Tomography/TomoSystemSettingsRemote.h
-<<<<<<< HEAD
-    inc/MantidQtCustomInterfaces/Tomography/TomoToolConfigDialogBase.h
-    inc/MantidQtCustomInterfaces/Tomography/TomoToolConfigTomoPyDialog.h
-    inc/MantidQtCustomInterfaces/Tomography/TomoToolConfigCustomDialog.h
-    inc/MantidQtCustomInterfaces/Tomography/TomoToolConfigSavuDialog.h
-    inc/MantidQtCustomInterfaces/Tomography/TomoToolConfigAstraDialog.h
-=======
 	inc/MantidQtCustomInterfaces/Tomography/TomoToolConfigDialogBase.h
 	inc/MantidQtCustomInterfaces/Tomography/TomoToolConfigDialogTomoPy.h
 	inc/MantidQtCustomInterfaces/Tomography/TomoToolConfigDialogCustom.h
 	inc/MantidQtCustomInterfaces/Tomography/TomoToolConfigDialogSavu.h
 	inc/MantidQtCustomInterfaces/Tomography/TomoToolConfigDialogAstra.h
->>>>>>> cc5382a9
 	inc/MantidQtCustomInterfaces/Tomography/TomographyIfaceModel.h
 	inc/MantidQtCustomInterfaces/Tomography/TomographyIfacePresenter.h
 	inc/MantidQtCustomInterfaces/Tomography/TomographyIfaceViewQtGUI.h
@@ -436,17 +421,10 @@
                 inc/MantidQtCustomInterfaces/Tomography/TomographyIfacePresenter.h
                 inc/MantidQtCustomInterfaces/Tomography/TomographyIfaceViewQtGUI.h
                 inc/MantidQtCustomInterfaces/Tomography/TomoToolConfigDialogBase.h
-<<<<<<< HEAD
-                inc/MantidQtCustomInterfaces/Tomography/TomoToolConfigTomoPyDialog.h
-                inc/MantidQtCustomInterfaces/Tomography/TomoToolConfigCustomDialog.h
-                inc/MantidQtCustomInterfaces/Tomography/TomoToolConfigSavuDialog.h
-                inc/MantidQtCustomInterfaces/Tomography/TomoToolConfigAstraDialog.h
-=======
                 inc/MantidQtCustomInterfaces/Tomography/TomoToolConfigDialogTomoPy.h
                 inc/MantidQtCustomInterfaces/Tomography/TomoToolConfigDialogCustom.h
                 inc/MantidQtCustomInterfaces/Tomography/TomoToolConfigDialogSavu.h
                 inc/MantidQtCustomInterfaces/Tomography/TomoToolConfigDialogAstra.h
->>>>>>> cc5382a9
 )
 
 set ( UI_FILES inc/MantidQtCustomInterfaces/DataComparison.ui
