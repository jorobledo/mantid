#ifndef MANTIDQTCUSTOMINTERFACES_ENGGDIFFRACTION_ENGGDIFFRACTIONPRESENTER_H_
#define MANTIDQTCUSTOMINTERFACES_ENGGDIFFRACTION_ENGGDIFFRACTIONPRESENTER_H_

#include "MantidAPI/ITableWorkspace_fwd.h"
#include "MantidAPI/MatrixWorkspace_fwd.h"
#include "MantidAPI/Workspace_fwd.h"
#include "MantidQtCustomInterfaces/DllConfig.h"
#include "MantidQtCustomInterfaces/EnggDiffraction/IEnggDiffractionPresenter.h"
#include "MantidQtCustomInterfaces/EnggDiffraction/IEnggDiffractionView.h"

// #include "MantidQtCustomInterfaces/EnggDiffraction/EnggDiffractionModel.h"

#include <boost/scoped_ptr.hpp>

#include <Poco/Path.h>

#include <QObject>

class QThread;

namespace MantidQt {
namespace CustomInterfaces {

/**
Presenter for the Enggineering Diffraction GUI (presenter as in the
MVP Model-View-Presenter pattern). In principle, in a strict MVP
setup, signals from the model should always be handled through this
presenter and never go directly to the view, and viceversa.

Copyright &copy; 2015 ISIS Rutherford Appleton Laboratory, NScD
Oak Ridge National Laboratory & European Spallation Source

This file is part of Mantid.

Mantid is free software; you can redistribute it and/or modify
it under the terms of the GNU General Public License as published by
the Free Software Foundation; either version 3 of the License, or
(at your option) any later version.

Mantid is distributed in the hope that it will be useful,
but WITHOUT ANY WARRANTY; without even the implied warranty of
MERCHANTABILITY or FITNESS FOR A PARTICULAR PURPOSE.  See the
GNU General Public License for more details.

You should have received a copy of the GNU General Public License
along with this program.  If not, see <http://www.gnu.org/licenses/>.

File change history is stored at: <https://github.com/mantidproject/mantid>
Code Documentation is available at: <http://doxygen.mantidproject.org>
*/
// needs to be dll-exported for the tests
class MANTIDQT_CUSTOMINTERFACES_DLL EnggDiffractionPresenter
    : public QObject,
      public IEnggDiffractionPresenter {
  // Q_OBJECT for 'connect' with thread/worker
  Q_OBJECT

public:
  /// Default constructor - normally used from the concrete view
  EnggDiffractionPresenter(IEnggDiffractionView *view);
  virtual ~EnggDiffractionPresenter();

  virtual void notify(IEnggDiffractionPresenter::Notification notif);

  /// the calibration hard work that a worker / thread will run
  void doNewCalibration(const std::string &outFilename,
                        const std::string &vanNo, const std::string &ceriaNo);

  /// the focusing hard work that a worker / thread will run
  void doFocusRun(const std::string &dir,
                  const std::vector<std::string> &outFilenames,
                  const std::string &runNo, const std::vector<bool> &banks,
                  const std::string &specNos, const std::string &dgFile);

<<<<<<< HEAD
  /// checks if its a valid run number
  std::string isValidRunNumber(std::vector<std::string> dir);
=======
  /// pre-processing re-binning with Rebin, for a worker/thread
  void doRebinningTime(const std::string &runNo, double bin,
                       const std::string &outWSName);

  /// pre-processing re-binning with RebinByPulseTimes, for a worker/thread
  void doRebinningPulses(const std::string &runNo, size_t nperiods, double bin,
                         const std::string &outWSName);
>>>>>>> 77d81505

protected:
  void initialize();

  /// clean shut down of model, view, etc.
  void cleanup();

  void processStart();
  void processLoadExistingCalib();
  void processCalcCalib();
  void processFocusBasic();
  void processFocusCropped();
  void processFocusTexture();
  void processResetFocus();
  void processRebinTime();
  void processRebinMultiperiod();
  void processLogMsg();
  void processInstChange();
  void processRBNumberChange();
  void processShutDown();

protected slots:
  void calibrationFinished();
  void focusingFinished();
  void rebinningFinished();

private:
  bool validateRBNumber(const std::string &rbn) const;

  /// @name Calibration related private methods
  //@{
  void inputChecksBeforeCalibrate(const std::string &newVanNo,
                                  const std::string &newCeriaNo);

  std::string outputCalibFilename(const std::string &vanNo,
                                  const std::string &ceriaNo);

  void parseCalibrateFilename(const std::string &path, std::string &instName,
                              std::string &vanNo, std::string &ceriaNo);

  // this may need to be mocked up in tests
  virtual void startAsyncCalibWorker(const std::string &outFilename,
                                     const std::string &vanNo,
                                     const std::string &ceriaNo);

  void doCalib(const EnggDiffCalibSettings &cs, const std::string &vanNo,
               const std::string &ceriaNo, const std::string &outFilename);

  std::string buildCalibrateSuggestedFilename(const std::string &vanNo,
                                              const std::string &ceriaNo) const;
  //@}

  /// @name Focusing related private methods
  //@{
  /// this may also need to be mocked up in tests
  void startFocusing(const std::string &runNo, const std::vector<bool> &banks,
                     const std::string &specNos = "",
                     const std::string &dgFile = "");

  void startAsyncFocusWorker(const std::string &dir,
                             const std::vector<std::string> &outFilenames,
                             const std::string &runNo,
                             const std::vector<bool> &banks,
                             const std::string &specNos,
                             const std::string &dgFile);

  void inputChecksBeforeFocusBasic(const std::string &runNo,
                                   const std::vector<bool> &banks);
  void inputChecksBeforeFocusCropped(const std::string &runNo,
                                     const std::vector<bool> &banks,
                                     const std::string &specNos);
  void inputChecksBeforeFocusTexture(const std::string &runNo,
                                     const std::string &dgfile);
  void inputChecksBeforeFocus();
  void inputChecksBanks(const std::vector<bool> &banks);

  std::vector<std::string> outputFocusFilenames(const std::string &runNo,
                                                const std::vector<bool> &banks);

  std::string outputFocusCroppedFilename(const std::string &runNo);

  std::vector<std::string>
  outputFocusTextureFilenames(const std::string &runNo,
                              const std::vector<size_t> &bankIDs);

  void loadDetectorGroupingCSV(const std::string &dgFile,
                               std::vector<size_t> &bankIDs,
                               std::vector<std::string> &specs);

  void doFocusing(const EnggDiffCalibSettings &cs,
                  const std::string &fullFilename, const std::string &runNo,
                  size_t bank, const std::string &specNos,
                  const std::string &dgFile);

  void loadOrCalcVanadiumWorkspaces(
      const std::string &vanNo, const std::string &inputDirCalib,
      Mantid::API::ITableWorkspace_sptr &vanIntegWS,
      Mantid::API::MatrixWorkspace_sptr &vanCurvesWS, bool forceRecalc);

  void findPrecalcVanadiumCorrFilenames(const std::string &vanNo,
                                        const std::string &inputDirCalib,
                                        std::string &preIntegFilename,
                                        std::string &preCurvesFilename,
                                        bool &found);
  void
  loadVanadiumPrecalcWorkspaces(const std::string &preIntegFilename,
                                const std::string &preCurvesFilename,
                                Mantid::API::ITableWorkspace_sptr &vanIntegWS,
                                Mantid::API::MatrixWorkspace_sptr &vanCurvesWS);

  void calcVanadiumWorkspaces(const std::string &vanNo,
                              Mantid::API::ITableWorkspace_sptr &vanIntegWS,
                              Mantid::API::MatrixWorkspace_sptr &vanCurvesWS);

  /// @name Methods related to pre-processing / re-binning
  //@{
  void inputChecksBeforeRebin(const std::string &runNo);

  void inputChecksBeforeRebinTime(const std::string &runNo, double bin);

  void inputChecksBeforeRebinPulses(const std::string &runNo, size_t nperiods,
                                    double timeStep);

  Mantid::API::Workspace_sptr loadToPreproc(const std::string runNo);

  virtual void startAsyncRebinningTimeWorker(const std::string &runNo,
                                             double bin,
                                             const std::string &outWSName);

  virtual void startAsyncRebinningPulsesWorker(const std::string &runNo,
                                               size_t nperiods, double timeStep,
                                               const std::string &outWSName);
  //@}

  // plots workspace according to the user selection
  void plotFocusedWorkspace(std::string outWSName, int bank);

  // algorithms to save the generated workspace
  void saveGSS(std::string inputWorkspace, std::string bank, std::string runNo);
  void saveFocusedXYE(std::string inputWorkspace, std::string bank,
                      std::string runNo);
  void saveOpenGenie(std::string inputWorkspace, std::string specNums,
                     std::string bank, std::string runNo);

  // generates the required file name of the output files
  std::string outFileNameFactory(std::string inputWorkspace, std::string runNo,
                                 std::string bank, std::string format);

  // generates a directory if not found and handles the path
  Poco::Path outFilesDir(std::string addToDir);

  /// string to use for ENGINX file names (as a prefix, etc.)
  const static std::string g_enginxStr;

  /// whether to allow users to give the output calibration filename
  const static bool g_askUserCalibFilename;

  // name of the workspace with the vanadium integration (of spectra)
  static const std::string g_vanIntegrationWSName;

  QThread *m_workerThread;

  /// true if the last calibration completed successfully
  bool m_calibFinishedOK;
  /// true if the last focusing completed successfully
  bool m_focusFinishedOK;
  /// true if the last pre-processing/re-binning completed successfully
  bool m_rebinningFinishedOK;

  /// Counter for the cropped output files
  static int g_croppedCounter;

  /// counter for the plotting workspace
  static int g_plottingCounter;

  /// Associated view for this presenter (MVP pattern)
  IEnggDiffractionView *const m_view;

  /// Associated model for this presenter (MVP pattern)
  // const boost::scoped_ptr<EnggDiffractionModel> m_model;
};

} // namespace CustomInterfaces
} // namespace MantidQt

#endif // MANTIDQTCUSTOMINTERFACES_ENGGDIFFRACTION_ENGGDIFFRACTIONPRESENTER_H_<|MERGE_RESOLUTION|>--- conflicted
+++ resolved
@@ -72,10 +72,9 @@
                   const std::string &runNo, const std::vector<bool> &banks,
                   const std::string &specNos, const std::string &dgFile);
 
-<<<<<<< HEAD
   /// checks if its a valid run number
   std::string isValidRunNumber(std::vector<std::string> dir);
-=======
+
   /// pre-processing re-binning with Rebin, for a worker/thread
   void doRebinningTime(const std::string &runNo, double bin,
                        const std::string &outWSName);
@@ -83,7 +82,6 @@
   /// pre-processing re-binning with RebinByPulseTimes, for a worker/thread
   void doRebinningPulses(const std::string &runNo, size_t nperiods, double bin,
                          const std::string &outWSName);
->>>>>>> 77d81505
 
 protected:
   void initialize();
