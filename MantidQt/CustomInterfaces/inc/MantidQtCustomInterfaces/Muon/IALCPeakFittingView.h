#ifndef MANTIDQT_CUSTOMINTERFACES_IALCPEAKFITTINGVIEW_H_
#define MANTIDQT_CUSTOMINTERFACES_IALCPEAKFITTINGVIEW_H_

#include "MantidKernel/System.h"
#include "MantidAPI/IPeakFunction.h"
#include "MantidAPI/MatrixWorkspace_fwd.h"

#include "MantidQtCustomInterfaces/DllConfig.h"

#include <QObject>
#include <boost/optional.hpp>

<<<<<<< HEAD
using namespace Mantid::API;

class QwtData;

=======
>>>>>>> 89a68aa4
namespace MantidQt {
namespace CustomInterfaces {

/** IALCPeakFittingView : Interface for ALC Peak Fitting step view.

  Copyright &copy; 2014 ISIS Rutherford Appleton Laboratory, NScD Oak Ridge
  National Laboratory & European Spallation Source

  This file is part of Mantid.

  Mantid is free software; you can redistribute it and/or modify
  it under the terms of the GNU General Public License as published by
  the Free Software Foundation; either version 3 of the License, or
  (at your option) any later version.

  Mantid is distributed in the hope that it will be useful,
  but WITHOUT ANY WARRANTY; without even the implied warranty of
  MERCHANTABILITY or FITNESS FOR A PARTICULAR PURPOSE.  See the
  GNU General Public License for more details.

  You should have received a copy of the GNU General Public License
  along with this program.  If not, see <http://www.gnu.org/licenses/>.

  File change history is stored at: <https://github.com/mantidproject/mantid>
  Code Documentation is available at: <http://doxygen.mantidproject.org>
*/
class MANTIDQT_CUSTOMINTERFACES_DLL IALCPeakFittingView : public QObject {
  Q_OBJECT

public:
  /// @return If index empty - total function, otherwise - function at index
  virtual Mantid::API::IFunction_const_sptr function(QString index) const = 0;

  /// @return Index of the function currently seleted in the Function Browser
  virtual boost::optional<QString> currentFunctionIndex() const = 0;

  /// @return A peak currently represented by the peak picker
  virtual Mantid::API::IPeakFunction_const_sptr peakPicker() const = 0;

public slots:
  /// Performs any necessary initialization
  virtual void initialize() = 0;

  /// Update the data curve displayed
  /// @param data :: New curve data
  /// @param errors :: New curve errors
  virtual void setDataCurve(const QwtData &data,
                            const std::vector<double> &errors) = 0;

  /// Update the fitted curve displayed
  /// @param data :: New curve data
  virtual void setFittedCurve(const QwtData &data) = 0;

  /// Set function displayed in Function Browser
  /// @param newFunction :: New function to display
  virtual void
  setFunction(const Mantid::API::IFunction_const_sptr &newFunction) = 0;

  /// Update a single parameter in Function Browser
  /// @param funcIndex :: Index of the function where to update parameter
  /// @param paramName :: Name of the parameter to udpate
  /// @param value :: New parameter value
  virtual void setParameter(const QString &funcIndex, const QString &paramName,
                            double value) = 0;

  /// Enabled/disable PeakPicker on the plot
  /// @param enabled :: New enabled status
  virtual void setPeakPickerEnabled(bool enabled) = 0;

  /// Resize/move PeakPicker so that it represents specified peak
  /// @param peak :: A new peak to represent
  virtual void
  setPeakPicker(const Mantid::API::IPeakFunction_const_sptr &peak) = 0;

  /**
   * Pops-up an error box
   * @param message :: Error message to display
   */
  virtual void displayError(const QString &message) = 0;

  /// Opens the Mantid Wiki web page
  virtual void help() = 0;

  /// Emits signal
  virtual void plotGuess() = 0;

  /// Changes button state
  virtual void changePlotGuessState(bool plotted) = 0;

signals:
  /// Request to perform peak fitting
  void fitRequested();

  /// Currently selected function in Function Browser has changed
  void currentFunctionChanged();

  /// PeakPicker was resized/moved _by user_ (not thrown if changed
  /// programmatically)
  void peakPickerChanged();

  /// Parameter value is changed in the Function Browser _either by user or
  /// programmatically_
  void parameterChanged(const QString &funcIndex, const QString &paramName);

  /// Request to plot guess
  void plotGuessClicked();
};

} // namespace CustomInterfaces
} // namespace MantidQt

#endif /* MANTIDQT_CUSTOMINTERFACES_IALCPEAKFITTINGVIEW_H_ */<|MERGE_RESOLUTION|>--- conflicted
+++ resolved
@@ -10,13 +10,8 @@
 #include <QObject>
 #include <boost/optional.hpp>
 
-<<<<<<< HEAD
-using namespace Mantid::API;
-
 class QwtData;
 
-=======
->>>>>>> 89a68aa4
 namespace MantidQt {
 namespace CustomInterfaces {
 
