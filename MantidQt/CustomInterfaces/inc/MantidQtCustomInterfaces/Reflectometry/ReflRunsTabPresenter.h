#ifndef MANTID_CUSTOMINTERFACES_REFLRUNSTABPRESENTER_H
#define MANTID_CUSTOMINTERFACES_REFLRUNSTABPRESENTER_H

#include "MantidAPI/IAlgorithm.h"
#include "MantidQtCustomInterfaces/DllConfig.h"
#include "MantidQtCustomInterfaces/Reflectometry/IReflRunsTabPresenter.h"
#include "MantidQtMantidWidgets/DataProcessorUI/DataProcessorMainPresenter.h"
#include <boost/shared_ptr.hpp>

namespace MantidQt {

namespace MantidWidgets {
// Forward decs
class ProgressableView;
class DataProcessorPresenter;
}

namespace CustomInterfaces {

// Forward decs
class IReflMainWindowPresenter;
class IReflRunsTabView;
class IReflSearcher;
class ReflSearchModel;
class ReflTransferStrategy;

using MantidWidgets::DataProcessorPresenter;
using MantidWidgets::ProgressableView;

/** @class ReflRunsTabPresenter

ReflRunsTabPresenter is a presenter class for the Reflectometry Interface. It
handles any interface functionality and model manipulation.

Copyright &copy; 2011-14 ISIS Rutherford Appleton Laboratory, NScD Oak Ridge
National Laboratory & European Spallation Source

This file is part of Mantid.

Mantid is free software; you can redistribute it and/or modify
it under the terms of the GNU General Public License as published by
the Free Software Foundation; either version 3 of the License, or
(at your option) any later version.

Mantid is distributed in the hope that it will be useful,
but WITHOUT ANY WARRANTY; without even the implied warranty of
MERCHANTABILITY or FITNESS FOR A PARTICULAR PURPOSE.  See the
GNU General Public License for more details.

You should have received a copy of the GNU General Public License
along with this program.  If not, see <http://www.gnu.org/licenses/>.

File change history is stored at: <https://github.com/mantidproject/mantid>.
Code Documentation is available at: <http://doxygen.mantidproject.org>
*/
class MANTIDQT_CUSTOMINTERFACES_DLL ReflRunsTabPresenter
    : public IReflRunsTabPresenter,
      public MantidQt::MantidWidgets::DataProcessorMainPresenter {
public:
  ReflRunsTabPresenter(IReflRunsTabView *mainView,
                       ProgressableView *progressView,
                       std::vector<DataProcessorPresenter *> tablePresenter,
                       boost::shared_ptr<IReflSearcher> searcher =
                           boost::shared_ptr<IReflSearcher>());
  ~ReflRunsTabPresenter() override;
  void acceptMainPresenter(IReflMainWindowPresenter *mainPresenter) override;
  void notify(IReflRunsTabPresenter::Flag flag) override;
<<<<<<< HEAD
  void notifyADSChanged(const QSet<QString> &workspaceList) override;
  QString getPreprocessingProperties() const override;
  /// Global options (inherited from DataProcessorMainPresenter)
  QString getPreprocessingOptionsAsString() const override;
  QString getProcessingOptions() const override;
  QString getPostprocessingOptions() const override;
  QString getTimeSlicingValues() const override;
  QString getTimeSlicingType() const override;
=======
  void notify(DataProcessorMainPresenter::Flag flag) override;
  /// Dialog/Prompt methods
  std::string askUserString(const std::string &prompt, const std::string &title,
                            const std::string &defaultValue) override;
  bool askUserYesNo(std::string prompt, std::string title) override;
  void giveUserWarning(std::string prompt, std::string title) override;
  void giveUserCritical(std::string prompt, std::string title) override;
  std::string runPythonAlgorithm(const std::string &pythonCode) override;
  /// Handle data reduction paused/resumed
  std::map<std::string, std::string> getPreprocessingValues() const override;
  std::map<std::string, std::set<std::string>>
  getPreprocessingProperties() const override;
  /// Global options (inherited from DataProcessorMainPresenter)
  std::map<std::string, std::string> getPreprocessingOptions() const override;
  std::string getProcessingOptions() const override;
  std::string getPostprocessingOptions() const override;
  std::string getTimeSlicingValues() const override;
  std::string getTimeSlicingType() const override;
  /// Handle data reduction paused/resumed
  void pause() const override;
  void resume() const override;
  /// Reduction paused/resumed confirmation handler
  void confirmReductionPaused() const override;
  void confirmReductionResumed() const override;
>>>>>>> bdc3e364

private:
  /// The search model
  boost::shared_ptr<ReflSearchModel> m_searchModel;
  /// The main view we're managing
  IReflRunsTabView *m_view;
  /// The progress view
  ProgressableView *m_progressView;
  /// The data processor presenters stored in a vector
  std::vector<DataProcessorPresenter *> m_tablePresenters;
  /// The main presenter
  IReflMainWindowPresenter *m_mainPresenter;
  /// The search implementation
  boost::shared_ptr<IReflSearcher> m_searcher;
  /// The current transfer method
  std::string m_currentTransferMethod;
  /// Legacy transfer method
  static const std::string LegacyTransferMethod;
  /// Measure transfer method
  static const std::string MeasureTransferMethod;

  /// searching
  void search();
  void populateSearch(Mantid::API::IAlgorithm_sptr searchAlg);
  void transfer();
  void pushCommands();
  /// transfer strategy
  std::unique_ptr<ReflTransferStrategy> getTransferStrategy();
  /// change the instrument
  void changeInstrument();
};
}
}
#endif /* MANTID_CUSTOMINTERFACES_REFLRUNSTABPRESENTER_H */<|MERGE_RESOLUTION|>--- conflicted
+++ resolved
@@ -65,41 +65,21 @@
   ~ReflRunsTabPresenter() override;
   void acceptMainPresenter(IReflMainWindowPresenter *mainPresenter) override;
   void notify(IReflRunsTabPresenter::Flag flag) override;
-<<<<<<< HEAD
   void notifyADSChanged(const QSet<QString> &workspaceList) override;
   QString getPreprocessingProperties() const override;
+  /// Handle data reduction paused/resumed
   /// Global options (inherited from DataProcessorMainPresenter)
   QString getPreprocessingOptionsAsString() const override;
   QString getProcessingOptions() const override;
   QString getPostprocessingOptions() const override;
   QString getTimeSlicingValues() const override;
   QString getTimeSlicingType() const override;
-=======
-  void notify(DataProcessorMainPresenter::Flag flag) override;
-  /// Dialog/Prompt methods
-  std::string askUserString(const std::string &prompt, const std::string &title,
-                            const std::string &defaultValue) override;
-  bool askUserYesNo(std::string prompt, std::string title) override;
-  void giveUserWarning(std::string prompt, std::string title) override;
-  void giveUserCritical(std::string prompt, std::string title) override;
-  std::string runPythonAlgorithm(const std::string &pythonCode) override;
-  /// Handle data reduction paused/resumed
-  std::map<std::string, std::string> getPreprocessingValues() const override;
-  std::map<std::string, std::set<std::string>>
-  getPreprocessingProperties() const override;
-  /// Global options (inherited from DataProcessorMainPresenter)
-  std::map<std::string, std::string> getPreprocessingOptions() const override;
-  std::string getProcessingOptions() const override;
-  std::string getPostprocessingOptions() const override;
-  std::string getTimeSlicingValues() const override;
-  std::string getTimeSlicingType() const override;
   /// Handle data reduction paused/resumed
   void pause() const override;
   void resume() const override;
   /// Reduction paused/resumed confirmation handler
   void confirmReductionPaused() const override;
   void confirmReductionResumed() const override;
->>>>>>> bdc3e364
 
 private:
   /// The search model
