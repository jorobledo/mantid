#include "MantidQtCustomInterfaces/Muon/ALCInterface.h"

#include "MantidQtCustomInterfaces/Muon/ALCDataLoadingView.h"
#include "MantidQtCustomInterfaces/Muon/ALCBaselineModellingView.h"
#include "MantidQtCustomInterfaces/Muon/ALCPeakFittingView.h"

#include "MantidQtCustomInterfaces/Muon/ALCDataLoadingPresenter.h"
#include "MantidQtCustomInterfaces/Muon/ALCBaselineModellingPresenter.h"
#include "MantidQtCustomInterfaces/Muon/ALCPeakFittingPresenter.h"

#include "MantidQtCustomInterfaces/Muon/ALCBaselineModellingModel.h"
#include "MantidQtCustomInterfaces/Muon/ALCPeakFittingModel.h"

#include "QInputDialog"

#include "MantidAPI/MatrixWorkspace.h"
#include "MantidAPI/WorkspaceGroup.h"
#include "MantidAPI/ITableWorkspace.h"

<<<<<<< HEAD
namespace MantidQt
{
namespace CustomInterfaces
{
  DECLARE_SUBWINDOW(ALCInterface)

  const QStringList ALCInterface::STEP_NAMES{"Data loading","Baseline modelling","Peak fitting"};

  // %1 - current step no., %2 - total no. of steps, %3 - current step label
  const QString ALCInterface::LABEL_FORMAT = "Step %1/%2 - %3";

  ALCInterface::ALCInterface(QWidget* parent)
    : UserSubWindow(parent), m_ui(),
      m_baselineModellingView(NULL), m_peakFittingView(NULL),
      m_dataLoading(NULL), m_baselineModelling(NULL), m_peakFitting(NULL),
=======
namespace MantidQt {
namespace CustomInterfaces {
DECLARE_SUBWINDOW(ALCInterface)

const QStringList ALCInterface::STEP_NAMES = QStringList()
                                             << "Data loading"
                                             << "Baseline modelling"
                                             << "Peak fitting";

// %1 - current step no., %2 - total no. of steps, %3 - current step label
const QString ALCInterface::LABEL_FORMAT = "Step %1/%2 - %3";

ALCInterface::ALCInterface(QWidget *parent)
    : UserSubWindow(parent), m_ui(), m_baselineModellingView(NULL),
      m_peakFittingView(NULL), m_dataLoading(NULL), m_baselineModelling(NULL),
      m_peakFitting(NULL),
>>>>>>> c3e23861
      m_baselineModellingModel(new ALCBaselineModellingModel()),
      m_peakFittingModel(new ALCPeakFittingModel()) {}

void ALCInterface::initLayout() {
  m_ui.setupUi(this);

  connect(m_ui.nextStep, SIGNAL(clicked()), SLOT(nextStep()));
  connect(m_ui.previousStep, SIGNAL(clicked()), SLOT(previousStep()));
  connect(m_ui.exportResults, SIGNAL(clicked()), SLOT(exportResults()));
  connect(m_ui.importResults, SIGNAL(clicked()), SLOT(importResults()));

  auto dataLoadingView = new ALCDataLoadingView(m_ui.dataLoadingView);
  m_dataLoading = new ALCDataLoadingPresenter(dataLoadingView);
  m_dataLoading->initialize();

  m_baselineModellingView =
      new ALCBaselineModellingView(m_ui.baselineModellingView);
  m_baselineModelling = new ALCBaselineModellingPresenter(
      m_baselineModellingView, m_baselineModellingModel);
  m_baselineModelling->initialize();

  m_peakFittingView = new ALCPeakFittingView(m_ui.peakFittingView);
  m_peakFitting =
      new ALCPeakFittingPresenter(m_peakFittingView, m_peakFittingModel);
  m_peakFitting->initialize();

  connect(m_dataLoading, SIGNAL(dataChanged()), SLOT(updateBaselineData()));
  connect(m_baselineModellingModel, SIGNAL(correctedDataChanged()),
          SLOT(updatePeakData()));

  assert(m_ui.stepView->count() ==
         STEP_NAMES.count()); // Should have names for all steps

  switchStep(0); // We always start from the first step
}

void ALCInterface::updateBaselineData() {

  // Make sure we do have some data
  if (m_dataLoading->loadedData()) {

    // Send the data to BaselineModelling
    m_baselineModellingModel->setData(m_dataLoading->loadedData());

    // If we have a fitting function and a fitting range
    // we can update the baseline model
    if ((!m_baselineModellingView->function().isEmpty()) &&
        (m_baselineModellingView->noOfSectionRows() > 0)) {

      // Fit the data
      m_baselineModellingView->emitFitRequested();
    }
  }
}

void ALCInterface::updatePeakData() {

  // Make sure we do have some data
  if (m_baselineModellingModel->correctedData()) {

    // Send the data to PeakFitting
    m_peakFittingModel->setData(m_baselineModellingModel->correctedData());

    // If we have a fitting function
    if (m_peakFittingView->function("")) {

      // Fit the data
      m_peakFittingView->emitFitRequested();
    }
  }
}

void ALCInterface::nextStep() {
  int next = m_ui.stepView->currentIndex() + 1;

  switchStep(next);
}

void ALCInterface::previousStep() {
  int previous = m_ui.stepView->currentIndex() - 1;

  switchStep(previous);
}

void ALCInterface::switchStep(int newStepIndex) {
  // Should be disallowed by disabling buttons
  assert(newStepIndex >= 0);
  assert(newStepIndex < m_ui.stepView->count());

  m_ui.label->setText(LABEL_FORMAT.arg(newStepIndex + 1)
                          .arg(STEP_NAMES.count())
                          .arg(STEP_NAMES[newStepIndex]));

  int nextStepIndex = newStepIndex + 1;
  int prevStepIndex = newStepIndex - 1;

  bool hasNextStep = (nextStepIndex < m_ui.stepView->count());
  bool hasPrevStep = (prevStepIndex >= 0);

  m_ui.previousStep->setVisible(hasPrevStep);

  // On last step - hide next step button, but show "Export results..."
  m_ui.nextStep->setVisible(hasNextStep);

  if (hasPrevStep) {
    m_ui.previousStep->setText("< " + STEP_NAMES[prevStepIndex]);
  }

  if (hasNextStep) {
    m_ui.nextStep->setText(STEP_NAMES[nextStepIndex] + " >");
  }

  m_ui.stepView->setCurrentIndex(newStepIndex);
}

void ALCInterface::exportResults() {

  bool ok;
  QString label = QInputDialog::getText(this, "Results label",
                                        "Label to assign to the results: ",
                                        QLineEdit::Normal, "ALCResults", &ok);

  if (!ok) // Cancelled
  {
    return;
  }

  std::string groupName = label.toStdString();

  using namespace Mantid::API;

  std::map<std::string, Workspace_sptr> results;

  results["Loaded_Data"] = m_dataLoading->exportWorkspace();

  results["Baseline_Workspace"] = m_baselineModellingModel->exportWorkspace();
  results["Baseline_Sections"] = m_baselineModellingModel->exportSections();
  results["Baseline_Model"] = m_baselineModellingModel->exportModel();

  results["Peaks_Workspace"] = m_peakFittingModel->exportWorkspace();
  results["Peaks_FitResults"] = m_peakFittingModel->exportFittedPeaks();

  // Check if any of the above is not empty
  bool nothingToExport = true;
  for (auto it = results.begin(); it != results.end(); ++it) {

    if (it->second) {
      nothingToExport = false;
      break;
    }
  }

  // There is something to export
  if (!nothingToExport) {

    // Add output group to the ADS
    AnalysisDataService::Instance().addOrReplace(
        groupName, boost::make_shared<WorkspaceGroup>());

    for (auto it = results.begin(); it != results.end(); ++it) {
      if (it->second) {
        std::string wsName = groupName + "_" + it->first;
        AnalysisDataService::Instance().addOrReplace(wsName, it->second);
        AnalysisDataService::Instance().addToGroup(groupName, wsName);
      }
    }
  } else {
    // Nothing to export, show error message
    QMessageBox::critical(this, "Error", "Nothing to export");
  }
}

void ALCInterface::importResults() {

  bool ok;
  QString label = QInputDialog::getText(this, "Results label",
                                        "Label to assign to the results: ",
                                        QLineEdit::Normal, "ALCResults", &ok);

  if (!ok) // Cancelled
  {
    return;
  }

  std::string groupName = label.toStdString();

  using namespace Mantid::API;

  int currentStep = m_ui.stepView->currentIndex();

  if (currentStep == 0) {
    // DataLoading step

    std::string wsData = groupName + "_Loaded_Data";

    if (AnalysisDataService::Instance().doesExist(wsData)) {

      MatrixWorkspace_sptr ws =
          AnalysisDataService::Instance().retrieveWS<MatrixWorkspace>(wsData);

      // Check that ws contains one spectrum only
      if (ws->getNumberHistograms() != 1) {
        QMessageBox::critical(this, "Error",
                              "Workspace " + QString::fromStdString(wsData) +
                                  " must contain one spectrum only");
        return;
      }

      // Set the retrieved data
      m_dataLoading->setData(ws);

    } else {
      // Error message
      QMessageBox::critical(this, "Error", "Workspace " +
                                               QString::fromStdString(wsData) +
                                               " was not found");
    }

  } else if (currentStep == 1) {
    // BaselineModelling step

    std::string wsData = groupName + "_Baseline_Workspace";

    if (AnalysisDataService::Instance().doesExist(wsData)) {

      MatrixWorkspace_sptr dataWs =
          AnalysisDataService::Instance().retrieveWS<MatrixWorkspace>(wsData);

      // Check that ws contains three spectra
      if (dataWs->getNumberHistograms() != 3) {
        QMessageBox::critical(this, "Error",
                              "Workspace " + QString::fromStdString(wsData) +
                                  " must contain three spectra");
        return;
      }

      // Set the retrieved workspace
      m_baselineModellingModel->setData(dataWs);
      m_baselineModellingModel->setCorrectedData(dataWs);

    } else {
      // Error message
      QMessageBox::critical(this, "Error", "Workspace " +
                                               QString::fromStdString(wsData) +
                                               " was not found");
    }

  } else if (currentStep == 2) {
    // PeakFitting step

    std::string wsData = groupName + "_Peaks_Workspace";

    if (AnalysisDataService::Instance().doesExist(wsData)) {

      MatrixWorkspace_sptr data =
          AnalysisDataService::Instance().retrieveWS<MatrixWorkspace>(wsData);

      // Check that ws contains one spectrum only
      if (data->getNumberHistograms() < 3) {
        QMessageBox::critical(this, "Error",
                              "Workspace " + QString::fromStdString(wsData) +
                                  " must contain at least three spectra");
        return;
      }

      // Set the retrieved data
      m_peakFittingModel->setData(data);

    } else {
      // Error message
      QMessageBox::critical(this, "Error", "Workspace " +
                                               QString::fromStdString(wsData) +
                                               " was not found");
    }

  } else {
    // Exception: we can never get here
    throw std::runtime_error("Fatal error in ALC interface");
  }
}

} // namespace CustomInterfaces
} // namespace MantidQt<|MERGE_RESOLUTION|>--- conflicted
+++ resolved
@@ -17,31 +17,11 @@
 #include "MantidAPI/WorkspaceGroup.h"
 #include "MantidAPI/ITableWorkspace.h"
 
-<<<<<<< HEAD
-namespace MantidQt
-{
-namespace CustomInterfaces
-{
-  DECLARE_SUBWINDOW(ALCInterface)
-
-  const QStringList ALCInterface::STEP_NAMES{"Data loading","Baseline modelling","Peak fitting"};
-
-  // %1 - current step no., %2 - total no. of steps, %3 - current step label
-  const QString ALCInterface::LABEL_FORMAT = "Step %1/%2 - %3";
-
-  ALCInterface::ALCInterface(QWidget* parent)
-    : UserSubWindow(parent), m_ui(),
-      m_baselineModellingView(NULL), m_peakFittingView(NULL),
-      m_dataLoading(NULL), m_baselineModelling(NULL), m_peakFitting(NULL),
-=======
 namespace MantidQt {
 namespace CustomInterfaces {
 DECLARE_SUBWINDOW(ALCInterface)
 
-const QStringList ALCInterface::STEP_NAMES = QStringList()
-                                             << "Data loading"
-                                             << "Baseline modelling"
-                                             << "Peak fitting";
+const QStringList ALCInterface::STEP_NAMES{"Data loading","Baseline modelling","Peak fitting"};
 
 // %1 - current step no., %2 - total no. of steps, %3 - current step label
 const QString ALCInterface::LABEL_FORMAT = "Step %1/%2 - %3";
@@ -50,7 +30,6 @@
     : UserSubWindow(parent), m_ui(), m_baselineModellingView(NULL),
       m_peakFittingView(NULL), m_dataLoading(NULL), m_baselineModelling(NULL),
       m_peakFitting(NULL),
->>>>>>> c3e23861
       m_baselineModellingModel(new ALCBaselineModellingModel()),
       m_peakFittingModel(new ALCPeakFittingModel()) {}
 
