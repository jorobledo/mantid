--- conflicted
+++ resolved
@@ -1528,16 +1528,6 @@
 * sets the selected groups and pairs
 */
 void MuonAnalysis::setGroupsAndPairs() {
-<<<<<<< HEAD
-	auto names = m_groupingHelper.parseGroupingTable().pairNames;
-	auto tmp = m_groupingHelper.parseGroupingTable().groupNames;
-	names.insert(std::end(names), std::make_move_iterator(tmp.begin()), std::make_move_iterator(tmp.end()));
-	QStringList GroupsAndPairsNames;
-	for (const auto &name : names) {
-		GroupsAndPairsNames << QString::fromStdString(name);
-	}
-	m_uiForm.fitBrowser->setAvailableGroups(GroupsAndPairsNames);
-=======
   auto names = m_groupingHelper.parseGroupingTable().pairNames;
   auto tmp = m_groupingHelper.parseGroupingTable().groupNames;
   names.insert(std::end(names), std::make_move_iterator(tmp.begin()),
@@ -1547,7 +1537,6 @@
     GroupsAndPairsNames << QString::fromStdString(name);
   }
   m_uiForm.fitBrowser->setAvailableGroups(GroupsAndPairsNames);
->>>>>>> 1d78f7a1
 }
 
 /**
@@ -1808,12 +1797,7 @@
   }
 
   runPythonCode(pyS);
-<<<<<<< HEAD
-  // store the norm
-  m_fitDataPresenter->storeNorm(safeWSName.toStdString());
-=======
   m_fitDataPresenter->storeNormalization(safeWSName.toStdString());
->>>>>>> 1d78f7a1
 }
 
 /**
@@ -1905,11 +1889,7 @@
                    std::back_inserter(groupsAndPairs), &QString::fromStdString);
     std::transform(groups.pairNames.begin(), groups.pairNames.end(),
                    std::back_inserter(groupsAndPairs), &QString::fromStdString);
-<<<<<<< HEAD
-	setGroupsAndPairs();
-=======
     setGroupsAndPairs();
->>>>>>> 1d78f7a1
     m_uiForm.fitBrowser->setNumPeriods(m_numPeriods);
 
     // Set the selected run, group/pair and period
@@ -2193,11 +2173,7 @@
   connect(m_uiForm.fitBrowser, SIGNAL(periodBoxClicked()), this,
           SLOT(handlePeriodBox()));
   connect(m_dataSelector, SIGNAL(nameChanged(QString)), this,
-<<<<<<< HEAD
-          SLOT(updateNorm(QString)));
-=======
           SLOT(updateNormalization(QString)));
->>>>>>> 1d78f7a1
 
   m_fitDataPresenter->setOverwrite(isOverwriteEnabled());
   // Set multi fit mode on/off as appropriate
@@ -2591,11 +2567,7 @@
 
   m_currentTab = newTab;
 }
-<<<<<<< HEAD
-void MuonAnalysis::updateNorm(QString name) {
-=======
 void MuonAnalysis::updateNormalization(QString name) {
->>>>>>> 1d78f7a1
   m_uiForm.fitBrowser->setNormalization(name.toStdString());
 }
 
@@ -2988,11 +2960,7 @@
     groupAlg->setProperty("xmax", m_dataSelector->getEndTime());
 
     groupAlg->execute();
-<<<<<<< HEAD
-    m_fitDataPresenter->storeNorm(wsName);
-=======
     m_fitDataPresenter->storeNormalization(wsName);
->>>>>>> 1d78f7a1
 
   } catch (std::exception &e) {
     throw std::runtime_error("Unable to group workspace:\n\n" +
@@ -3201,37 +3169,6 @@
   m_fitFunctionPresenter->setMultiFitState(multiFitState);
 }
 /**
-<<<<<<< HEAD
-=======
-* Called when the "TF Asymmetry" checkbox is changed (settings tab.)
-* Forward this to the fit function presenter.
-*/
-void MuonAnalysis::changedTFAsymmCheckbox(int state) {
-  const Muon::TFAsymmState TFAsymmState = state == Qt::CheckState::Checked
-                                              ? Muon::TFAsymmState::Enabled
-                                              : Muon::TFAsymmState::Disabled;
-  if (TFAsymmState == Muon::TFAsymmState::Enabled) {
-    m_fitDataPresenter->setTFAsymmState(true);
-  } else {
-    m_fitDataPresenter->setTFAsymmState(false);
-  }
-  setTFAsymm(TFAsymmState);
-}
-/**
-* Called when the "TF Asymmetry" is needed (from home tab)
-* Forward this to the fit function presenter.
-*/
-void MuonAnalysis::setTFAsymm(Muon::TFAsymmState TFAsymmState) {
-  // check the TFAsymm box
-  if (TFAsymmState == Muon::TFAsymmState::Enabled) {
-    m_uiForm.chkTFAsymm->setChecked(true);
-  } else {
-    m_uiForm.chkTFAsymm->setChecked(false);
-  }
-  m_fitFunctionPresenter->setTFAsymmState(TFAsymmState);
-}
-/**
->>>>>>> 1d78f7a1
  * Update the fit data presenter with current overwrite setting
  * @param state :: [input] (not used) Setting of combo box
  */
