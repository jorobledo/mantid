#include "MantidAPI/AnalysisDataService.h"
#include "MantidAPI/GroupingLoader.h"
#include "MantidAPI/ITableWorkspace.h"
#include "MantidAPI/MatrixWorkspace.h"
#include "MantidAPI/TableRow.h"
#include "MantidAPI/Workspace_fwd.h"
#include "MantidAPI/WorkspaceFactory.h"
#include "MantidQtCustomInterfaces/Muon/MuonAnalysisFitDataPresenter.h"
#include "MantidQtCustomInterfaces/Muon/MuonAnalysisHelper.h"
#include "MantidQtCustomInterfaces/Muon/MuonSequentialFitDialog.h"
#include "MantidQtMantidWidgets/MuonFitPropertyBrowser.h"
#include <boost/lexical_cast.hpp>

using MantidQt::MantidWidgets::IMuonFitDataSelector;
using MantidQt::MantidWidgets::IWorkspaceFitControl;
using Mantid::API::AnalysisDataService;
using Mantid::API::ITableWorkspace;
using Mantid::API::MatrixWorkspace;
using Mantid::API::TableRow;
using Mantid::API::WorkspaceGroup;
typedef MantidQt::CustomInterfaces::Muon::MuonAnalysisOptionTab::RebinType
    RebinType;

namespace {
/// static logger
Mantid::Kernel::Logger g_log("MuonAnalysisFitDataPresenter");
/// log a warning
void logWarning(const std::string &message) { g_log.warning(message); }

/// suffix for raw data workspaces
const std::string RAW_DATA_SUFFIX("_Raw");
const size_t RAW_SUFFIX_LENGTH(4);

/// Test if workspace contains raw data
bool isRawData(const std::string &name) {
  const size_t nameLength = name.length();
  if (nameLength > RAW_SUFFIX_LENGTH) {
    return 0 ==
           name.compare(nameLength - RAW_SUFFIX_LENGTH, RAW_SUFFIX_LENGTH,
                        RAW_DATA_SUFFIX);
  } else {
    return false;
  }
}

/// Take off the "_Raw" suffix, if present
std::string removeRawSuffix(const std::string &name) {
  if (isRawData(name)) {
    return name.substr(0, name.length() - RAW_SUFFIX_LENGTH);
  } else {
    return name;
  }
}
}

namespace MantidQt {
namespace CustomInterfaces {

/**
 * Constructor
 * Defaults values for time zero (0.0) and rebinning (none)
 * @param fitBrowser :: [input] Pointer to fit browser to update
 * @param dataSelector :: [input] Pointer to data selector to get input from
 * @param dataLoader :: [input] Data loader (shared with MuonAnalysis)
 * @param grouping :: [input] Grouping set in interface for data
 * @param plotType :: [input] Plot type set in interface
 */
MuonAnalysisFitDataPresenter::MuonAnalysisFitDataPresenter(
    IWorkspaceFitControl *fitBrowser, IMuonFitDataSelector *dataSelector,
    MuonAnalysisDataLoader &dataLoader, const Mantid::API::Grouping &grouping,
    const Muon::PlotType &plotType)
    : MuonAnalysisFitDataPresenter(fitBrowser, dataSelector, dataLoader,
                                   grouping, plotType, 0.0,
                                   RebinOptions(RebinType::NoRebin, "")) {}

/**
 * Constructor
 * Defaults value for rebinning (none)
 * @param fitBrowser :: [input] Pointer to fit browser to update
 * @param dataSelector :: [input] Pointer to data selector to get input from
 * @param dataLoader :: [input] Data loader (shared with MuonAnalysis)
 * @param grouping :: [input] Grouping set in interface for data
 * @param timeZero :: [input] Time zero from MuonAnalysis interface (optional)
 * @param plotType :: [input] Plot type set in interface
 */
MuonAnalysisFitDataPresenter::MuonAnalysisFitDataPresenter(
    IWorkspaceFitControl *fitBrowser, IMuonFitDataSelector *dataSelector,
    MuonAnalysisDataLoader &dataLoader, const Mantid::API::Grouping &grouping,
    const Muon::PlotType &plotType, double timeZero)
    : MuonAnalysisFitDataPresenter(fitBrowser, dataSelector, dataLoader,
                                   grouping, plotType, timeZero,
                                   RebinOptions(RebinType::NoRebin, "")) {}

/**
 * Constructor
 * @param fitBrowser :: [input] Pointer to fit browser to update
 * @param dataSelector :: [input] Pointer to data selector to get input from
 * @param dataLoader :: [input] Data loader (shared with MuonAnalysis)
 * @param grouping :: [input] Grouping set in interface for data
 * @param plotType :: [input] Plot type set in interface
 * @param timeZero :: [input] Time zero from MuonAnalysis interface (optional)
 * @param rebinArgs :: [input] Rebin args from MuonAnalysis interface (optional)
 */
MuonAnalysisFitDataPresenter::MuonAnalysisFitDataPresenter(
    IWorkspaceFitControl *fitBrowser, IMuonFitDataSelector *dataSelector,
    MuonAnalysisDataLoader &dataLoader, const Mantid::API::Grouping &grouping,
    const Muon::PlotType &plotType, double timeZero,
    const RebinOptions &rebinArgs)
    : m_fitBrowser(fitBrowser), m_dataSelector(dataSelector),
      m_dataLoader(dataLoader), m_timeZero(timeZero), m_rebinArgs(rebinArgs),
      m_grouping(grouping), m_plotType(plotType),
      m_fitRawData(fitBrowser->rawData()), m_overwrite(false) {
  // Ensure this is set correctly at the start
  handleSimultaneousFitLabelChanged();
  doConnect();
}

/**
 * Connect up signals and slots
 * Abstract base class is not a QObject, so attempt a cast.
 * (Its derived classes are QObjects).
 */
void MuonAnalysisFitDataPresenter::doConnect() {
  if (const QObject *fitBrowser = dynamic_cast<QObject *>(m_fitBrowser)) {
    connect(fitBrowser, SIGNAL(fittingDone(const QString &)), this,
            SLOT(handleFitFinished(const QString &)));
    connect(fitBrowser, SIGNAL(xRangeChanged(double, double)), this,
            SLOT(handleXRangeChangedGraphically(double, double)));
    connect(fitBrowser, SIGNAL(sequentialFitRequested()), this,
            SLOT(openSequentialFitDialog()));
    connect(fitBrowser, SIGNAL(functionUpdateAndFitRequested(bool)), this,
            SLOT(checkAndUpdateFitLabel(bool)));
    connect(fitBrowser, SIGNAL(fitRawDataClicked(bool)), this,
            SLOT(handleFitRawData(bool)));
  }
  if (const QObject *dataSelector = dynamic_cast<QObject *>(m_dataSelector)) {
    connect(dataSelector, SIGNAL(dataPropertiesChanged()), this,
            SLOT(handleDataPropertiesChanged()));
    connect(dataSelector, SIGNAL(simulLabelChanged()), this,
            SLOT(handleSimultaneousFitLabelChanged()));
    connect(dataSelector, SIGNAL(datasetIndexChanged(int)), this,
            SLOT(handleDatasetIndexChanged(int)));
  }
}

/**
 * Called when data selector reports "data properties changed"
 * Updates WS index, startX, endX
 */
void MuonAnalysisFitDataPresenter::handleDataPropertiesChanged() {
  // update workspace index
  const unsigned int wsIndex = m_dataSelector->getWorkspaceIndex();
  m_fitBrowser->setWorkspaceIndex(static_cast<int>(wsIndex));

  // update start and end times
  const double start = m_dataSelector->getStartTime();
  const double end = m_dataSelector->getEndTime();
  m_fitBrowser->setStartX(start);
  m_fitBrowser->setEndX(end);
}

/**
 * Called when data selector reports "selected data changed"
 * @param overwrite :: [input] Whether overwrite is on or off in interface
 */
void MuonAnalysisFitDataPresenter::handleSelectedDataChanged(bool overwrite) {
  const auto names = generateWorkspaceNames(overwrite);
  if (!names.empty()) {
    createWorkspacesToFit(names);
    updateWorkspaceNames(names);
    m_fitBrowser->allowSequentialFits(!isMultipleRuns());
    updateFitLabelFromRuns();
  }
}

/**
 * Called when user drags lines to set fit range
 * Update the text boxes silently (no event)
 * @param start :: [input] start of fit range
 * @param end :: [input] end of fit range
 */
void MuonAnalysisFitDataPresenter::handleXRangeChangedGraphically(double start,
                                                                  double end) {
  m_dataSelector->setStartTimeQuietly(start);
  m_dataSelector->setEndTimeQuietly(end);
}

/**
 * Called by selectMultiPeak: fit browser has been reassigned to a new
 * workspace.
 * Sets run number, instrument and workspace index in the data selector.
 * If multiple runs selected, disable sequential fit option.
 * @param wsName :: [input] Name of new workspace
 */
void MuonAnalysisFitDataPresenter::setAssignedFirstRun(const QString &wsName) {
  if (wsName == m_PPAssignedFirstRun)
    return;

  m_PPAssignedFirstRun = wsName;
  setUpDataSelector(wsName);
}

/**
 * Creates all workspaces that don't yet exist in the ADS and adds them.
 * @param names :: [input] Names of workspaces to create
 */
void MuonAnalysisFitDataPresenter::createWorkspacesToFit(
    const std::vector<std::string> &names) const {
  // For each name, if not in the ADS, create it
  for (const auto &name : names) {
    if (AnalysisDataService::Instance().doesExist(name)) {
      // We already have it! Leave it there
    } else {
      // Create here and add to the ADS
      std::string groupLabel;
      const auto ws = createWorkspace(name, groupLabel);
      if (ws) {
        AnalysisDataService::Instance().add(name, ws);
        if (!groupLabel.empty()) {
          MuonAnalysisHelper::groupWorkspaces(groupLabel, {name});
        }
      }
    }
  }
}

/**
 * After new workspaces have been created, update the fit browser and data
 * selector with their names. Sets the workspace name, which
 * sends a signal to update the peak picker.
 * @param names :: [input] List of workspace names
 */
void MuonAnalysisFitDataPresenter::updateWorkspaceNames(
    const std::vector<std::string> &names) const {
  QStringList qNames;
  std::transform(
      names.begin(), names.end(), std::back_inserter(qNames),
      [](const std::string &s) { return QString::fromStdString(s); });
  m_fitBrowser->setWorkspaceNames(qNames);
  m_dataSelector->setDatasetNames(qNames);

  // Quietly update the workspace name set in the fit property browser
  // (Don't want the signal to change what's selected in the view)
  auto *fitBrowser = dynamic_cast<QObject *>(m_fitBrowser);
  if (fitBrowser) {
    fitBrowser->blockSignals(true);
  }
  m_fitBrowser->setWorkspaceName(qNames.first());
  if (fitBrowser) {
    fitBrowser->blockSignals(false);
  }
}

/**
 * Gets names of all workspaces required by asking the view
 * This overload gets the instrument/runs from the view
 * @param overwrite :: [input] Whether overwrite is on or off in interface
 * @returns :: list of workspace names
 */
std::vector<std::string>
MuonAnalysisFitDataPresenter::generateWorkspaceNames(bool overwrite) const {
  const auto instrument = m_dataSelector->getInstrumentName().toStdString();
  const auto runs = m_dataSelector->getRuns().toStdString();
  return generateWorkspaceNames(instrument, runs, overwrite);
}

/**
 * Gets names of all workspaces required by asking the view
 * Instrument/runs passed in separately, so can be used by sequential fits too
 * @param instrument :: [input] Name of instrument
 * @param runString :: [input] Range of runs as a string
 * @param overwrite :: [input] Whether overwrite is on or off in interface
 * @returns :: list of workspace names
 */
std::vector<std::string> MuonAnalysisFitDataPresenter::generateWorkspaceNames(
    const std::string &instrument, const std::string &runString,
    bool overwrite) const {
  // If no instrument or runs, no workspaces needed
  if (instrument.empty() || runString.empty()) {
    return {};
  }

  // From view, get names of all workspaces needed
  std::vector<std::string> workspaceNames;
  const auto groups = m_dataSelector->getChosenGroups();
  const auto periods = m_dataSelector->getPeriodSelections();

  Muon::DatasetParams params;
  const std::string instRuns = instrument + runString;
  std::vector<int> selectedRuns;
  MuonAnalysisHelper::parseRunLabel(instRuns, params.instrument, selectedRuns);
  params.version = 1;
  params.plotType = m_plotType;

  // Find if given name is a group or a pair - defaults to group.
  // If it is not in the groups or pairs list, we will produce a workspace name
  // with "Group" in it rather than throwing.
  const auto grouping = m_grouping;
  const auto getItemType = [&grouping](const std::string &name) {
    if (std::find(grouping.pairNames.begin(), grouping.pairNames.end(), name) !=
        grouping.pairNames.end()) {
      return Muon::ItemType::Pair;
    } else { // If it's not a pair, assume it's a group
      return Muon::ItemType::Group;
    }
  };

  // Generate a unique name from the given parameters
  const auto getUniqueName = [](Muon::DatasetParams &params) {
    std::string workspaceName =
        MuonAnalysisHelper::generateWorkspaceName(params);
    while (AnalysisDataService::Instance().doesExist(workspaceName)) {
      params.version++;
      workspaceName = MuonAnalysisHelper::generateWorkspaceName(params);
    }
    return workspaceName;
  };

  // generate workspace names
  std::vector<std::vector<int>> runNumberVectors;
  if (m_dataSelector->getFitType() == IMuonFitDataSelector::FitType::CoAdd) {
    // Analyse all the runs in one go
    runNumberVectors.push_back(selectedRuns);
  } else { // Analyse the runs one by one
    for (const int run : selectedRuns) {
      runNumberVectors.push_back({run});
    }
  }

  for (const auto runsVector : runNumberVectors) {
    params.runs = runsVector;
    for (const auto &group : groups) {
      params.itemType = getItemType(group.toStdString());
      params.itemName = group.toStdString();
      for (const auto &period : periods) {
        params.periods = period.toStdString();
        const std::string wsName =
            overwrite ? MuonAnalysisHelper::generateWorkspaceName(params)
                      : getUniqueName(params);
        workspaceNames.push_back(m_fitRawData ? wsName + RAW_DATA_SUFFIX
                                              : wsName);
      }
    }
  }
  return workspaceNames;
}

/**
 * Create an analysis workspace given the required name.
 * @param name :: [input] Name of workspace to create (in format INST0001234;
 * Pair; long; Asym; 1; #1)
 * @param groupLabel :: [output] Label to group workspace under
 * @returns :: workspace
 */
Mantid::API::Workspace_sptr
MuonAnalysisFitDataPresenter::createWorkspace(const std::string &name,
                                              std::string &groupLabel) const {
  Mantid::API::Workspace_sptr outputWS;

  // parse name to get runs, periods, groups etc
  auto params = MuonAnalysisHelper::parseWorkspaceName(removeRawSuffix(name));

  // load original data - need to get filename(s) of individual run(s)
  QStringList filenames;
  for (const int run : params.runs) {
    filenames.append(
        QString::fromStdString(MuonAnalysisHelper::getRunLabel(
                                   params.instrument, {run})).append(".nxs"));
  }
  try {
    // This will sum multiple runs together
    const auto loadedData = m_dataLoader.loadFiles(filenames);
    groupLabel = loadedData.label;

    // correct and group the data
    const auto correctedData =
        m_dataLoader.correctAndGroup(loadedData, m_grouping);

    // run analysis to generate workspace
    Muon::AnalysisOptions analysisOptions(m_grouping);
    // Periods
    if (params.periods.empty()) {
      analysisOptions.summedPeriods = "1";
    } else {
      std::replace(params.periods.begin(), params.periods.end(), ',', '+');
      const size_t minus = params.periods.find('-');
      analysisOptions.summedPeriods = params.periods.substr(0, minus);
      if (minus != std::string::npos && minus != params.periods.size()) {
        analysisOptions.subtractedPeriods =
            params.periods.substr(minus + 1, std::string::npos);
      }
    }

    // Rebin params: use the same as MuonAnalysis uses, UNLESS this is raw data
    analysisOptions.rebinArgs =
        isRawData(name) ? "" : getRebinParams(correctedData);
    analysisOptions.loadedTimeZero = loadedData.timeZero;
    analysisOptions.timeZero = m_timeZero;
    analysisOptions.timeLimits.first = m_dataSelector->getStartTime();
    analysisOptions.timeLimits.second = m_dataSelector->getEndTime();
    analysisOptions.groupPairName = params.itemName;
    analysisOptions.plotType = params.plotType;
    outputWS =
        m_dataLoader.createAnalysisWorkspace(correctedData, analysisOptions);
  } catch (const std::exception &ex) {
    std::ostringstream err;
    err << "Failed to create analysis workspace " << name << ": " << ex.what();
    g_log.error(err.str());
  }

  return outputWS;
}

/**
 * Generates rebin parameter string from options passed in by MuonAnalysis.
 * On error, returns empty params (no rebinning).
 * @param ws :: [input] Workspace to get bin size from
 * @returns :: parameter string for rebinning
 */
std::string MuonAnalysisFitDataPresenter::getRebinParams(
    const Mantid::API::Workspace_sptr ws) const {
  // First check for workspace group. If it is, use first entry
  if (const auto &group = boost::dynamic_pointer_cast<WorkspaceGroup>(ws)) {
    if (group->size() > 0) {
      return getRebinParams(group->getItem(0));
    } else {
      logWarning("Could not get rebin params from empty group");
      return "";
    }
  }

  std::string params = "";
  if (m_rebinArgs.first == RebinType::FixedRebin) {
    try {
      const double step = std::stod(m_rebinArgs.second);
      const auto &mws = boost::dynamic_pointer_cast<MatrixWorkspace>(ws);
      if (mws) {
        const double binSize = mws->dataX(0)[1] - mws->dataX(0)[0];
        params = boost::lexical_cast<std::string>(step * binSize);
      }
    } catch (const std::exception &err) {
      logWarning("Could not get rebin params: " + std::string(err.what()));
      params = "";
    }
  } else if (m_rebinArgs.first == RebinType::VariableRebin) {
    params = m_rebinArgs.second;
  }
  return params;
}

/**
 * Set the label for simultaneous fit results based on input
 */
void MuonAnalysisFitDataPresenter::handleSimultaneousFitLabelChanged() const {
  const QString label = m_dataSelector->getSimultaneousFitLabel();
  m_fitBrowser->setSimultaneousLabel(label.toStdString());
}

/**
 * When a simultaneous fit finishes, transform the results so the results table
 * can be easily generated:
 * - rename fitted workspaces
 * - extract from group to one level up
 * - split parameter table
 * @param status :: [input] Fit status (unused)
 */
void MuonAnalysisFitDataPresenter::handleFitFinished(
    const QString &status) const {
  Q_UNUSED(status);
  // If fitting was simultaneous, transform the results.
  if (isSimultaneousFit()) {
    const auto label = m_dataSelector->getSimultaneousFitLabel();
    const auto groupName =
        MantidWidgets::MuonFitPropertyBrowser::SIMULTANEOUS_PREFIX +
        label.toStdString();
    handleFittedWorkspaces(groupName);
    extractFittedWorkspaces(groupName);
  }
}

/**
 * Rename fitted workspaces so they can be linked to the input and found by the
 * results table generation code. Add special logs and generate params table.
 * @param baseName :: [input] Base name for workspaces
 * @param groupName :: [input] Name of group that workspaces belong to. Leave
 * empty to be the same as baseName (usual case).
 */
void MuonAnalysisFitDataPresenter::handleFittedWorkspaces(
    const std::string &baseName, const std::string &groupName) const {
  auto &ads = AnalysisDataService::Instance();
  const auto resultsGroup =
      ads.retrieveWS<WorkspaceGroup>(baseName + "_Workspaces");
  const auto paramsTable =
      ads.retrieveWS<ITableWorkspace>(baseName + "_Parameters");
  if (resultsGroup && paramsTable) {
    const size_t offset = paramsTable->rowCount() - resultsGroup->size();
    for (size_t i = 0; i < resultsGroup->size(); i++) {
      const std::string oldName = resultsGroup->getItem(i)->name();
      auto wsName = paramsTable->cell<std::string>(offset + i, 0);
      wsName = wsName.substr(wsName.find_first_of('=') + 1); // strip the "f0="
      const auto wsDetails = MuonAnalysisHelper::parseWorkspaceName(wsName);
      // Add group and period as log values so they appear in the table
      addSpecialLogs(oldName, wsDetails);
      // Generate new name and rename workspace
      std::ostringstream newName;
      newName << baseName << "_" << wsDetails.label << "_"
              << wsDetails.itemName;
      if (!wsDetails.periods.empty()) {
        newName << "_" << wsDetails.periods;
      }
      ads.rename(oldName, newName.str() + "_Workspace");
      // Generate new parameters table for this dataset
      const auto fitTable = generateParametersTable(wsName, paramsTable);
      if (fitTable) {
        const std::string fitTableName = newName.str() + "_Parameters";
        ads.add(fitTableName, fitTable);
        // If user has specified a group to add to, add to that.
        // Otherwise the group is called the same thing as the base name.
        const std::string groupToAddTo =
            groupName.empty() ? baseName : groupName;
        ads.addToGroup(groupToAddTo, fitTableName);
      }
    }
    // Now that we have split parameters table, can delete it
    ads.remove(baseName + "_Parameters");
  }
}

/**
 * Moves all workspaces in group "groupName_Workspaces" up a level into
 * "groupName"
 * @param baseName :: [input] Base name for workspaces
 * @param groupName :: [input] Name of upper group e.g. "MuonSimulFit_Label". If
 * empty, use same as baseName.
 */
void MuonAnalysisFitDataPresenter::extractFittedWorkspaces(
    const std::string &baseName, const std::string &groupName) const {
  auto &ads = AnalysisDataService::Instance();
  const std::string resultsGroupName = baseName + "_Workspaces";
  const auto resultsGroup = ads.retrieveWS<WorkspaceGroup>(resultsGroupName);
  // If user has specified a group to add to, add to that.
  // Otherwise the group is called the same thing as the base name.
  const std::string groupToAddTo = groupName.empty() ? baseName : groupName;
  if (ads.doesExist(groupToAddTo) && resultsGroup) {
    for (const auto &name : resultsGroup->getNames()) {
      ads.removeFromGroup(resultsGroupName, name);
      ads.addToGroup(groupToAddTo, name);
    }
    ads.remove(resultsGroupName); // should be empty now
  }
}

/**
 * Add extra logs to the named workspace, using supplied parameters.
 * This is so they can be selected to add to the results table.
 * At present these are:
 * - "group": group name
 * - "period": period string
 * @param wsName :: [input] Name of workspace to add logs to
 * @param wsParams :: [input] Parameters to get log values from
 */
void MuonAnalysisFitDataPresenter::addSpecialLogs(
    const std::string &wsName, const Muon::DatasetParams &wsParams) const {
  auto matrixWs =
      AnalysisDataService::Instance().retrieveWS<MatrixWorkspace>(wsName);
  if (matrixWs) {
    matrixWs->mutableRun().addProperty<std::string>("group", wsParams.itemName);
    matrixWs->mutableRun().addProperty<std::string>("period", wsParams.periods);
  }
}

/**
 * Extract fit parameters into an individual parameters table for this dataset.
 * This enables the Results Table tab of MuonAnalysis to do its work on them.
 * @param wsName :: [input] Workspace name to extract parameters for
 * @param inputTable :: [input] Fit parameters table for all datasets
 * @returns :: individual table for the given workspace
 */
Mantid::API::ITableWorkspace_sptr
MuonAnalysisFitDataPresenter::generateParametersTable(
    const std::string &wsName,
    Mantid::API::ITableWorkspace_sptr inputTable) const {
  Mantid::API::ITableWorkspace_sptr fitTable =
      Mantid::API::WorkspaceFactory::Instance().createTable("TableWorkspace");
  auto nameCol = fitTable->addColumn("str", "Name");
  nameCol->setPlotType(6); // label
  auto valCol = fitTable->addColumn("double", "Value");
  valCol->setPlotType(2); // Y
  auto errCol = fitTable->addColumn("double", "Error");
  errCol->setPlotType(5); // YErr

  // Get "f0"/"f1" index for this workspace name
  const std::string fIndex = [&inputTable, &wsName]() {
    for (size_t i = 0; i < inputTable->rowCount(); i++) {
      auto title = inputTable->cell<std::string>(i, 0);
      const size_t eqPos = title.find_first_of('=');
      if (eqPos == std::string::npos)
        continue;
      if (title.substr(eqPos + 1) == wsName) {
        return title.substr(0, eqPos) + '.';
      }
    }
    return std::string();
  }();

  static const std::string costFuncVal = "Cost function value";
  TableRow row = inputTable->getFirstRow();
  do {
    std::string key;
    double value;
    double error;
    row >> key >> value >> error;
    const size_t fPos = key.find(fIndex);
    if (fPos == 0) {
      TableRow outputRow = fitTable->appendRow();
      outputRow << key.substr(fPos + fIndex.size()) << value << error;
    } else if (key == costFuncVal) {
      TableRow outputRow = fitTable->appendRow();
      outputRow << key << value << error;
    }
  } while (row.next());

  return fitTable;
}

/**
 * Called when user changes the selected dataset index
 * Notify model of this change, which will update function browser
 * @param index :: [input] Selected dataset index
 */
void MuonAnalysisFitDataPresenter::handleDatasetIndexChanged(int index) {
  m_fitBrowser->userChangedDataset(index);
}

/**
 * Called when user requests a sequential fit.
 * Open the dialog and set up the correct options.
 */
void MuonAnalysisFitDataPresenter::openSequentialFitDialog() {
  // Make sure we have a real fit browser, not a testing mock
  auto *fitBrowser =
      dynamic_cast<MantidWidgets::MuonFitPropertyBrowser *>(m_fitBrowser);
  if (!fitBrowser) {
    return;
  }

  // Check that only one run is selected. If not, disable sequential fits and
  // don't open the dialog
  if (isMultipleRuns()) {
    m_fitBrowser->allowSequentialFits(false);
    return;
  }

  // Open the dialog
  fitBrowser->blockSignals(true);
  MuonSequentialFitDialog dialog(fitBrowser, this);
  dialog.exec();
  fitBrowser->blockSignals(false);
}

/**
 * Called when user requests a fit. Before fit begins, if the fit label is
 * active (simultaneous fit), check if it has already been used. If so,
 * ask the user whether to overwrite.
 * If user chooses not to overwrite, increment the label to avoid overwriting
 * the previous fit.
 *
 * If fit is sequential, do nothing because we will not use this label. Instead,
 * user will choose a label in the sequential fit dialog.
 *
 * @param sequentialFit :: [input] Whether fit is sequential or not
 */
void MuonAnalysisFitDataPresenter::checkAndUpdateFitLabel(bool sequentialFit) {
  if (sequentialFit) {
    return; // label not used so no need to check it
  }

  if (isSimultaneousFit()) {
    auto &ads = AnalysisDataService::Instance();
    const auto &label = m_dataSelector->getSimultaneousFitLabel().toStdString();

    std::string uniqueName = label;
    if (ads.doesExist(
            MantidWidgets::MuonFitPropertyBrowser::SIMULTANEOUS_PREFIX +
            label)) {
      const bool overwrite = m_dataSelector->askUserWhetherToOverwrite();
      if (!overwrite) {
        // Take off '#n' suffix if already present, otherwise add one
        const auto pos = uniqueName.find_last_of('#');
        if (pos == std::string::npos) {
          uniqueName += '#';
        } else {
          uniqueName.erase(pos + 1);
        }
        size_t version(2);
        while (ads.doesExist(
            MantidWidgets::MuonFitPropertyBrowser::SIMULTANEOUS_PREFIX +
            uniqueName + std::to_string(version))) {
          ++version;
        }
        uniqueName += std::to_string(version);
      }
    }

    m_dataSelector->setSimultaneousFitLabel(QString::fromStdString(uniqueName));
    m_fitBrowser->setSimultaneousLabel(uniqueName);
  }
}

/**
 * Test if this was a simultaneous fit, or a co-add fit with multiple
 * groups/periods
 *
 * @returns :: True for simultaneous fit, else false
 */
bool MuonAnalysisFitDataPresenter::isSimultaneousFit() const {
  if (m_dataSelector->getFitType() ==
      IMuonFitDataSelector::FitType::Simultaneous) {
    return true;
  } else {
    return m_dataSelector->getChosenGroups().size() > 1 ||
           m_dataSelector->getPeriodSelections().size() > 1;
  }
}

/**
 * Called by Muon Analysis when tab changes from Home to Data Analysis.
 * Resets the input of the data selector to the workspace that's selected on the
 * Home tab.
 * @param wsName :: [input] Current workspace name
 */
void MuonAnalysisFitDataPresenter::setSelectedWorkspace(const QString &wsName) {
  updateWorkspaceNames(std::vector<std::string>{wsName.toStdString()});
  setUpDataSelector(wsName);
}

/**
 * Based on the given workspace name, set UI of data selector
 * @param wsName :: [input] Workspace name
 */
void MuonAnalysisFitDataPresenter::setUpDataSelector(const QString &wsName) {
  // Parse workspace name here for run number and instrument name
  const auto wsParams =
      MuonAnalysisHelper::parseWorkspaceName(wsName.toStdString());
  const QString instRun = QString::fromStdString(wsParams.label);
  const int firstZero = instRun.indexOf("0");
  const QString numberString = instRun.right(instRun.size() - firstZero);
  m_dataSelector->setWorkspaceDetails(
      numberString, QString::fromStdString(wsParams.instrument));
  m_dataSelector->setWorkspaceIndex(0u); // always has only one spectrum

  // Set selected groups/pairs and periods here too
  // (unless extra groups/periods are already selected, in which case don't
  // unselect them)
  const QString &groupToSet = QString::fromStdString(wsParams.itemName);
  const QString &periodToSet = QString::fromStdString(wsParams.periods);
  const auto &groups = m_dataSelector->getChosenGroups();
  const auto &periods = m_dataSelector->getPeriodSelections();
  if (!groups.contains(groupToSet)) {
    m_dataSelector->setChosenGroup(groupToSet);
  }
  if (!periodToSet.isEmpty() && !periods.contains(periodToSet)) {
    m_dataSelector->setChosenPeriod(periodToSet);
  }
}

/**
 * Check if multiple runs (co-add or simultaneous) are selected
 * @returns :: True if multiple runs selected
 */
bool MuonAnalysisFitDataPresenter::isMultipleRuns() const {
  return m_dataSelector->getRuns().contains(QRegExp("-|,"));
}

/**
<<<<<<< HEAD
 * Handle "fit raw data" selected/deselected
 * Update stored value
 * Create raw workspaces if necessary
 * @param enabled :: [input] Whether option has been selected or unselected
 * @param updateWorkspaces :: [input] Whether to create workspaces if they don't
 * exist
 */
void MuonAnalysisFitDataPresenter::handleFitRawData(bool enabled,
                                                    bool updateWorkspaces) {
  m_fitRawData = enabled;
  if (updateWorkspaces) {
    handleSelectedDataChanged(m_overwrite);
=======
 * When run numbers are changed, update the simultaneous fit label.
 * If it's a user-set label, leave it alone, otherwise set the label to the run
 * number string.
 *
 * Assume labels with digits, '-', ',' are default (e.g. "15189-91") and
 * anything else is user-set.
 */
void MuonAnalysisFitDataPresenter::updateFitLabelFromRuns() {
  // Don't change the fit label if it's a user-set one
  const auto &label = m_dataSelector->getSimultaneousFitLabel().toStdString();
  const bool isDefault =
      label.find_first_not_of("0123456789-,") == std::string::npos;
  if (isDefault) {
    // replace with current run string
    const auto &runString = m_dataSelector->getRuns();
    m_dataSelector->setSimultaneousFitLabel(runString);
    m_fitBrowser->setSimultaneousLabel(runString.toStdString());
>>>>>>> 49dcb74e
  }
}

} // namespace CustomInterfaces
} // namespace MantidQt<|MERGE_RESOLUTION|>--- conflicted
+++ resolved
@@ -773,7 +773,6 @@
 }
 
 /**
-<<<<<<< HEAD
  * Handle "fit raw data" selected/deselected
  * Update stored value
  * Create raw workspaces if necessary
@@ -786,7 +785,9 @@
   m_fitRawData = enabled;
   if (updateWorkspaces) {
     handleSelectedDataChanged(m_overwrite);
-=======
+  }
+  
+/**
  * When run numbers are changed, update the simultaneous fit label.
  * If it's a user-set label, leave it alone, otherwise set the label to the run
  * number string.
@@ -804,7 +805,6 @@
     const auto &runString = m_dataSelector->getRuns();
     m_dataSelector->setSimultaneousFitLabel(runString);
     m_fitBrowser->setSimultaneousLabel(runString.toStdString());
->>>>>>> 49dcb74e
   }
 }
 
