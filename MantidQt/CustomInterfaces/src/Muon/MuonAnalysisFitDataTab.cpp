//----------------------------------------------------------------------
// Includes
//----------------------------------------------------------------------
#include "MantidQtCustomInterfaces/Muon/MuonAnalysisFitDataTab.h"

#include "MantidAPI/Algorithm.h"
#include "MantidAPI/AlgorithmManager.h"

#include "MantidQtCustomInterfaces/Muon/MuonAnalysisHelper.h"

#include <boost/shared_ptr.hpp>

#include <QDesktopServices>
#include <QUrl>
//-----------------------------------------------------------------------------

namespace MantidQt {
namespace CustomInterfaces {
namespace Muon {

void MuonAnalysisFitDataTab::init() {
  connect(m_uiForm.muonAnalysisHelpDataAnalysis, SIGNAL(clicked()), this,
          SLOT(muonAnalysisHelpDataAnalysisClicked()));

<<<<<<< HEAD
void MuonAnalysisFitDataTab::init()
{
  connect(m_uiForm.muonAnalysisHelpDataAnalysis, SIGNAL(clicked()), this, SLOT(muonAnalysisHelpDataAnalysisClicked()));
  
  // Detect when the fit has finished and group the workspaces that have been created as a result.
  connect(m_uiForm.fitBrowser, SIGNAL(fittingDone(const QString &)), this,
          SLOT(groupFittedWorkspaces(const QString &)));
=======
  // Detect when the fit has finished and group the workspaces that have been
  // created as a result.
  connect(m_uiForm.fitBrowser, SIGNAL(fittingDone(QString)), this,
          SLOT(groupFittedWorkspaces(QString)));
>>>>>>> afdf7019
}

/**
* Muon Analysis Data Analysis help (slot)
*/
void MuonAnalysisFitDataTab::muonAnalysisHelpDataAnalysisClicked() {
  QDesktopServices::openUrl(QUrl(QString("http://www.mantidproject.org/") +
                                 "MuonAnalysisDataAnalysis"));
}

/**
* Make a raw workspace by cloning the workspace given which isn't bunched.
*
* @param wsName :: The name of the current data (shouldn't be bunched) to clone.
*/
void MuonAnalysisFitDataTab::makeRawWorkspace(const std::string &wsName) {
  Mantid::API::Workspace_sptr inputWs =
      boost::dynamic_pointer_cast<Mantid::API::Workspace>(
          Mantid::API::AnalysisDataService::Instance().retrieve(wsName));
  Mantid::API::IAlgorithm_sptr duplicate =
      Mantid::API::AlgorithmManager::Instance().create("CloneWorkspace");
  duplicate->setProperty<Mantid::API::Workspace_sptr>("InputWorkspace",
                                                      inputWs);
  duplicate->setPropertyValue("OutputWorkspace", wsName + "_Raw");
  duplicate->execute();
}

/**
* Group the fitted workspaces that are created from the 'fit' algorithm
*
* @param workspaceName :: The workspaceName that the fit has been done against
*/
<<<<<<< HEAD
void MuonAnalysisFitDataTab::groupFittedWorkspaces(
    const QString &workspaceName) {
  std::string wsNormalised = workspaceName.toStdString() + "_NormalisedCovarianceMatrix";
=======
void MuonAnalysisFitDataTab::groupFittedWorkspaces(QString workspaceName) {
  std::string wsNormalised =
      workspaceName.toStdString() + "_NormalisedCovarianceMatrix";
>>>>>>> afdf7019
  std::string wsParameters = workspaceName.toStdString() + "_Parameters";
  std::string wsWorkspace = workspaceName.toStdString() + "_Workspace";
  std::vector<std::string> inputWorkspaces;

  if (Mantid::API::AnalysisDataService::Instance().doesExist(wsNormalised)) {
    inputWorkspaces.push_back(wsNormalised);
  }
  if (Mantid::API::AnalysisDataService::Instance().doesExist(wsParameters)) {
    inputWorkspaces.push_back(wsParameters);
  }
  if (Mantid::API::AnalysisDataService::Instance().doesExist(wsWorkspace)) {
    inputWorkspaces.push_back(wsWorkspace);
  }

  if (inputWorkspaces.size() > 1) {
    const std::string groupName = [&workspaceName] {
      const int index = workspaceName.indexOf(';');
      if (index != -1) {
        return workspaceName.left(index).toStdString();
      } else {
        return workspaceName.toStdString();
      }
    }();
    MuonAnalysisHelper::groupWorkspaces(groupName, inputWorkspaces);
  }
}
}
}
}<|MERGE_RESOLUTION|>--- conflicted
+++ resolved
@@ -22,20 +22,10 @@
   connect(m_uiForm.muonAnalysisHelpDataAnalysis, SIGNAL(clicked()), this,
           SLOT(muonAnalysisHelpDataAnalysisClicked()));
 
-<<<<<<< HEAD
-void MuonAnalysisFitDataTab::init()
-{
-  connect(m_uiForm.muonAnalysisHelpDataAnalysis, SIGNAL(clicked()), this, SLOT(muonAnalysisHelpDataAnalysisClicked()));
-  
-  // Detect when the fit has finished and group the workspaces that have been created as a result.
-  connect(m_uiForm.fitBrowser, SIGNAL(fittingDone(const QString &)), this,
-          SLOT(groupFittedWorkspaces(const QString &)));
-=======
   // Detect when the fit has finished and group the workspaces that have been
   // created as a result.
   connect(m_uiForm.fitBrowser, SIGNAL(fittingDone(QString)), this,
           SLOT(groupFittedWorkspaces(QString)));
->>>>>>> afdf7019
 }
 
 /**
@@ -68,15 +58,9 @@
 *
 * @param workspaceName :: The workspaceName that the fit has been done against
 */
-<<<<<<< HEAD
 void MuonAnalysisFitDataTab::groupFittedWorkspaces(
     const QString &workspaceName) {
-  std::string wsNormalised = workspaceName.toStdString() + "_NormalisedCovarianceMatrix";
-=======
-void MuonAnalysisFitDataTab::groupFittedWorkspaces(QString workspaceName) {
-  std::string wsNormalised =
       workspaceName.toStdString() + "_NormalisedCovarianceMatrix";
->>>>>>> afdf7019
   std::string wsParameters = workspaceName.toStdString() + "_Parameters";
   std::string wsWorkspace = workspaceName.toStdString() + "_Workspace";
   std::vector<std::string> inputWorkspaces;
