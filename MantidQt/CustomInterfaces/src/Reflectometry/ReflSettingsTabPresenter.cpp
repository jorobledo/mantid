--- conflicted
+++ resolved
@@ -61,94 +61,7 @@
 */
 std::string ReflSettingsTabPresenter::getStitchOptions(int group) const {
 
-<<<<<<< HEAD
-  // The algorithm
-  IAlgorithm_sptr alg = AlgorithmManager::Instance().create("Stitch1DMany");
-  // The blacklist
-  std::set<std::string> blacklist = {"InputWorkspaces", "OutputWorkspace",
-                                     "OutputWorkspace"};
-  AlgorithmHintStrategy strategy(alg, blacklist);
-
-  m_view->createStitchHints(strategy.createHints());
-}
-
-/** Fills experiment settings with default values
-*/
-void ReflSettingsTabPresenter::getExpDefaults() {
-  // Algorithm and instrument
-  auto alg = createReductionAlg();
-  auto inst = createEmptyInstrument(m_currentInstrumentName);
-
-  // Collect all default values and set them in view
-  std::vector<std::string> defaults(7);
-  defaults[0] = alg->getPropertyValue("AnalysisMode");
-  defaults[1] = alg->getPropertyValue("PolarizationAnalysis");
-
-  auto cRho = inst->getStringParameter("crho");
-  if (!cRho.empty())
-    defaults[2] = cRho[0];
-
-  auto cAlpha = inst->getStringParameter("calpha");
-  if (!cAlpha.empty())
-    defaults[3] = cAlpha[0];
-
-  auto cAp = inst->getStringParameter("cAp");
-  if (!cAp.empty())
-    defaults[4] = cAp[0];
-
-  auto cPp = inst->getStringParameter("cPp");
-  if (!cPp.empty())
-    defaults[5] = cPp[0];
-
-  defaults[6] = alg->getPropertyValue("ScaleFactor");
-
-  m_view->setExpDefaults(defaults);
-}
-
-/** Fills instrument settings with default values
-*/
-void ReflSettingsTabPresenter::getInstDefaults() {
-  // Algorithm and instrument
-  auto alg = createReductionAlg();
-  auto inst = createEmptyInstrument(m_currentInstrumentName);
-
-  // Collect all default values
-  std::vector<double> defaults(8);
-  defaults[0] = boost::lexical_cast<double>(
-      alg->getPropertyValue("NormalizeByIntegratedMonitors"));
-  defaults[1] = inst->getNumberParameter("MonitorIntegralMin")[0];
-  defaults[2] = inst->getNumberParameter("MonitorIntegralMax")[0];
-  defaults[3] = inst->getNumberParameter("MonitorBackgroundMin")[0];
-  defaults[4] = inst->getNumberParameter("MonitorBackgroundMax")[0];
-  defaults[5] = inst->getNumberParameter("LambdaMin")[0];
-  defaults[6] = inst->getNumberParameter("LambdaMax")[0];
-  defaults[7] = inst->getNumberParameter("I0MonitorIndex")[0];
-
-  m_view->setInstDefaults(defaults);
-}
-
-/** Generates and returns an instance of the ReflectometryReductionOne algorithm
-*/
-IAlgorithm_sptr ReflSettingsTabPresenter::createReductionAlg() {
-  return AlgorithmManager::Instance().create("ReflectometryReductionOneAuto",
-                                             1);
-}
-
-/** Creates and returns an example empty instrument given an instrument name
-*/
-Instrument_const_sptr
-ReflSettingsTabPresenter::createEmptyInstrument(std::string instName) {
-  IAlgorithm_sptr loadInst =
-      AlgorithmManager::Instance().create("LoadEmptyInstrument");
-  loadInst->setChild(true);
-  loadInst->setProperty("OutputWorkspace", "outWs");
-  loadInst->setProperty("InstrumentName", instName);
-  loadInst->execute();
-  MatrixWorkspace_const_sptr ws = loadInst->getProperty("OutputWorkspace");
-  return ws->getInstrument();
-=======
   return m_settingsPresenters.at(group)->getStitchOptions();
->>>>>>> 3ea0f734
 }
 }
 }