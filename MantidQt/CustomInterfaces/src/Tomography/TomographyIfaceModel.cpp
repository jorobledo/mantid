--- conflicted
+++ resolved
@@ -8,10 +8,7 @@
 #include "MantidQtCustomInterfaces/Tomography/TomographyIfaceModel.h"
 #include "MantidQtCustomInterfaces/Tomography/TomographyProcess.h"
 #include "MantidQtCustomInterfaces/Tomography/TomographyThread.h"
-<<<<<<< HEAD
 #include "MantidQtCustomInterfaces/Tomography/TomographyCommandArguments.h"
-=======
->>>>>>> 665999a5
 
 #include <Poco/Path.h>
 
@@ -373,10 +370,7 @@
     // external interpreter fails if remote we just want to append all of the
     // options, the script path is already appended
     args.emplace_back(local ? trailingCommands : longOpt);
-<<<<<<< HEAD
-=======
     allOpts = constructSingleStringFromVector(args);
->>>>>>> 665999a5
     return;
   }
 
