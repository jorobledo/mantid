#include "MantidAPI/AlgorithmManager.h"
#include "MantidAPI/MatrixWorkspace.h"
#include "MantidAPI/TableRow.h"
#include "MantidAPI/WorkspaceGroup.h"
#include "MantidKernel/ConfigService.h"
#include "MantidKernel/FacilityInfo.h"
#include "MantidQtCustomInterfaces/Tomography/ITomographyIfaceView.h"
#include "MantidQtCustomInterfaces/Tomography/TomoToolConfigDialogBase.h"
#include "MantidQtCustomInterfaces/Tomography/TomographyIfaceModel.h"
#include "MantidQtCustomInterfaces/Tomography/TomographyIfacePresenter.h"
#include "MantidQtCustomInterfaces/Tomography/TomographyProcess.h"
#include "MantidQtCustomInterfaces/Tomography/TomographyThread.h"

#include <boost/lexical_cast.hpp>

#include <Poco/DirectoryIterator.h>
#include <Poco/Path.h>

#include <QFileInfo>
#include <QMutex>
#include <QString>
#include <QThread>
#include <QTimer>

//#define _DEBUG__CUSTOM
#ifdef _DEBUG__CUSTOM
#ifdef _WIN32
#ifndef DBREAK
#include <intrin.h>
#define DBREAK __debugbreak();
#define MDBREAK(msg)                                                           \
  std::cout << msg << '\n';                                                    \
  DBREAK
#endif // DBREAK
#else  // if GNU
#ifndef DBREAK
#define DBREAK __builtin_trap();
#define MDBREAK(msg)                                                           \
  std::cout << msg << '\n';                                                    \
  DBREAK
#endif // DBREAK
#endif // _WIN32
#else  // if not debug, define empty
#ifndef DBREAK
#define DBREAK
#define MDBREAK(msg)
#endif // DBREAK
#endif // _DEBUG__CUSTOM

using namespace Mantid::API;
using namespace MantidQt::CustomInterfaces;

namespace MantidQt {
namespace CustomInterfaces {

const std::string TomographyIfacePresenter::g_defOutPathLocal =
#ifdef _WIN32
    "D:/imat-data/";
#else
    "~/imat/";
#endif

const std::string TomographyIfacePresenter::g_defOutPathRemote =
#ifdef _WIN32
    "I:/imat/imat-data/";
#else
    "~/imat-data/";
#endif

TomographyIfacePresenter::TomographyIfacePresenter(ITomographyIfaceView *view)
    : m_view(view), m_model(new TomographyIfaceModel()),
      m_statusMutex(new QMutex()), m_keepAliveTimer(nullptr) {
  if (!m_view) {
    throw std::runtime_error("Severe inconsistency found. Presenter created "
                             "with an empty/null view (tomography interface). "
                             "Cannot continue.");
  }
}

TomographyIfacePresenter::~TomographyIfacePresenter() {
  cleanup();

  if (m_keepAliveTimer)
    delete m_keepAliveTimer;

  if (m_statusMutex)
    delete m_statusMutex;
}

/**
 * Close open sessions, kill timers/threads etc., save settings, etc. for a
 * graceful window close/destruct
 */
void TomographyIfacePresenter::cleanup() {
  killKeepAliveMechanism();
  m_model->cleanup();
}

void TomographyIfacePresenter::notify(
    ITomographyIfacePresenter::Notification notif) {

  switch (notif) {

  case ITomographyIfacePresenter::SystemSettingsUpdated:
    processSystemSettingsUpdated();
    break;

  case ITomographyIfacePresenter::SetupResourcesAndTools:
    processSetupResourcesAndTools();
    break;

  case ITomographyIfacePresenter::CompResourceChanged:
    processCompResourceChanged();
    break;

  case ITomographyIfacePresenter::ToolChanged:
    processToolChanged();
    break;

  case ITomographyIfacePresenter::TomoPathsChanged:
    processTomoPathsChanged();
    break;

  case ITomographyIfacePresenter::TomoPathsEditedByUser:
    processTomoPathsEditedByUser();
    break;

  case ITomographyIfacePresenter::LogInRequested:
    processLogin();
    break;

  case ITomographyIfacePresenter::LogOutRequested:
    processLogout();
    break;

  case ITomographyIfacePresenter::SetupReconTool:
    processSetupReconTool();
    break;

  case ITomographyIfacePresenter::RunReconstruct:
    processRunRecon();
    break;

  case ITomographyIfacePresenter::RunExternalProcess:
    processRunExternalProcess();
    break;

  case ITomographyIfacePresenter::RefreshJobs:
    processRefreshJobs();
    break;

  case ITomographyIfacePresenter::CancelJobFromTable:
    processCancelJobs();
    break;

  case ITomographyIfacePresenter::VisualizeJobFromTable:
    processVisualizeJobs();
    break;

  case ITomographyIfacePresenter::AggregateEnergyBands:
    processAggregateEnergyBands();
    break;

  case ITomographyIfacePresenter::LogMsg:
    processLogMsg();
    break;

  case ITomographyIfacePresenter::ShutDown:
    processShutDown();
    break;
  }
}

void TomographyIfacePresenter::processRunExternalProcess() {
  // TODO unify with processRunRecon()
  // read the cached variables in view
  const std::string &cachedExec = m_view->getCachedExecutable();
  const std::vector<std::string> &cachedArgs = m_view->getCachedArguments();

  std::string runnable;
  std::vector<std::string> args;
  std::string allOpts;
  // still prepare submission arguments to get the defaults
  const bool local = true;
  prepareSubmissionArguments(local, runnable, args, allOpts);

  // append the additional args for now
  for (const auto &arg : cachedArgs) {
    args.emplace_back(arg);
    allOpts += arg;
  }

  // if no external provided, use the default one from settings
  setupAndRunLocalExternalProcess(!cachedExec.empty() ? cachedExec : runnable,
                                  args, allOpts);
}

void TomographyIfacePresenter::setupAndRunLocalExternalProcess(
    const std::string &runnable, const std::vector<std::string> &args,
    const std::string &allOpts) {

  if (m_reconRunning) {
    const auto result = m_view->userConfirmation(
        "Reconstruction is RUNNING",
        "Are you sure you want to<br>cancel the running reconstruction?");

    if (!result) {
      // user clicked NO, so we don't terminate the running reconstruction and
      // simply return
      return;
    }
  }

  // this kills the previous thread forcefully
  m_workerThread.reset();
  auto *worker = new MantidQt::CustomInterfaces::TomographyProcess();
  m_workerThread = Mantid::Kernel::make_unique<TomographyThread>(this, worker);

  // Specific connections for this presenter
  // we do this so the thread can independently read the process' output and
  // only signal the presenter after it's done reading and has something to
  // share so it doesn't block the presenter
  connect(m_workerThread.get(), SIGNAL(stdOutReady(QString)), this,
          SLOT(readWorkerStdOut(QString)));
  connect(m_workerThread.get(), SIGNAL(stdErrReady(QString)), this,
          SLOT(readWorkerStdErr(QString)));

  // remove the user confirmation for running recon, if the recon has finished
  connect(m_workerThread.get(), SIGNAL(workerFinished(qint64, int)), this,
          SLOT(emitExternalProcessOutput(qint64, int)));

  connect(worker, SIGNAL(started()), this, SLOT(addProcessToJobList()));
  m_model->doLocalRunReconstructionJob(runnable, args, allOpts, *m_workerThread,
                                       *worker);
}

void TomographyIfacePresenter::emitExternalProcessOutput(const qint64 pid,
                                                         const int exitCode) {
  workerFinished(pid, exitCode);
<<<<<<< HEAD
  m_view->externalProcessFinished(m_workerOutputCache);
=======
  m_view->emitExternalProcessFinished(m_workerOutputCache);
>>>>>>> c5808354
}

void TomographyIfacePresenter::processSystemSettingsUpdated() {
  m_model->setSystemSettings(m_view->systemSettings());

  // update the tool information with the new system settings
  setupConfigDialogSettingsAndUpdateModel(m_configDialog.get());
}

void TomographyIfacePresenter::processSetupResourcesAndTools() {
  // first time update, even if not requested by user
  processSystemSettingsUpdated();

  try {
    m_model->setupComputeResource();
    if (m_model->computeResources().size() < 1) {
      m_view->userWarning("No remote compute resource could be set up!",
                          "No remote compute resource has been set up. Please "
                          "note that without a "
                          "remote compute resource the functionality of this "
                          "interface might be limited.");
    }
    m_model->setupRunTool("");
    processTomoPathsChanged();

    m_view->enableLoggedActions(!m_model->loggedIn().empty());

    m_view->setComputeResources(m_model->computeResources(),
                                m_model->computeResourcesStatus());
    m_view->setReconstructionTools(m_model->reconTools(),
                                   m_model->reconToolsStatus());
  } catch (std::runtime_error &e) {
    const std::string msg =
        "Failed to initialize remote compute resource(s). This "
        "custom interface will not work. Error description: " +
        std::string(e.what());

    m_view->enableLoggedActions(false);
    // This would ideally be shown to the user as a "fatal error" pop-up, as
    // it is an unrecoverable error. But in facilities other than ISIS this
    // would block the builds (docs-qthelp).
    // m_view->userError("Fatal error", msg);
    m_model->logMsg(msg);
  }
}

void TomographyIfacePresenter::processCompResourceChanged() {
  const std::string comp = m_view->currentComputeResource();

  // TODOPRES find a better way to set up the run tool in model
  m_model->setupRunTool(comp);

  if (isLocalResourceSelected()) {
    m_view->enableLoggedActions(true);
  } else {
    const bool status = !m_model->loggedIn().empty();
    m_view->enableLoggedActions(status);
  }

  // this will udpate the tool after a resource change
  setupConfigDialogSettingsAndUpdateModel(m_configDialog.get());
}

/** Called when the event ToolChanged fires. It gets the name for the current
 * tabToolTip and first tries to create it (if valid tool name), and if that
 * succeeds then updates the tool's settings to hold the current path and
 * afterwards updates the model's information about the tool's current settings
 */
void TomographyIfacePresenter::processToolChanged() {
  const std::string toolName = m_view->currentReconTool();

  // disallow reconstruct on tools that don't run yet: Savu and CCPi
  if (TomographyIfaceModel::g_CCPiTool == toolName) {
    m_view->enableRunReconstruct(false);
    m_view->enableConfigTool(false);
  } else if (TomographyIfaceModel::g_SavuTool == toolName) {
    // for now, show setup dialog, but cannot run
    m_view->enableRunReconstruct(false);
    m_view->enableConfigTool(true);
  } else {
    // No need to be logged in anymore when local is selected
    const bool runningLocally = isLocalResourceSelected();
    m_view->enableRunReconstruct(runningLocally ||
                                 !(m_model->loggedIn().empty()));
    m_view->enableConfigTool(true);
  }

  // return if empty string
  if ("" == toolName) {
    return;
  }

  createConfigDialogUsingToolName(toolName);
  // this will set the default settings for the dialog
  setupConfigDialogSettingsAndUpdateModel(m_configDialog.get());
}

void TomographyIfacePresenter::setupConfigDialogSettingsAndUpdateModel(
    TomoToolConfigDialogBase *dialog) {

  // this check prevents a crash on initialisation where Qt passes a tool name
  // of "" and then we have a nullptr dialogue
  if (dialog) {
    setupConfigDialogSettings(*dialog);
    updateModelAfterToolChanged(*dialog);
  }
}

/** Uses the static method in TomoToolConfigDialogBase to create the proper tool
 * from the provided name
 * @param toolName The string holding the tool's name
 */
void TomographyIfacePresenter::createConfigDialogUsingToolName(
    const std::string &toolName) {
  // free the previous dialogue pointer if any
  m_configDialog.reset();
  m_configDialog = TomoToolConfigDialogBase::getToolDialogFor(toolName);
}

/** Depending on whether local or remote resource is selected, do setup
* the tool's run path, the paths out, the reconstruction index and
* the localOutNameAppendix
*
* @param dialog The dialog pointer that will be set up
*/
void TomographyIfacePresenter::setupConfigDialogSettings(
    TomoToolConfigDialogBase &dialog) {

  if (isLocalResourceSelected()) {
    setupConfigDialogSettingsForLocal(dialog);
  } else {
    setupConfigDialogSettingsForRemote(dialog);
  }
}

/** Configures the dialog settings for local reconstruction, this means settings
 * the run command, the pathOut and the name of the output folder
 *
 * @param dialog The raw dialog pointer that will be configured.
 */
void TomographyIfacePresenter::setupConfigDialogSettingsForLocal(
    TomoToolConfigDialogBase &dialog) {
  const std::string run = m_model->getExeternalInterpreterPath() + " " +
                          m_model->getCurrentLocalScriptsBasePath() +
                          m_model->getTomoScriptLocationPath();

  const TomoPathsConfig paths = m_view->currentPathsConfig();

  const std::string pathOut = Poco::Path::expand(
      g_defOutPathLocal + "/" + m_model->getCurrentExperimentReference());
  static size_t reconIdx = 1;
  const std::string localOutNameAppendix =
      std::string("/processed/") + "reconstruction_" + std::to_string(reconIdx);

  dialog.setupDialog(run, paths, pathOut, localOutNameAppendix);
}

/** Configures the dialog settings for remote reconstruction, this means
 * settings
 * the run command, the pathOut and the name of the output folder
 *
 * Currently it does NOT take into account the remote, this is
 * something that might be needed in the future if more remote reconstruction
 * locations are added, as currently the only one is SCARF
 *
 * @param dialog The raw dialog pointer that will be configured.
 */
void TomographyIfacePresenter::setupConfigDialogSettingsForRemote(
    TomoToolConfigDialogBase &dialog) {
  // set up all the information we need for the dialog
  const std::string run = m_model->getCurrentRemoteScriptsBasePath() +
                          m_model->getTomoScriptFolderPath() +
                          m_model->getTomoScriptLocationPath();

  const TomoPathsConfig paths = m_view->currentPathsConfig();
  const std::string pathOut = Poco::Path::expand(
      g_defOutPathLocal + "/" + m_model->getCurrentExperimentReference());
  static size_t reconIdx = 1;
  const std::string localOutNameAppendix =
      std::string("/processed/") + "reconstruction_" + std::to_string(reconIdx);

  dialog.setupDialog(run, paths, pathOut, localOutNameAppendix);
}

/** Updated  the model's information about the current tool
 * The settings that are updated are:
 *  - the current tool name
 *  - the current tool method
 *  - the current tool settings
 *
 * @param dialog The raw dialog pointer that will be configured.
 */
void TomographyIfacePresenter::updateModelAfterToolChanged(
    const TomoToolConfigDialogBase &dialog) {

  // if passed an empty string don't remove the name
  updateModelCurrentToolName(dialog);
  updateModelCurrentToolMethod(dialog);
  updateModelCurrentToolSettings(dialog);
}

/** Sets the model's current tool name by getting the tool name from the
* dialogue itself
*/
void TomographyIfacePresenter::updateModelCurrentToolName(
    const TomoToolConfigDialogBase &dialog) {
  m_model->usingTool(dialog.getSelectedToolName());
}
/** Sets the model's current tool method by coyping the
* string over to the model, getting it from the dialogue itself
*/
void TomographyIfacePresenter::updateModelCurrentToolMethod(
    const TomoToolConfigDialogBase &dialog) {
  m_model->setCurrentToolMethod(dialog.getSelectedToolMethod());
}

/** Shares the pointer with the model's tool settings. We don't want a
* unique_ptr, because the dialogs don't die after they are closed, they die if
* the tool is changed or the whole interface is closed
*/
void TomographyIfacePresenter::updateModelCurrentToolSettings(
    const TomoToolConfigDialogBase &dialog) {
  m_model->setCurrentToolSettings(dialog.getSelectedToolSettings());
}

/**
 * Simply take the paths that the user has provided.
 */
void TomographyIfacePresenter::processTomoPathsChanged() {
  m_model->setTomoPathsConfig(m_view->currentPathsConfig());
}

/**
* Updates the model with the new path. In the process it also tries to
* guess and find a new path for the flats and darks images from the
* path to the sample images that the user has given. It would normally
* look one level up in the directory tree to see if it can find
* 'dark*' and 'flat*'.
*/
void TomographyIfacePresenter::processTomoPathsEditedByUser() {
  TomoPathsConfig cfg = m_view->currentPathsConfig();
  const std::string samples = cfg.pathSamples();
  if (samples.empty())
    return;

  try {
    findFlatsDarksFromSampleGivenByUser(cfg);
  } catch (std::exception &exc) {
    const std::string msg = "There was a problem while trying to guess the "
                            "location of dark and flat images from this path "
                            "to sample images: " +
                            samples + ". Error details: " + exc.what();
    m_model->logMsg(msg);
  }

  m_model->setTomoPathsConfig(cfg);
  m_view->updatePathsConfig(cfg);
}

void TomographyIfacePresenter::findFlatsDarksFromSampleGivenByUser(
    TomoPathsConfig &cfg) {
  Poco::Path samplesPath(cfg.pathSamples());
  Poco::DirectoryIterator end;
  bool foundDark = false;
  bool foundFlat = false;
  for (Poco::DirectoryIterator it(samplesPath.parent()); it != end; ++it) {
    if (!it->isDirectory()) {
      continue;
    }

    const std::string name = it.name();
    const std::string flatsPrefix = "flat";
    const std::string darksPrefix = "dark";

    if (boost::iequals(name.substr(0, flatsPrefix.length()), flatsPrefix)) {
      cfg.updatePathOpenBeam(it->path(), cfg.m_pathOpenBeamEnabled);
      foundFlat = true;
    } else if (boost::iequals(name.substr(0, darksPrefix.length()),
                              darksPrefix)) {
      cfg.updatePathDarks(it->path(), cfg.m_pathDarkEnabled);
      foundDark = true;
    }
    if (foundFlat && foundDark)
      break;
  }
}

void TomographyIfacePresenter::processLogin() {
  if (!m_model->facilitySupported()) {
    m_view->userError(
        "Fatal error",
        "Cannot do any login operation because the current facility is not "
        "supported by this interface. Please check the log messages for "
        "more "
        "details.");
    return;
  }

  if (!m_model->loggedIn().empty()) {
    m_view->userError(
        "Better to logout before logging in again",
        "You're currently logged in. Please, log out before logging in "
        "again if that's what you meant.");
    return;
  }

  std::string compRes = m_view->currentComputeResource();
  // if local is selected, just take the first remote resource
  if (isLocalResourceSelected()) {
    compRes = "SCARF@STFC";
  }
  try {
    const std::string user = m_view->getUsername();
    if (user.empty()) {
      m_view->userError(
          "Cannot log in",
          "To log in you need to specify a username (and a password).");
      return;
    }

    const std::string passw = m_view->getPassword();
    if (passw.empty()) {
      m_view->userError(
          "Cannot log in with an empty password",
          "Empty passwords are not allowed. Please provide a password).");
      return;
    }

    m_model->doLogin(compRes, user, passw);
  } catch (std::exception &e) {
    throw(std::string("Problem when logging in. Error description: ") +
          e.what());
  }

  bool loggedOK = !m_model->loggedIn().empty();
  m_view->updateLoginControls(loggedOK);
  m_view->enableLoggedActions(loggedOK);

  if (!loggedOK)
    return;

  try {
    m_model->doRefreshJobsInfo(compRes);
  } catch (std::exception &e) {
    throw(std::string("The login operation went apparently fine but an issue "
                      "was found while trying to retrieve the status of the "
                      "jobs currently running on the remote resource. Error "
                      "description: ") +
          e.what());
  }

  startKeepAliveMechanism(m_view->keepAlivePeriod());
  // show table for the first time
  processRefreshJobs();
}

void TomographyIfacePresenter::processLogout() {
  if (m_model->loggedIn().empty()) {
    m_model->logMsg("Cannot log out: not logged into any resource.");
    return;
  }

  try {
    std::string compRes = m_view->currentComputeResource();
    // if local is selected, just take the first remote resource
    if (isLocalResourceSelected()) {
      compRes = "SCARF@STFC";
    }
    m_model->doLogout(compRes, m_view->getUsername());
  } catch (std::exception &e) {
    throw(std::string("Problem when logging out. Error description: ") +
          e.what());
  }

  m_view->updateLoginControls(false);
}

void TomographyIfacePresenter::processSetupReconTool() {
  const std::string &currentReconTool = m_view->currentReconTool();

  // this check prevents a crash on initialisation where Qt passes a tool name
  // of "" and then we have a nullptr dialogue
  auto dialog = m_configDialog.get();
  if (dialog) {
    if (TomographyIfaceModel::g_CCPiTool != currentReconTool) {
      // give pointer to showToolConfig, so it can run the dialogue
      m_view->showToolConfig(*dialog);
      updateModelAfterToolChanged(*dialog);
    }
  }
}

void TomographyIfacePresenter::processRunRecon() {
  TomoPathsConfig paths = m_view->currentPathsConfig();
  if (paths.pathSamples().empty()) {
    m_view->userWarning("Sample images path not set!",
                        "The path to the sample images "
                        "is strictly required to start "
                        "a reconstruction");
    return;
  }

  // we have to branch out to handle local and remote somewhere
  const bool local = isLocalResourceSelected();

  std::string runnable;
  std::vector<std::string> args;
  std::string allOpts;

  prepareSubmissionArguments(local, runnable, args, allOpts);
  try {
    if (local) {
      setupAndRunLocalReconstruction(runnable, args, allOpts);

      // start the refresh jobs timer if not running
      startKeepAliveMechanism(m_view->keepAlivePeriod());
    } else {
      // get the actual compute resource name
      const std::string computingResouce = m_view->currentComputeResource();
      m_model->doRemoteRunReconstructionJob(computingResouce, runnable,
                                            allOpts);
    }
  } catch (std::exception &e) {
    m_view->userWarning("Issue when trying to start a job", e.what());
  }

  processRefreshJobs();
}

bool TomographyIfacePresenter::userConfirmationToCancelRecon() {
  if (m_reconRunning) {
    const bool result = m_view->userConfirmation(
        "Reconstruction is RUNNING",
        "Are you sure you want to<br>cancel the running reconstruction?");

    if (!result) {
      // user clicked NO, so we don't terminate the running reconstruction and
      // simply return
      return false;
    }
    m_reconRunning = false;
  }
  return true;
}

void TomographyIfacePresenter::setupAndRunLocalReconstruction(
    const std::string &runnable, const std::vector<std::string> &args,
    const std::string &allOpts) {

  if (!userConfirmationToCancelRecon()) {
    // user didnt confirm
    return;
  }

  // this kills the previous thread forcefully
  m_workerThread.reset();
  auto *worker = new MantidQt::CustomInterfaces::TomographyProcess();
  m_workerThread = Mantid::Kernel::make_unique<TomographyThread>(this, worker);

  // Specific connections for this presenter
  // we do this so the thread can independently read the process' output and
  // only signal the presenter after it's done reading and has something to
  // share so it doesn't block the presenter
  connect(m_workerThread.get(), SIGNAL(stdOutReady(QString)), this,
          SLOT(readWorkerStdOut(QString)));
  connect(m_workerThread.get(), SIGNAL(stdErrReady(QString)), this,
          SLOT(readWorkerStdErr(QString)));

  // remove the user confirmation for running recon, if the recon has finished
  connect(m_workerThread.get(), SIGNAL(workerFinished(qint64, int)), this,
          SLOT(workerFinished(qint64, int)));

  connect(worker, SIGNAL(started()), this, SLOT(addProcessToJobList()));

  m_model->doLocalRunReconstructionJob(runnable, args, allOpts, *m_workerThread,
                                       *worker);
}

/** Simply reset the switch that tracks if a recon is running and
 * update the process job in the reconstruction list
 */
void TomographyIfacePresenter::workerFinished(const qint64 pid,
                                              const int exitCode) {
  m_reconRunning = false;
  m_model->updateProcessInJobList(pid, exitCode);
  processRefreshJobs();
}

void TomographyIfacePresenter::reconProcessFailedToStart() {
  m_view->userError("Reconstruction failed to start",
                    "The reconstruction process has encountered an error and "
                    "has failed to start.");
}

void TomographyIfacePresenter::addProcessToJobList() {
  auto *worker = qobject_cast<TomographyProcess *>(sender());
  const qint64 pid = worker->getPID();
  const auto runnable = worker->getRunnable();
  const auto args = worker->getArgs();

  m_workerThread->setProcessPID(pid);

  m_model->addJobToStatus(pid, runnable, args);

  // update here that the reconstruction is running
  m_reconRunning = true;

  processRefreshJobs();
}

<<<<<<< HEAD
void TomographyIfacePresenter::readWorkerStdOut(const QString &s) {
  const auto &stdstr = s.toStdString();
  m_workerOutputCache += stdstr;
  m_model->logMsg(stdstr);
}

void TomographyIfacePresenter::readWorkerStdErr(const QString &s) {
  const auto &stdstr = s.toStdString();
  m_workerErrorCache += stdstr;
  m_model->logErrMsg(stdstr);
=======
void TomographyIfacePresenter::readWorkerStdOut(const QString &workerString) {
  m_workerOutputCache.append(workerString);
  m_model->logMsg(workerString.toStdString());
}

void TomographyIfacePresenter::readWorkerStdErr(const QString &workerString) {
  m_workerErrorCache.append(workerString);
  m_model->logErrMsg(workerString.toStdString());
>>>>>>> c5808354
}

bool TomographyIfacePresenter::isLocalResourceSelected() const {
  return m_model->localComputeResource() == m_view->currentComputeResource();
}

void TomographyIfacePresenter::processRefreshJobs() {
  m_model->doRefreshJobsInfo(m_view->currentComputeResource());

  {
    QMutexLocker lockit(m_statusMutex);

    m_view->updateJobsInfoDisplay(m_model->jobsStatus(),
                                  m_model->jobsStatusLocal());
  }
}

void TomographyIfacePresenter::processCancelJobs() {
  const std::string &resource = m_view->currentComputeResource();
  if (isLocalResourceSelected() && userConfirmationToCancelRecon()) {
    // if local and user confirmed
    m_workerThread.reset();
  } else {
    m_model->doCancelJobs(resource, m_view->processingJobsIDs());
  }
}

void TomographyIfacePresenter::processVisualizeJobs() {
  doVisualize(m_view->processingJobsIDs());
}

void TomographyIfacePresenter::doVisualize(
    const std::vector<std::string> &ids) {
  m_model->logMsg(" Visualizing results from job: " + ids.front());
  m_view->userWarning("Visualizing not implemented", "Visualizing of the data "
                                                     "has not been implemented "
                                                     "yet and is unsupported");
  // TODOPRES: open dialog, send to Paraview, etc.
}

void TomographyIfacePresenter::processLogMsg() {
  std::vector<std::string> msgs = m_view->logMsgs();
  for (size_t i = 0; i < msgs.size(); i++) {
    m_model->logMsg(msgs[i]);
  }
}

void TomographyIfacePresenter::processAggregateEnergyBands() {
  auto algParams = m_view->currentAggregateBandsParams();

  // check necessary parameters
  if (algParams.end() == algParams.find("InputPath") ||
      algParams.end() == algParams.find("OutputPath") ||
      algParams["InputPath"].empty() || algParams["OutputPath"].empty()) {
    m_view->userError("Invalid input properties",
                      "You need to provide the input properties InputPath and "
                      "OutputPath. Both are mandatory and should point to "
                      "existing directories");
    return;
  }

  // check the paths are usable
  if (!usableEnergyBandsPaths(algParams))
    return;

  const std::string algName = "ImggAggregateWavelengths";
  auto alg = Mantid::API::AlgorithmManager::Instance().create(algName);
  try {
    alg->initialize();
    for (const auto &param : algParams) {
      alg->setPropertyValue(param.first, param.second);
    }
  } catch (std::runtime_error &rexc) {
    m_view->userError("Problem when initializing algorithm",
                      "Could not initialize the algorithm " + algName +
                          " with the options currently set. Error details: " +
                          rexc.what());
  }

  // pass hot potato to the view which has the algorithm runner
  m_view->runAggregateBands(alg);

  m_model->logMsg(" The energy/wavelength bands are being aggregated in the "
                  "background. You can check the log messages and the "
                  "algorithms window to track its progress. ");
}

/**
 * Checks that the input/output directories exists and are readable
 *
 * @param algParams parameters to be passed to the bands aggregation
 * algorithm
 *
 * @return whether it is safe to use the path properties/options given
 */
bool TomographyIfacePresenter::usableEnergyBandsPaths(
    const std::map<std::string, std::string> &algParams) {
  bool usable = false;
  try {
    const std::string name = algParams.at("InputPath");
    Poco::File inPath(name);
    if (!inPath.canRead() || !inPath.isDirectory()) {
      m_view->userError("Invalid input path",
                        "The input path must be a readable directory: " + name);
      return usable;
    }
  } catch (Poco::FileNotFoundException &rexc) {
    m_view->userError("Invalid input path",
                      "The input path must exist on disk. Details: " +
                          std::string(rexc.what()));
    return usable;
  }
  try {
    const std::string name = algParams.at("OutputPath");
    Poco::File outPath(name);
    if (!outPath.canRead() || !outPath.isDirectory()) {
      m_view->userError("Invalid output path",
                        "The output path must be a readable directory: " +
                            name);
      return usable;
    }
  } catch (Poco::FileNotFoundException &rexc) {
    m_view->userError("Invalid output path",
                      "The output path must exist on disk. Details: " +
                          std::string(rexc.what()));
    return usable;
  }

  usable = true;
  return usable;
}

void TomographyIfacePresenter::processShutDown() {
  m_view->saveSettings();
  cleanup();
}

void TomographyIfacePresenter::startKeepAliveMechanism(int period) {
  if (period <= 0) {
    m_model->logMsg("Tomography GUI: not starting the keep-alive mechanism. "
                    "You might be logged out by the remote compute resource "
                    "after some minutes "
                    "depending on system configuration.");
    return;
  }

  // timer is already running, so return
  if (m_keepAliveTimer) {
    return;
  }

  m_model->logMsg(
      "Tomography GUI: starting mechanism to periodically query the "
      "status of jobs. This will update the status of running jobs every " +
      boost::lexical_cast<std::string>(period) +
      " seconds. You can also update it at any moment by clicking "
      "on the refresh button. This periodic update mechanism is "
      "also expected to keep sessions on remote compute resources "
      "alive after logging in.");

  if (m_keepAliveTimer)
    delete m_keepAliveTimer;
  m_keepAliveTimer = new QTimer(this); // no-parent so it can be moveToThread

  m_keepAliveTimer->setInterval(1000 * period); // interval in ms

  // remove previous connections
  m_keepAliveTimer->disconnect();

  connect(m_keepAliveTimer, SIGNAL(timeout()), this,
          SLOT(processRefreshJobs()));

  m_keepAliveTimer->start();
}

void TomographyIfacePresenter::killKeepAliveMechanism() {
  if (m_keepAliveTimer)
    m_keepAliveTimer->stop();
}

void TomographyIfacePresenter::prepareSubmissionArguments(
    const bool local, std::string &runnable, std::vector<std::string> &args,
    std::string &allOpts) {
  // update the filters and ROI settings
  // pre-/post processing steps and filters
  m_model->setPrePostProcSettings(m_view->prePostProcSettings());
  // center of rotation and regions
  m_model->setImageStackPreParams(m_view->currentROIEtcParams());

  // we have to branch out to handle local and remote somewhere
  m_model->prepareSubmissionArguments(local, runnable, args, allOpts);
}
} // namespace CustomInterfaces
} // namespace MantidQt<|MERGE_RESOLUTION|>--- conflicted
+++ resolved
@@ -237,11 +237,7 @@
 void TomographyIfacePresenter::emitExternalProcessOutput(const qint64 pid,
                                                          const int exitCode) {
   workerFinished(pid, exitCode);
-<<<<<<< HEAD
-  m_view->externalProcessFinished(m_workerOutputCache);
-=======
   m_view->emitExternalProcessFinished(m_workerOutputCache);
->>>>>>> c5808354
 }
 
 void TomographyIfacePresenter::processSystemSettingsUpdated() {
@@ -752,18 +748,6 @@
   processRefreshJobs();
 }
 
-<<<<<<< HEAD
-void TomographyIfacePresenter::readWorkerStdOut(const QString &s) {
-  const auto &stdstr = s.toStdString();
-  m_workerOutputCache += stdstr;
-  m_model->logMsg(stdstr);
-}
-
-void TomographyIfacePresenter::readWorkerStdErr(const QString &s) {
-  const auto &stdstr = s.toStdString();
-  m_workerErrorCache += stdstr;
-  m_model->logErrMsg(stdstr);
-=======
 void TomographyIfacePresenter::readWorkerStdOut(const QString &workerString) {
   m_workerOutputCache.append(workerString);
   m_model->logMsg(workerString.toStdString());
@@ -772,7 +756,6 @@
 void TomographyIfacePresenter::readWorkerStdErr(const QString &workerString) {
   m_workerErrorCache.append(workerString);
   m_model->logErrMsg(workerString.toStdString());
->>>>>>> c5808354
 }
 
 bool TomographyIfacePresenter::isLocalResourceSelected() const {
