--- conflicted
+++ resolved
@@ -138,17 +138,11 @@
     MatrixWorkspace_sptr ws =
         WorkspaceFactory::Instance().create("Workspace2D", 1, size, size);
 
-<<<<<<< HEAD
-    for (size_t i = 0; i < size; ++i) {
-      ws->mutableX(0)[i] = static_cast<double>(i + 1);
-      ws->mutableY(0)[i] = ws->mutableX(0)[i] + deltaY;
-      ws->mutableE(0)[i] = 1;
-    }
-=======
+
     ws->setHistogram(0, Points(size, LinearGenerator(1, 1)),
                      Counts(size, LinearGenerator(1 + deltaY, 1)),
                      CountStandardDeviations(size, 1));
->>>>>>> 5b7b9a79
+
 
     return ws;
   }
