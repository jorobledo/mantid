#ifndef MANTIDQTMANTIDWIDGETS_DATAPROCESSORVIEW_H
#define MANTIDQTMANTIDWIDGETS_DATAPROCESSORVIEW_H

#include "MantidKernel/System.h"

#include <map>
#include <memory>
#include <set>
#include <string>
#include <boost/shared_ptr.hpp>

class QAbstractItemModel;

namespace MantidQt {
namespace MantidWidgets {
// Forward dec
class HintStrategy;
class DataProcessorCommand;
class DataProcessorPresenter;

/** @class DataProcessorView

DataProcessorView is the base view class for the Data Processor User
Interface. It contains no QT specific functionality as that should be handled by
a subclass.

Copyright &copy; 2011-16 ISIS Rutherford Appleton Laboratory, NScD Oak Ridge
National Laboratory & European Spallation Source

This file is part of Mantid.

Mantid is free software; you can redistribute it and/or modify
it under the terms of the GNU General Public License as published by
the Free Software Foundation; either version 3 of the License, or
(at your option) any later version.

Mantid is distributed in the hope that it will be useful,
but WITHOUT ANY WARRANTY; without even the implied warranty of
MERCHANTABILITY or FITNESS FOR A PARTICULAR PURPOSE.  See the
GNU General Public License for more details.

You should have received a copy of the GNU General Public License
along with this program.  If not, see <http://www.gnu.org/licenses/>.

File change history is stored at: <https://github.com/mantidproject/mantid>.
Code Documentation is available at: <http://doxygen.mantidproject.org>
*/

class DLLExport DataProcessorView {
public:
  DataProcessorView(){};
  virtual ~DataProcessorView(){};

  // Add actions to the toolbar
  virtual void
  addActions(std::vector<std::unique_ptr<DataProcessorCommand>> commands) = 0;

  // Connect the model
  virtual void showTable(boost::shared_ptr<QAbstractItemModel> model) = 0;

  // Dialog/Prompt methods
  virtual std::string requestNotebookPath() = 0;

  // Settings
  virtual void saveSettings(const std::map<std::string, QVariant> &options) = 0;
  virtual void loadSettings(std::map<std::string, QVariant> &options) = 0;

  // Get status of the checkbox which dictates whether an ipython notebook is
  // produced
  virtual bool getEnableNotebook() = 0;

  // Expand/Collapse all groups
  virtual void expandAll() = 0;
  virtual void collapseAll() = 0;

<<<<<<< HEAD
  // Select all groups
  virtual void selectAll() = 0;
=======
  // Handle pause/resume of data reduction
  virtual void pause() = 0;
  virtual void resume() = 0;
>>>>>>> 9996a0d0

  // Setter methods
  virtual void setTableList(const std::set<std::string> &tables) = 0;
  virtual void setInstrumentList(const std::vector<std::string> &instruments,
                                 const std::string &defaultInstrument) = 0;
  virtual void setSelection(const std::set<int> &groups) = 0;
  virtual void setSelectionModelConnections() = 0;
  virtual void
  setOptionsHintStrategy(MantidQt::MantidWidgets::HintStrategy *hintStrategy,
                         int column) = 0;
  virtual void setClipboard(const std::string &text) = 0;
  virtual void setModel(const std::string &name) = 0;

  // Accessor methods
  virtual std::map<int, std::set<int>> getSelectedChildren() const = 0;
  virtual std::set<int> getSelectedParents() const = 0;
  virtual std::string getWorkspaceToOpen() const = 0;
  virtual std::string getClipboard() const = 0;
  virtual std::string getProcessInstrument() const = 0;
  virtual DataProcessorPresenter *getPresenter() const = 0;
};
}
}
#endif /*MANTIDQTMANTIDWIDGETS_DATAPROCESSORVIEW_H*/<|MERGE_RESOLUTION|>--- conflicted
+++ resolved
@@ -73,14 +73,12 @@
   virtual void expandAll() = 0;
   virtual void collapseAll() = 0;
 
-<<<<<<< HEAD
   // Select all groups
   virtual void selectAll() = 0;
-=======
+
   // Handle pause/resume of data reduction
   virtual void pause() = 0;
   virtual void resume() = 0;
->>>>>>> 9996a0d0
 
   // Setter methods
   virtual void setTableList(const std::set<std::string> &tables) = 0;
