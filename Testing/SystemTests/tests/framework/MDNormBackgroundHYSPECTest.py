--- conflicted
+++ resolved
@@ -15,6 +15,7 @@
                               MDNorm, CloneWorkspace, AddSampleLogMultiple, mtd, SaveMD,
                               MinusMD)
 import pytest
+from typing import Tuple
 # FIXME import systemtesting
 
 
@@ -138,11 +139,7 @@
                OutputDataWorkspace='background_dataMD',
                OutputNormalizationWorkspace='background_normMD')
 
-<<<<<<< HEAD
-        # Clean data
-=======
         # clean data
->>>>>>> 9a50e63c
         clean_data = MinusMD('result', 'backgroundMDH')
 
         return clean_data
@@ -250,7 +247,6 @@
         self.tolerance = 1e-8
         return 'result', 'MDNormHYSPEC.nxs'
 
-<<<<<<< HEAD
     @staticmethod
     def prepare_single_exp_info_background(input_md_name, output_md_name, target_qframe='Q_lab'):
         """Prepare a background MDE containing only 1 ExperimentInfo
@@ -269,10 +265,6 @@
                     MinValues='-11,-11,-11,-25',
                     MaxValues='11,11,11,49')
 
-
-MDNormHYSPECBackgroundTest().runTest()
-=======
-    from typing import Tuple
 
     def normalize_with_background(self, event_ws_name, output_ws_name, log_value_range: Tuple[float, float],
                                   sample_temp_ws_names: Tuple[str, str],
@@ -341,4 +333,6 @@
                            OutputWorkspace=output_ws_name)
 
         return clean_md
->>>>>>> 9a50e63c
+
+
+MDNormHYSPECBackgroundTest().runTest()