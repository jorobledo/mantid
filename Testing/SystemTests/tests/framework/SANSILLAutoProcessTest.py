# Mantid Repository : https://github.com/mantidproject/mantid
#
# Copyright &copy; 2018 ISIS Rutherford Appleton Laboratory UKRI,
#   NScD Oak Ridge National Laboratory, European Spallation Source,
#   Institut Laue - Langevin & CSNS, Institute of High Energy Physics, CAS
# SPDX - License - Identifier: GPL - 3.0 +
from mantid.simpleapi import SANSILLAutoProcess, GroupWorkspaces, \
    SaveNexusProcessed, LoadNexusProcessed, config, mtd, MaskBTP, \
    RenameWorkspace, Plus
import systemtesting
from tempfile import gettempdir
import os


class D11_AutoProcess_Test(systemtesting.MantidSystemTest):
    """
    Tests auto process for D11 with 3 samples at 3 different distances
    """

    def __init__(self):
        super(D11_AutoProcess_Test, self).__init__()
        self.setUp()

    def setUp(self):
        config['default.facility'] = 'ILL'
        config['default.instrument'] = 'D11'
        config['logging.loggers.root.level'] = 'Warning'
        config.appendDataSearchSubDir('ILL/D11/')

    def cleanup(self):
        mtd.clear()

    def validate(self):
        self.tolerance = 1e-3
        self.tolerance_is_rel_err = True
        return ['out', 'D11_AutoProcess_Reference.nxs']

    def runTest(self):

        beams = '2866,2867+2868,2878'
        containers = '2888+2971,2884+2960,2880+2949'
        container_tr = '2870+2954'
        beam_tr = '2867+2868'
        samples = ['2889,2885,2881',
                   '2887,2883,2879',
                   '3187,3177,3167']
        sample_tr = ['2871', '2869', '3172']
        thick = [0.1, 0.2, 0.2]

        # reduce samples
        # this also tests that already loaded workspace can be passed instead of a file
        LoadNexusProcessed(Filename='sens-lamp.nxs', OutputWorkspace='sens-lamp')
        for i in range(len(samples)):
            SANSILLAutoProcess(
                SampleRuns=samples[i],
                BeamRuns=beams,
                ContainerRuns=containers,
                MaskFiles='mask1.nxs,mask2.nxs,mask3.nxs',
                SensitivityMaps='sens-lamp',
                SampleTransmissionRuns=sample_tr[i],
                ContainerTransmissionRuns=container_tr,
                TransmissionBeamRuns=beam_tr,
                SampleThickness=thick[i],
                CalculateResolution='MildnerCarpenter',
                OutputWorkspace='iq_s' + str(i + 1),
                BeamRadius='0.05,0.05,0.05',
                TransmissionBeamRadius=0.05,
                StitchReferenceIndex=0
            )

        GroupWorkspaces(InputWorkspaces=['iq_s1', 'iq_s2', 'iq_s3'], OutputWorkspace='out')


class D11_AutoProcess_Wedges_Test(systemtesting.MantidSystemTest):
    """
    AutoProcess test with wedges for d11 data.
    """

    def __init__(self):
        super(D11_AutoProcess_Wedges_Test, self).__init__()
        self.setUp()

    def setUp(self):
        config['default.facility'] = 'ILL'
        config['default.instrument'] = 'D11'
        config['logging.loggers.root.level'] = 'Warning'
        config.appendDataSearchSubDir('ILL/D11/')

    def cleanup(self):
        mtd.clear()

    def validate(self):
        self.tolerance = 1e-3
        self.tolerance_is_rel_err = True
        return ['out', 'D11_AutoProcess_Wedges_Reference.nxs']

    def runTest(self):

        beams = '2866,2867+2868,2878'
        containers = '2888+2971,2884+2960,2880+2949'
        container_tr = '2870+2954'
        beam_tr = '2867+2868'
        sample = '3187,3177,3167'
        sample_tr = '2869'
        thick = 0.2

        # reduce samples
        # this also tests that already loaded workspace can be passed instead of a file
        LoadNexusProcessed(Filename='sens-lamp.nxs', OutputWorkspace='sens-lamp')
        SANSILLAutoProcess(
            SampleRuns=sample,
            BeamRuns=beams,
            ContainerRuns=containers,
            MaskFiles='mask1.nxs,mask2.nxs,mask3.nxs',
            SensitivityMaps='sens-lamp',
            SampleTransmissionRuns=sample_tr,
            ContainerTransmissionRuns=container_tr,
            TransmissionBeamRuns=beam_tr,
            SampleThickness=thick,
            CalculateResolution='MildnerCarpenter',
            NumberOfWedges=2,
            OutputWorkspace='iq',
            BeamRadius='0.05,0.05,0.05',
            TransmissionBeamRadius=0.05
            )

        GroupWorkspaces(
            InputWorkspaces=['iq_1', 'iq_2', 'iq_3',
                             'iq_wedge_1_1', 'iq_wedge_1_2', 'iq_wedge_1_3',
                             'iq_wedge_2_1', 'iq_wedge_2_2', 'iq_wedge_2_3'],
            OutputWorkspace='out'
            )


class D11_AutoProcess_IQxQy_Test(systemtesting.MantidSystemTest):
    """
    Tests auto process for D11 with output type as I(Qx, Qy).
    """

    def __init__(self):
        super(D11_AutoProcess_IQxQy_Test, self).__init__()
        self.setUp()

    def setUp(self):
        config['default.facility'] = 'ILL'
        config['default.instrument'] = 'D11'
        config['logging.loggers.root.level'] = 'Warning'
        config.appendDataSearchSubDir('ILL/D11/')

    def cleanup(self):
        mtd.clear()

    def validate(self):
        self.tolerance = 1e-3
        self.tolerance_is_rel_err = True
        return ['iqxy', 'D11_AutoProcess_IQxQy_Reference.nxs']

    def runTest(self):
        SANSILLAutoProcess(
            SampleRuns='3187,3177,3167',
            BeamRuns='2866,2867+2868,2878',
            ContainerRuns='2888+2971,2884+2960,2880+2949',
            MaskFiles='mask1.nxs,mask2.nxs,mask3.nxs',
            SensitivityMaps='sens-lamp.nxs',
            SampleTransmissionRuns='3172',
            ContainerTransmissionRuns='2870+2954',
            TransmissionBeamRuns='2867+2868',
            SampleThickness=0.2,
            CalculateResolution='MildnerCarpenter',
            OutputWorkspace='iqxy',
            OutputType='I(Qx,Qy)',
            BeamRadius='0.05,0.05,0.05',
            TransmissionBeamRadius=0.05
        )


class D11_AutoProcess_Multiple_Transmissions_Test(systemtesting.MantidSystemTest):
    """
    Tests auto process for D11 with 1 sample at 3 different distances,
    and with multiple transmissions per process.
    """

    def __init__(self):
        super(D11_AutoProcess_Multiple_Transmissions_Test, self).__init__()
        self.setUp()

    def setUp(self):
        config['default.facility'] = 'ILL'
        config['default.instrument'] = 'D11'
        config['logging.loggers.root.level'] = 'Warning'
        config.appendDataSearchSubDir('ILL/D11/')

        # prepare mask for instrument edges first:
        MaskBTP(Instrument='D11', Tube='1-3,253-256')
        RenameWorkspace(InputWorkspace='D11MaskBTP', OutputWorkspace='mask_vertical')
        MaskBTP(Instrument='D11', Pixel='1-3,253-256')
        Plus(LHSWorkspace='mask_vertical', RHSWorkspace='D11MaskBTP', OutputWorkspace='edge_masks')
        # the edges mask can be used as a default mask for all distances and wavelengths
        MaskBTP(Instrument='D11', Tube='116-139', Pixel='90-116')
        RenameWorkspace(InputWorkspace='D11MaskBTP', OutputWorkspace='mask_39m_10A')
        MaskBTP(Instrument='D11', Tube='115-140', Pixel='115-140')
        RenameWorkspace(InputWorkspace='D11MaskBTP', OutputWorkspace='mask_8m_4_6A')
        MaskBTP(Instrument='D11', Tube='105-145', Pixel='105-145')
        RenameWorkspace(InputWorkspace='D11MaskBTP', OutputWorkspace='mask_1m_4_6A')

    def cleanup(self):
        mtd.clear()

    def validate(self):
        self.tolerance = 1e-3
        self.tolerance_is_rel_err = True
        return ['iq_mult_wavelengths', 'D11_AutoProcess_Multiple_Tr_Reference.nxs']

    def runTest(self):
        beams = '1020,947,1088'
        containers = '1023,973,1003'
        container_tr = '1023,988,988'
        beam_tr = '1020,1119,1119'
        samples = '1025,975,1005'
        sample_tr = '1204,990,990'
        thick = 0.1

        # reduce samples
        # this also tests that already loaded workspace can be passed instead of a file
        LoadNexusProcessed(Filename='sens-lamp.nxs', OutputWorkspace='sens-lamp')
        SANSILLAutoProcess(
            SampleRuns=samples,
            BeamRuns=beams,
            ContainerRuns=containers,
            DefaultMaskFile='edge_masks',
            MaskFiles='mask_39m_10A,mask_8m_4_6A,mask_1m_4_6A',
            SensitivityMaps='sens-lamp',
            SampleTransmissionRuns=sample_tr,
            ContainerTransmissionRuns=container_tr,
            TransmissionBeamRuns=beam_tr,
            SampleThickness=thick,
            CalculateResolution='MildnerCarpenter',
            OutputWorkspace='iq_mult_wavelengths',
            BeamRadius='0.05',
            TransmissionBeamRadius=0.05,
            StitchReferenceIndex = 0
        )


<<<<<<< HEAD
class D11_AutoProcess_CustomStitching_Test(systemtesting.MantidSystemTest):
    """
    Tests auto process for D11 with 3 samples at 3 different distances
    """

    def __init__(self):
        super(D11_AutoProcess_CustomStitching_Test, self).__init__()
=======
class D11_AutoProcess_Solvent_Test(systemtesting.MantidSystemTest):
    """
    Tests auto process for D11 with 1 sample at 3 different distances,
    and with multiple transmissions per process.
    """

    def __init__(self):
        super(D11_AutoProcess_Solvent_Test, self).__init__()
>>>>>>> 931799a2
        self.setUp()

    def setUp(self):
        config['default.facility'] = 'ILL'
        config['default.instrument'] = 'D11'
        config['logging.loggers.root.level'] = 'Warning'
        config.appendDataSearchSubDir('ILL/D11/')

<<<<<<< HEAD
    def cleanup(self):
        mtd.clear()
=======
        # prepare mask for instrument edges first:
        MaskBTP(Instrument='D11', Tube='0-6,250-256')
        RenameWorkspace(InputWorkspace='D11MaskBTP', OutputWorkspace='mask_vertical')
        MaskBTP(Instrument='D11', Pixel='0-6,250-256')
        Plus(LHSWorkspace='mask_vertical', RHSWorkspace='D11MaskBTP', OutputWorkspace='edge_masks')
        # the edges mask can be used as a default mask for all distances and wavelengths

        MaskBTP(Instrument='D11', Tube='114-142,', Pixel='114-142')
        RenameWorkspace(InputWorkspace='D11MaskBTP', OutputWorkspace='mask_8m_4_6A_center')
        MaskBTP(Instrument='D11', Tube='3-14', Pixel='240-256')
        Plus(LHSWorkspace='D11MaskBTP', RHSWorkspace='mask_8m_4_6A_center', OutputWorkspace='mask_8m_4_6A')
        MaskBTP(Instrument='D11', Tube='103-147', Pixel='103-147')
        RenameWorkspace(InputWorkspace='D11MaskBTP', OutputWorkspace='mask_1m_4_6A_center')
        MaskBTP(Instrument='D11', Tube='3-14', Pixel='240-256')
        Plus(LHSWorkspace='D11MaskBTP', RHSWorkspace='mask_1m_4_6A_center', OutputWorkspace='mask_1m_4_6A')

    def cleanup(self):
        mtd.clear()
        for i in range(2):
            os.remove(os.path.join(gettempdir(), 'solvent_' + str(i) + '.nxs'))
>>>>>>> 931799a2

    def validate(self):
        self.tolerance = 1e-3
        self.tolerance_is_rel_err = True
<<<<<<< HEAD
        return ['out', 'D11_AutoProcess_CustomStitch_Reference.nxs']

    def runTest(self):

        beams = '2866,2867+2868,2878'
        containers = '2888+2971,2884+2960,2880+2949'
        container_tr = '2870+2954'
        beam_tr = '2867+2868'
        samples = ['2889,2885,2881',
                   '2887,2883,2879',
                   '3187,3177,3167']
        sample_tr = ['2871', '2869', '3172']
        thick = [0.1, 0.2, 0.2]

        # reduce samples
        # this also tests that already loaded workspace can be passed instead of a file
        LoadNexusProcessed(Filename='sens-lamp.nxs', OutputWorkspace='sens-lamp')
        for i in range(len(samples)):
            SANSILLAutoProcess(
                SampleRuns=samples[i],
                BeamRuns=beams,
                ContainerRuns=containers,
                MaskFiles='mask1.nxs,mask2.nxs,mask3.nxs',
                SensitivityMaps='sens-lamp',
                SampleTransmissionRuns=sample_tr[i],
                ContainerTransmissionRuns=container_tr,
                TransmissionBeamRuns=beam_tr,
                SampleThickness=thick[i],
                CalculateResolution='MildnerCarpenter',
                OutputWorkspace='iq_s' + str(i + 1),
                BeamRadius='0.05,0.05,0.05',
                TransmissionBeamRadius=0.05,
                StitchReferenceIndex=1
            )

        GroupWorkspaces(InputWorkspaces=['iq_s1', 'iq_s2', 'iq_s3'], OutputWorkspace='out')
=======
        return ['iq_mult_solvent', 'D11_AutoProcess_Solvent_Reference.nxs']

    def runTest(self):
        beams = '947,1088'
        containers = '973,1003'
        container_tr = '988'
        beam_tr = '1119'
        samples = '975,1005'
        sample_tr = '990'
        solvents = '1106,1091'
        solvent_tr = '1121'
        thick = 0.1

        # this also tests that already loaded workspace can be passed instead of a file
        LoadNexusProcessed(Filename='sens-lamp.nxs', OutputWorkspace='sens-lamp')
        # first, process the solvent
        SANSILLAutoProcess(
            SampleRuns=solvents,
            BeamRuns=beams,
            DefaultMaskFile='edge_masks',
            MaskFiles='mask_8m_4_6A,mask_1m_4_6A',
            SensitivityMaps='sens-lamp',
            SampleTransmissionRuns=solvent_tr,
            ContainerTransmissionRuns=container_tr,
            TransmissionBeamRuns=beam_tr,
            SampleThickness=thick,
            CalculateResolution='MildnerCarpenter',
            OutputWorkspace='solvents',
            BeamRadius='0.05',
            TransmissionBeamRadius=0.05,
            ClearCorrected2DWorkspace=False
        )

        tmp_dir = gettempdir()
        solvent_dir = [os.path.join(tmp_dir, 'solvent_' + str(i) + '.nxs') for i in range(2)]
        SaveNexusProcessed('001106_Sample', solvent_dir[0])
        SaveNexusProcessed('001091_Sample', solvent_dir[1])

        # reduce samples
        SANSILLAutoProcess(
            SampleRuns=samples,
            BeamRuns=beams,
            ContainerRuns=containers,
            DefaultMaskFile='edge_masks',
            MaskFiles='mask_8m_4_6A,mask_1m_4_6A',
            SensitivityMaps='sens-lamp',
            SampleTransmissionRuns=sample_tr,
            ContainerTransmissionRuns=container_tr,
            TransmissionBeamRuns=beam_tr,
            SolventFiles=",".join(solvent_dir),
            SampleThickness=thick,
            CalculateResolution='MildnerCarpenter',
            OutputWorkspace='iq_mult_solvent',
            BeamRadius='0.05',
            TransmissionBeamRadius=0.05
        )
>>>>>>> 931799a2


class D33_AutoProcess_Test(systemtesting.MantidSystemTest):
    """
    Tests auto process with D33 monochromatic data
    One sample at one angle, with separation of the panels
    Uses the measurement of Pluronic F127 D20 Anethol
    """

    def __init__(self):
        super(D33_AutoProcess_Test, self).__init__()
        self.setUp()

    def setUp(self):
        config['default.facility'] = 'ILL'
        config['default.instrument'] = 'D33'
        config['logging.loggers.root.level'] = 'Warning'
        config.appendDataSearchSubDir('ILL/D33/')

    def cleanup(self):
        mtd.clear()

    def validate(self):
        self.tolerance = 1e-3
        self.tolerance_is_rel_err = True
        return ['out', 'D33_AutoProcess_Reference.nxs']

    def runTest(self):

        absorber = '002227'
        tr_beam = '002192'
        can_tr = '002193'
        empty_beam = '002219'
        can = '002228'
        mask = 'D33Mask2.nxs'

        SANSILLAutoProcess(
            SampleRuns='001464',
            SampleTransmissionRuns='002197',
            MaskFiles=mask,
            AbsorberRuns=absorber,
            BeamRuns=empty_beam,
            ContainerRuns=can,
            ContainerTransmissionRuns=can_tr,
            TransmissionBeamRuns=tr_beam,
            OutputWorkspace='iq',
            OutputPanels=True,
            BeamRadius=0.05,
            TransmissionBeamRadius=0.05
        )

        GroupWorkspaces(InputWorkspaces=['iq', 'iq_panels'], OutputWorkspace='out')


class D33_AutoProcess_IPhiQ_Test(systemtesting.MantidSystemTest):
    """
    Tests auto process with D33 data.
    Separation of panels and I(Phi, Q) output.
    """

    def __init__(self):
        super(D33_AutoProcess_IPhiQ_Test, self).__init__()
        self.setUp()

    def setUp(self):
        config['default.facility'] = 'ILL'
        config['default.instrument'] = 'D33'
        config['logging.loggers.root.level'] = 'Warning'
        config.appendDataSearchSubDir('ILL/D33/')

    def cleanup(self):
        mtd.clear()

    def validate(self):
        self.tolerance = 1e-3
        self.tolerance_is_rel_err = True
        return ['out', 'D33_AutoProcess_IPhiQ_Reference.nxs']

    def runTest(self):

        absorber = '002227'
        tr_beam = '002192'
        can_tr = '002193'
        empty_beam = '002219'
        can = '002228'
        mask = 'D33Mask2.nxs'

        SANSILLAutoProcess(
            SampleRuns='001464',
            SampleTransmissionRuns='002197',
            MaskFiles=mask,
            AbsorberRuns=absorber,
            BeamRuns=empty_beam,
            ContainerRuns=can,
            ContainerTransmissionRuns=can_tr,
            TransmissionBeamRuns=tr_beam,
            OutputWorkspace='iphiq',
            OutputPanels=True,
            NumberOfWedges=60,
            OutputType='I(Phi,Q)',
            BeamRadius=0.05,
            TransmissionBeamRadius=0.05
        )

        GroupWorkspaces(InputWorkspaces=['iphiq', 'iphiq_panels'],
                        OutputWorkspace='out')


class D16_AutoProcess_Test(systemtesting.MantidSystemTest):
    """
    Tests autoprocess with D16 data, with a scan on 3 consecutives gamma values.
    """
    def __init__(self):
        super(D16_AutoProcess_Test, self).__init__()
        self.setUp()

    def setUp(self):
        config['default.facility'] = 'ILL'
        config['default.instrument'] = 'D16'
        config['logging.loggers.root.level'] = 'Warning'
        config.appendDataSearchSubDir('ILL/D16/')
        config['algorithms.retained'] = '0'

    def cleanup(self):
        mtd.clear()
        for i in range(3):
            os.remove(os.path.join(gettempdir(), 'water_reference_g' + str(i) + '.nxs'))

    def validate(self):
        self.tolerance = 1e-3
        self.tolerance_is_rel_err = True
        self.disableChecking.append("Instrument")

        return ['iq', 'ILL_D16_Gamma_scan.nxs']

    def runTest(self):
        water = '3659, 3663, 3667'
        sample = "3674, 3677, 3680"
        transmission_sample = '3671'
        beam = '3587'
        transmission_water = '3655'
        transmission_water_cell = '3592'
        transmission_beam = '3587'
        absorber = '3598, 3604, 3654'
        empty_cell_water = '3618, 3623, 3646'
        cell_background = '3676, 3679, 3682'
        transmission_empty_cell = '3673'

        # first process the water
        SANSILLAutoProcess(SampleRuns=water,
                           BeamRuns=beam,
                           DefaultMaskFile="side_mask.nxs",
                           MaskFiles="beam_mask.nxs, side_mask.nxs, side_mask.nxs",
                           TransmissionBeamRuns=transmission_beam,
                           SampleTransmissionRuns=transmission_water,
                           ContainerTransmissionRuns=transmission_water_cell,
                           OutputWorkspace='water',
                           TransmissionBeamRadius=1,
                           BeamRadius=1,
                           ContainerRuns=empty_cell_water,
                           ThetaDependent=False,
                           WaterCrossSection=0.87,
                           SampleThickness=0.2,
                           AbsorberRuns=absorber,
                           ClearCorrected2DWorkspace=False)
        tmp_dir = gettempdir()
        water_dir = [os.path.join(tmp_dir, 'water_reference_g' + str(i) + '.nxs') for i in range(3)]
        SaveNexusProcessed('003659_Sample', water_dir[0])
        SaveNexusProcessed('003663_Sample', water_dir[1])
        SaveNexusProcessed('003667_Sample', water_dir[2])

        # then process the sample
        SANSILLAutoProcess(SampleRuns=sample,
                           BeamRuns=beam,
                           DefaultMaskFile="side_mask",
                           MaskFiles="beam_mask, side_mask, side_mask",
                           TransmissionBeamRuns=transmission_beam,
                           OutputWorkspace='iq',
                           ContainerTransmissionRuns=transmission_empty_cell,
                           SampleTransmissionRuns=transmission_sample,
                           ContainerRuns=cell_background,
                           AbsorberRuns=absorber,
                           ThetaDependent=False,
                           WaterCrossSection=0.87,
                           SampleThickness=0.2,
                           TransmissionBeamRadius=1,
                           BeamRadius=1,
                           ReferenceFiles=",".join(water_dir),
                           StitchReferenceIndex=0
                           )


class D22_AutoProcess_Single_Sensitivity(systemtesting.MantidSystemTest):
    """
    Tests auto process with D22 data with one sensitivity measurement.
    """

    def __init__(self):
        super(D22_AutoProcess_Single_Sensitivity, self).__init__()
        self.setUp()

    def setUp(self):
        config['default.facility'] = 'ILL'
        config['default.instrument'] = 'D22'
        config['logging.loggers.root.level'] = 'Warning'
        config.appendDataSearchSubDir('ILL/D22/')

        MaskBTP(Instrument='D22', Pixel='0-12,245-255')
        MaskBTP(Workspace='D22MaskBTP', Tube='54-75', Pixel='108-150')
        RenameWorkspace(InputWorkspace='D22MaskBTP', OutputWorkspace='D22_mask_central')

    def cleanup(self):
        mtd.clear()

    def validate(self):
        self.tolerance = 1e-3
        self.tolerance_is_rel_err = True
        return ['d22_single_sens', 'D22_AutoProcess_Single_Sens_Reference.nxs']

    def runTest(self):

        samples = '344411'
        masks = 'D22_mask_central'
        thick = 0.1

        # reduce samples
        SANSILLAutoProcess(
            SampleRuns=samples,
            MaskFiles=masks,
            SensitivityOutputWorkspace='sens',
            SampleThickness=thick,
            OutputWorkspace='ref',
            SensitivityWithOffsets=False
        )
        GroupWorkspaces(InputWorkspaces=['ref', 'sens'], OutputWorkspace='d22_single_sens')


class D22_AutoProcess_Multi_Sensitivity(systemtesting.MantidSystemTest):
    """
    Tests auto process with D22 data with two sensitivity measurements
    with different horizontal offsets.
    """

    def __init__(self):
        super(D22_AutoProcess_Multi_Sensitivity, self).__init__()
        self.setUp()

    def setUp(self):
        config['default.facility'] = 'ILL'
        config['default.instrument'] = 'D22'
        config['logging.loggers.root.level'] = 'Warning'
        config.appendDataSearchSubDir('ILL/D22/')

        MaskBTP(Instrument='D22', Pixel='0-12,245-255')
        RenameWorkspace(InputWorkspace='D22MaskBTP', OutputWorkspace='top_bottom')
        MaskBTP(Instrument='D22', Tube='10-31', Pixel='105-150')
        Plus(LHSWorkspace='top_bottom', RHSWorkspace='D22MaskBTP',
             OutputWorkspace='D22_mask_offset')
        MaskBTP(Instrument='D22', Tube='54-75', Pixel='108-150')
        Plus(LHSWorkspace='top_bottom', RHSWorkspace='D22MaskBTP',
             OutputWorkspace='D22_mask_central')

    def cleanup(self):
        mtd.clear()

    def validate(self):
        self.tolerance = 1e-3
        self.tolerance_is_rel_err = True
        return ['sens', 'D22_AutoProcess_Multi_Sens_Reference.nxs']

    def runTest(self):

        samples = '344411,344407'
        masks = 'D22_mask_central,D22_mask_offset'
        thick = 0.1

        # reduce samples
        SANSILLAutoProcess(
            SampleRuns=samples,
            MaskFiles=masks,
            SensitivityOutputWorkspace='sens',
            SampleThickness=thick,
            OutputWorkspace='ref',
            SensitivityWithOffsets=True
        )<|MERGE_RESOLUTION|>--- conflicted
+++ resolved
@@ -242,7 +242,6 @@
         )
 
 
-<<<<<<< HEAD
 class D11_AutoProcess_CustomStitching_Test(systemtesting.MantidSystemTest):
     """
     Tests auto process for D11 with 3 samples at 3 different distances
@@ -250,28 +249,7 @@
 
     def __init__(self):
         super(D11_AutoProcess_CustomStitching_Test, self).__init__()
-=======
-class D11_AutoProcess_Solvent_Test(systemtesting.MantidSystemTest):
-    """
-    Tests auto process for D11 with 1 sample at 3 different distances,
-    and with multiple transmissions per process.
-    """
-
-    def __init__(self):
-        super(D11_AutoProcess_Solvent_Test, self).__init__()
->>>>>>> 931799a2
-        self.setUp()
-
-    def setUp(self):
-        config['default.facility'] = 'ILL'
-        config['default.instrument'] = 'D11'
-        config['logging.loggers.root.level'] = 'Warning'
-        config.appendDataSearchSubDir('ILL/D11/')
-
-<<<<<<< HEAD
-    def cleanup(self):
-        mtd.clear()
-=======
+        self.setUp()
         # prepare mask for instrument edges first:
         MaskBTP(Instrument='D11', Tube='0-6,250-256')
         RenameWorkspace(InputWorkspace='D11MaskBTP', OutputWorkspace='mask_vertical')
@@ -290,18 +268,19 @@
 
     def cleanup(self):
         mtd.clear()
-        for i in range(2):
-            os.remove(os.path.join(gettempdir(), 'solvent_' + str(i) + '.nxs'))
->>>>>>> 931799a2
-
-    def validate(self):
-        self.tolerance = 1e-3
-        self.tolerance_is_rel_err = True
-<<<<<<< HEAD
+
+    def setUp(self):
+        config['default.facility'] = 'ILL'
+        config['default.instrument'] = 'D11'
+        config['logging.loggers.root.level'] = 'Warning'
+        config.appendDataSearchSubDir('ILL/D11/')
+
+    def validate(self):
+        self.tolerance = 1e-3
+        self.tolerance_is_rel_err = True
         return ['out', 'D11_AutoProcess_CustomStitch_Reference.nxs']
 
     def runTest(self):
-
         beams = '2866,2867+2868,2878'
         containers = '2888+2971,2884+2960,2880+2949'
         container_tr = '2870+2954'
@@ -332,9 +311,45 @@
                 TransmissionBeamRadius=0.05,
                 StitchReferenceIndex=1
             )
-
         GroupWorkspaces(InputWorkspaces=['iq_s1', 'iq_s2', 'iq_s3'], OutputWorkspace='out')
-=======
+
+
+class D11_AutoProcess_Solvent_Test(systemtesting.MantidSystemTest):
+    """
+    Tests auto process for D11 with 1 sample at 3 different distances,
+    and with multiple transmissions per process.
+    """
+
+    def __init__(self):
+        super(D11_AutoProcess_Solvent_Test, self).__init__()
+        self.setUp()
+        # prepare mask for instrument edges first:
+        MaskBTP(Instrument='D11', Tube='1-3,253-256')
+        RenameWorkspace(InputWorkspace='D11MaskBTP', OutputWorkspace='mask_vertical')
+        MaskBTP(Instrument='D11', Pixel='1-3,253-256')
+        Plus(LHSWorkspace='mask_vertical', RHSWorkspace='D11MaskBTP', OutputWorkspace='edge_masks')
+        # the edges mask can be used as a default mask for all distances and wavelengths
+        MaskBTP(Instrument='D11', Tube='116-139', Pixel='90-116')
+        RenameWorkspace(InputWorkspace='D11MaskBTP', OutputWorkspace='mask_39m_10A')
+        MaskBTP(Instrument='D11', Tube='115-140', Pixel='115-140')
+        RenameWorkspace(InputWorkspace='D11MaskBTP', OutputWorkspace='mask_8m_4_6A')
+        MaskBTP(Instrument='D11', Tube='105-145', Pixel='105-145')
+        RenameWorkspace(InputWorkspace='D11MaskBTP', OutputWorkspace='mask_1m_4_6A')
+
+    def setUp(self):
+        config['default.facility'] = 'ILL'
+        config['default.instrument'] = 'D11'
+        config['logging.loggers.root.level'] = 'Warning'
+        config.appendDataSearchSubDir('ILL/D11/')
+
+    def cleanup(self):
+        mtd.clear()
+        for i in range(2):
+            os.remove(os.path.join(gettempdir(), 'solvent_' + str(i) + '.nxs'))
+
+    def validate(self):
+        self.tolerance = 1e-3
+        self.tolerance_is_rel_err = True
         return ['iq_mult_solvent', 'D11_AutoProcess_Solvent_Reference.nxs']
 
     def runTest(self):
@@ -391,7 +406,6 @@
             BeamRadius='0.05',
             TransmissionBeamRadius=0.05
         )
->>>>>>> 931799a2
 
 
 class D33_AutoProcess_Test(systemtesting.MantidSystemTest):
