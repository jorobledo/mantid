--- conflicted
+++ resolved
@@ -97,18 +97,12 @@
   MOCK_CONST_METHOD0(getSpecialCoordinateSystem,
                      Mantid::Kernel::SpecialCoordinateSystem());
 
-<<<<<<< HEAD
-  virtual void getLinePlot(const Mantid::Kernel::VMD &,
-                           const Mantid::Kernel::VMD &,
-                           Mantid::API::MDNormalization) const {}
-=======
   Mantid::API::IMDWorkspace::LinePlot
   getLinePlot(const Mantid::Kernel::VMD &, const Mantid::Kernel::VMD &,
               Mantid::API::MDNormalization) const override {
     LinePlot line;
     return line;
   }
->>>>>>> 661778f5
 
   std::vector<Mantid::API::IMDIterator *> createIterators(
       size_t = 1,
