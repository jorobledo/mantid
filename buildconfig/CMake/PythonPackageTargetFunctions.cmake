--- conflicted
+++ resolved
@@ -63,10 +63,6 @@
     DEPENDS ${_outputs}
   )
 
-<<<<<<< HEAD
-
-=======
->>>>>>> aff05cdc
   if ( ${ENABLE_WORKBENCH} )
     # setuptools by default wants to build into a directory called 'build' relative the to the working directory. We have overridden
     # commands in setup.py.in to force the build directory to take place out of source. The install directory is specified here and then
