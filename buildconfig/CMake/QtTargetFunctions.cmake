--- conflicted
+++ resolved
@@ -241,11 +241,7 @@
 #  - install_target_type The type of target that should be installed. See https://cmake.org/cmake/help/latest/command/install.html?highlight=install
 #  - install_dir A relative directory to install_prefix
 function (mtd_install_qt_library qt_version target install_target_type install_dir )
-<<<<<<< HEAD
-    if ( qt_version EQUAL 4 OR (qt_version EQUAL 5 AND (${ENABLE_WORKBENCH} OR MANTID_QT_LIB STREQUAL "BUILD")))
-=======
     if ( qt_version EQUAL 5 AND ${ENABLE_WORKBENCH} )
->>>>>>> d77ef56a
       install ( TARGETS ${target} ${install_target_type} DESTINATION ${install_dir} )
     endif ()
 endfunction ()
@@ -340,12 +336,7 @@
     list (GET ARGN ${_ver_value_idx} _ver_value)
     list (APPEND _qt_vers ${_ver_value})
   endif()
-<<<<<<< HEAD
-  list (REMOVE_ITEM _qt_vers 4)
   if(NOT (ENABLE_WORKBENCH OR MANTID_QT_LIB STREQUAL "BUILD"))
-=======
-  if(NOT ENABLE_WORKBENCH)
->>>>>>> d77ef56a
     list (REMOVE_ITEM _qt_vers 5)
   endif()
   set (${output_list} ${_qt_vers} PARENT_SCOPE)
