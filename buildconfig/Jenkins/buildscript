#!/bin/bash -ex
###############################################################################
# LINUX/MAC SCRIPT TO DRIVE THE JENKINS BUILDS OF MANTID.
#
# Notes:
#
# WORKSPACE, JOB_NAME, NODE_LABEL, PACKAGE_SUFFIX, GIT_COMMIT are
# environment variables that are set by Jenkins. The last one
# corresponds to any labels set on a slave.  BUILD_THREADS &
# PARAVIEW_DIR should be set in the configuration of each slave.
###############################################################################
SCRIPT_DIR=$(dirname "$0")

###############################################################################
# System discovery
###############################################################################
if [[ ${NODE_LABELS} == *rhel7* ]] || [[ ${NODE_LABELS} == *centos7* ]] || [[ ${NODE_LABELS} == *scilin7* ]]; then
  ON_RHEL7=true
fi
if [[ ${NODE_LABELS} == *ubuntu* ]]; then
  ON_UBUNTU=true
fi
if [[ ${NODE_LABELS} == *osx* ]]; then
  ON_MACOS=true
fi

###############################################################################
# All nodes currently have PARAVIEW_DIR and PARAVIEW_NEXT_DIR set
###############################################################################
export PARAVIEW_DIR=${PARAVIEW_DIR}

###############################################################################
# Print out the versions of things we are using
###############################################################################
# we use cmake3 on rhel because cmake is too old
if [ $(command -v cmake3) ]; then
    CMAKE_EXE=cmake3
    CPACK_EXE=cpack3
    CTEST_EXE=ctest3
else
    CMAKE_EXE=cmake
    CPACK_EXE=cpack
    CTEST_EXE=ctest
fi
$CMAKE_EXE --version

###############################################################################
# Check job requirements from the name and changes
###############################################################################
if [[ ${JOB_NAME} == *clean* ]]; then
  CLEANBUILD=true
fi
if [[ ${JOB_NAME} == *clang_tidy* ]]; then
  CLEANBUILD=true
fi

if [[ ${JOB_NAME} == *pull_requests* ]]; then
  PRBUILD=true
fi

if [[ ${JOB_NAME} == *debug* ]]; then
  BUILD_CONFIG="Debug"
elif [[ ${JOB_NAME} == *relwithdbg* ]]; then
  BUILD_CONFIG="RelWithDbg"
else
  BUILD_CONFIG="Release"
fi

# For pull requests decide on what to build based on changeset and Jenkins
# parameters.
DO_BUILD_CODE=true
DO_UNITTESTS=true
DO_DOCTESTS_USER=true
DO_BUILD_DEVDOCS=true
DO_BUILD_PKG=true
DO_SYSTEMTESTS=false
if [[ ${PRBUILD} == true ]]; then
  if ${SCRIPT_DIR}/check_for_changes dev-docs-only || ${SCRIPT_DIR}/check_for_changes user-docs-only; then
    DO_BUILD_CODE=false
    DO_UNITTESTS=false
  fi
  DO_DOCTESTS_USER=false
  DO_BUILD_DEVDOCS=false
  DO_BUILD_PKG=${BUILD_PACKAGE:-false}
  DO_SYSTEMTESTS=false

  if [[ ${ON_RHEL7} == true ]]; then
    # rhel does system testing
    if ! ${SCRIPT_DIR}/check_for_changes docs-gui-only; then
      DO_BUILD_PKG=true
      DO_SYSTEMTESTS=true
    fi
  elif [[ ${ON_UBUNTU} == true ]]; then
    # ubuntu does the docs build
    if ${SCRIPT_DIR}/check_for_changes dev-docs-only; then
      DO_BUILD_CODE=false
      DO_DOCTESTS_USER=false
    else
      DO_BUILD_CODE=true # code needs to be up to date
      DO_DOCTESTS_USER=true
    fi
  fi
fi

###############################################################################
# Setup the build directory
# For a clean build the entire thing is removed to guarantee it is clean. All
# other build types are assumed to be incremental and the following items
# are removed to ensure stale build objects don't interfere with each other:
#   - build/bin/**: if libraries are removed from cmake they are not deleted
#                   from bin and can cause random failures
#   - build/ExternalData/**: data files will change over time and removing
#                            the links helps keep it fresh
###############################################################################
BUILD_DIR=$WORKSPACE/build
if [ -z "$BUILD_DIR" ]; then
  echo "Build directory not set. Cannot continue"
  exit 1
fi

if [[ "$CLEANBUILD" == true ]]; then
  rm -rf $BUILD_DIR
fi
if [ -d $BUILD_DIR ]; then
  rm -rf ${BUILD_DIR:?}/bin ${BUILD_DIR:?}/ExternalData
  find ${BUILD_DIR:?} -name 'TEST-*.xml' -delete
  if [[ -n ${CLEAN_EXTERNAL_PROJECTS} && "${CLEAN_EXTERNAL_PROJECTS}" == true ]]; then
      rm -rf $BUILD_DIR/eigen-*
      rm -rf $BUILD_DIR/googletest-*
      rm -fr $BUILD_DIR/python-xmlrunner-*
  fi
else
  mkdir $BUILD_DIR
fi

###############################################################################
# Setup clang
###############################################################################
if [[ ${JOB_NAME} == *clang* ]]; then
  USE_CLANG=true
elif [[ ${ON_MACOS} == true ]] ; then
  if [[ ! $(command -v icpc) ]] ; then
    USE_CLANG=true
  fi
fi

if [[ $USE_CLANG ]]; then
  # Assuming we are using the clang compiler
  echo "Using clang/llvm compiler."
  clang --version
  export CC=clang
  export CXX=clang++
  # check if this is also a clang-tidy build
  if [[ ${JOB_NAME} == *clang_tidy* ]]; then
      CLANGTIDYVAR="-DENABLE_CLANG_TIDY=ON"
  fi
  #check if CMakeCache.txt exists and if so that the cxx compiler is clang++
  #only needed with incremental builds. Clean builds delete this directory in a later step.
  if [[ -e $BUILD_DIR/CMakeCache.txt ]] && [[ ${JOB_NAME} != *clean* ]]; then
    COMPILERFILEPATH=$(grep 'CMAKE_CXX_COMPILER:FILEPATH' $BUILD_DIR/CMakeCache.txt)
    if [[ $COMPILERFILEPATH != *clang++* ]]; then
      # Removing the build directory entirely guarantees clang is used.
      rm -rf $BUILD_DIR
    fi
  fi
fi

#for openmp support on OS X run
# `brew install llvm`
# `ln -s /usr/local/opt/llvm/lib/libomp.dylib /usr/local/lib/libomp.dylib`
if [[ ${ON_MACOS} == true ]] ; then
  if [[ ${JOB_NAME} == *openmp* ]]; then
    export CC=/usr/local/opt/llvm/bin/clang
    export CXX=/usr/local/opt/llvm/bin/clang++
  fi
fi

###############################################################################
# Set up the location for the local object store outside of the build and
# source tree, which can be shared by multiple builds.
# It defaults to a MantidExternalData directory within the HOME directory.
# It can be overridden by setting the MANTID_DATA_STORE environment variable.
###############################################################################
if [ -z "$MANTID_DATA_STORE" ]; then
  export MANTID_DATA_STORE=$HOME/MantidExternalData
fi

###############################################################################
# Check if this is a Python 3 build and set CMake arguments.
###############################################################################
PY2_BUILD=false
PY3_BUILD=false
if [[ ${JOB_NAME} == *python3* ]]; then
  PY3_BUILD=true
  PYTHON3_EXECUTABLE=$(which python3)
  DIST_FLAGS="${DIST_FLAGS} -DPYTHON_EXECUTABLE=$PYTHON3_EXECUTABLE"
  PARAVIEW_DIR="${PARAVIEW_DIR}-python3"
else
  PY2_BUILD=true
fi

###############################################################################
# Packaging options
###############################################################################
if [[ ${DO_BUILD_PKG} == true ]]; then
  PACKAGINGVARS="-DPACKAGE_DOCS=ON"
  # Set some variables relating to the linux packages
  if [[ "${ON_MACOS}" == true ]]; then
    PACKAGINGVARS="${PACKAGINGVARS} -DCPACK_PACKAGE_SUFFIX="
  else
    # Use different suffix for linux builds if parameter is not defined
    if [[ -n "${PACKAGE_SUFFIX}" ]]; then
       echo "Using PACKAGE_SUFFIX=${PACKAGE_SUFFIX} from job parameter"
    elif [[ ${JOB_NAME} == *release* ]]; then
       PACKAGE_SUFFIX=""
    elif [[ ${JOB_NAME} == *master* ]]; then
      PACKAGE_SUFFIX="nightly"
    elif [[ ${JOB_NAME} == *pvnext* ]]; then
      PACKAGE_SUFFIX="mantidunstable-pvnext"
    else
      PACKAGE_SUFFIX="unstable"
    fi

    if [[ ${PY3_BUILD} == true ]]; then
      # Add '-python3' to package name and install path
      PACKAGE_SUFFIX=${PACKAGE_SUFFIX}-python3
    fi

    if [[ ${JOB_NAME} == *release* ]] && [[ ${PY2_BUILD} == true ]] && [[ -z "${PACKAGE_SUFFIX}" ]]; then
      # Traditional install path for python 2 release build
      PACKAGINGVARS="${PACKAGINGVARS} -DCMAKE_INSTALL_PREFIX=/opt/Mantid -DCPACK_PACKAGE_SUFFIX="
    else
      # everything else uses lower-case values
      PACKAGINGVARS="${PACKAGINGVARS} -DCMAKE_INSTALL_PREFIX=/opt/mantid${PACKAGE_SUFFIX} -DCPACK_PACKAGE_SUFFIX=${PACKAGE_SUFFIX}"
    fi
  fi
fi

###############################################################################
# Generator
###############################################################################
if [ "$(command -v ninja)" ]; then
  CMAKE_GENERATOR="-G Ninja"
elif [ "$(command -v ninja-build)" ]; then
  CMAKE_GENERATOR="-G Ninja"
fi
if [ -e $BUILD_DIR/CMakeCache.txt ]; then
  CMAKE_GENERATOR=""
fi

###############################################################################
# Work in the build directory
###############################################################################
cd $BUILD_DIR

###############################################################################
# Clean up any artifacts from last build so that if it fails
# they don't get archived again
###############################################################################
rm -f -- *.dmg *.rpm *.deb *.tar.gz

###############################################################################
# CMake configuration
###############################################################################
${CMAKE_EXE} ${CMAKE_GENERATOR} -DCMAKE_BUILD_TYPE=${BUILD_CONFIG} -DENABLE_CPACK=ON -DMAKE_VATES=ON -DParaView_DIR=${PARAVIEW_DIR} -DMANTID_DATA_STORE=${MANTID_DATA_STORE} -DDOCS_HTML=ON -DENABLE_CONDA=ON -DENABLE_WORKBENCH=ON -DENABLE_FILE_LOGGING=OFF ${DIST_FLAGS} ${PACKAGINGVARS} ${CLANGTIDYVAR} ..

###############################################################################
# Coverity build should exit early
###############################################################################
if [[ ${JOB_NAME} == *coverity_build_and_submit* ]]; then
  ${COVERITY_DIR}/cov-build --dir cov-int ${CMAKE_EXE} --build . -- -j ${BUILD_THREADS:?}
  tar czvf mantid.tgz cov-int
  status=$(curl --form token=$COVERITY_TOKEN --form email=mantidproject@gmail.com \
       --form file=@mantid.tgz --form version=$GIT_COMMIT \
       https://scan.coverity.com/builds?project=mantidproject%2Fmantid)
  status=$(echo ${status} | sed -e 's/^ *//' -e 's/ *$//')
  if [[ -z $status ]] || [[ ${status} == "Build successfully submitted." ]]; then
    exit 0
  else
    echo "$status"
    exit 1
  fi
fi

###############################################################################
# Build step
###############################################################################
if [[ ${DO_BUILD_CODE} == true ]]; then
  ${CMAKE_EXE} --build . -- -j${BUILD_THREADS:?}
  ${CMAKE_EXE} --build . --target AllTests -- -j${BUILD_THREADS:?}
fi

###############################################################################
# Static analysis builds or stop here
###############################################################################
if [[ $USE_CLANG ]] && [[ ${JOB_NAME} == *clang_tidy* ]]; then
  exit 0
fi


###############################################################################
# Run the unit tests
###############################################################################
# Prevent race conditions when creating the user config directory
userconfig_dir=$HOME/.mantid
rm -fr $userconfig_dir
mkdir -p $userconfig_dir
touch $userconfig_dir/Mantid.user.properties
<<<<<<< HEAD

=======
>>>>>>> 87d1d664
if [[ ${DO_UNITTESTS} == true ]]; then
  $CTEST_EXE -j${BUILD_THREADS:?} --schedule-random --output-on-failure
fi

###############################################################################
# User Documentation
###############################################################################
if [[ ${DO_DOCTESTS_USER} == true ]]; then
  # Remove doctrees directory so it forces a full reparse. It seems that
  # without this newly added doctests are not executed
  if [ -d $BUILD_DIR/docs/doctrees ]; then
    rm -fr $BUILD_DIR/docs/doctrees/*
  fi
  # Build HTML to verify that no referencing errors have crept in.
  ${CMAKE_EXE} --build . --target docs-html
  ${CMAKE_EXE} --build . --target docs-test
fi

###############################################################################
# Developer Documentation
###############################################################################
# Uncomment this when the dev-docs are ready to build without warnings
# if [[ ${DO_BUILD_DEVDOCS} == true ]]; then
#   if [ -d $BUILD_DIR/dev-docs/doctree ]; then
#     rm -fr $BUILD_DIR/dev-docs/doctree/*
#   fi
#   ${CMAKE_EXE} --build . --target dev-docs-html
# fi

###############################################################################
# Create the install kit if required. This includes building the Qt help
# documentation
###############################################################################
if [[ ${DO_BUILD_PKG} == true ]]; then
  # Workaround so that the target can find the properties file
  # CMake doesn't easily allow environment variables on custom targets
  if [[ ${ON_MACOS} == true ]]; then
    export MANTIDPATH=$PWD/bin
  fi
  ${CMAKE_EXE} --build . --target docs-qthelp
  ${CPACK_EXE}

  # Source tarball on clean build (arbitrarily choose rhel7)
  # Also, parcel up the documentation into a tar file that is easier to move around
  # and labelled by the commit id it was built with. This assumes the Jenkins git plugin
  # has set the GIT_COMMIT environment variable
  if [[ ${CLEANBUILD} == true && ${ON_RHEL7} == true ]]; then
    ${CMAKE_EXE} --build . --target docs-html
    tar -cjf mantiddocs-g${GIT_COMMIT:0:7}.tar.bz2 --exclude='*.buildinfo' --exclude="MantidProject.q*" docs/html
    # The ..._PREFIX argument avoids opt/Mantid directories at the top of the tree
    ${CPACK_EXE} --config CPackSourceConfig.cmake -D CPACK_PACKAGING_INSTALL_PREFIX=
  fi
fi

###############################################################################
# Run the system tests if required. Run from a package to have at least one
# Linux checks it install okay
###############################################################################
if [[ ${DO_SYSTEMTESTS} == true ]]; then
  if [[ ${PRBUILD} == true ]]; then
    EXTRA_ARGS="--exclude-in-pull-requests" $SCRIPT_DIR/systemtests
  else
    $SCRIPT_DIR/systemtests
  fi
fi<|MERGE_RESOLUTION|>--- conflicted
+++ resolved
@@ -306,10 +306,7 @@
 rm -fr $userconfig_dir
 mkdir -p $userconfig_dir
 touch $userconfig_dir/Mantid.user.properties
-<<<<<<< HEAD
-
-=======
->>>>>>> 87d1d664
+
 if [[ ${DO_UNITTESTS} == true ]]; then
   $CTEST_EXE -j${BUILD_THREADS:?} --schedule-random --output-on-failure
 fi
