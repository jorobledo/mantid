
.. algorithm::

.. summary::

.. alias::

.. properties::

Description
-----------

An algorithm designed mainly as a sequential call to PlotPeakByLogValue 
but used within the ConvFit tab within the Indirect Analysis interface 
to fit Convolution Functions.

Workflow
--------

.. diagram:: ConvolutionFitSequential-v1_wkflw.dot


Usage
-----

**Example - ConvolutionFitSequential**

.. testcode:: ConvolutionFitSequentialExample

  # Create a host workspace
  sample = Load('irs26176_graphite002_red.nxs')
  resolution = Load('irs26173_graphite002_red.nxs')

  # Set up algorithm parameters
  function = "name=LinearBackground,A0=0,A1=0,ties=(A0=0.000000,A1=0.0);(composite=Convolution,FixResolution=true,NumDeriv=true;name=Resolution,Workspace=__ConvFit_Resolution,WorkspaceIndex=0;((composite=ProductFunction,NumDeriv=false;name=Lorentzian,Amplitude=1,PeakCentre=0,FWHM=0.0175)))"
  bgType = "Fixed Flat"
  startX = -0.547608
  endX = 0.543217
  specMin = 0
  specMax = sample.getNumberHistograms() - 1
  convolve = True
  minimizer = "Levenberg-Marquardt"
  maxIt = 500
  
  # Build resolution workspace (normally done by the Convfit tab when files load)
  AppendSpectra(InputWorkspace1=resolution.getName(), InputWorkspace2=resolution.getName(), OutputWorkspace="__ConvFit_Resolution")
  for i in range(1, sample.getNumberHistograms()):
    AppendSpectra(InputWorkspace1="__ConvFit_Resolution", InputWorkspace2=resolution.getName(), OutputWorkspace="__ConvFit_Resolution")  
  
  # Run algorithm
  result_ws = ConvolutionFitSequential(InputWorkspace=sample, Function=function ,BackgroundType=bgType, StartX=startX, EndX=endX, SpecMin=specMin, SpecMax=specMax, Convolve=convolve, Minimizer=minimizer, MaxIterations=maxIt)
  
  print "Result has %i Spectra" %result_ws.getNumberHistograms()
  
  print "Amplitude 0: %.3f" %(result_ws.readY(0)[0])
  print "Amplitude 1: %.3f" %(result_ws.readY(0)[1])
  print "Amplitude 2: %.3f" %(result_ws.readY(0)[2])
  
  print "X axis at 0: %.5f" %(result_ws.readX(0)[0])
  print "X axis at 1: %.5f" %(result_ws.readX(0)[1])
  print "X axis at 2: %.5f" %(result_ws.readX(0)[2])
  
  print "Amplitude Err 0: %.5f" %(result_ws.readE(0)[0])
  print "Amplitude Err 1: %.5f" %(result_ws.readE(0)[1])
  print "Amplitude Err 2: %.5f" %(result_ws.readE(0)[2])

Output:  
  
.. testoutput:: ConvolutionFitSequentialExample
  :options: +NORMALIZE_WHITESPACE

  Result has 2 Spectra
  
<<<<<<< HEAD
  Amplitude 0: 4.29259
  Amplitude 1: 4.17927
  Amplitude 2: 3.97923
  
=======
  Amplitude 0: 4.293
  Amplitude 1: 4.179
  Amplitude 2: 3.979

>>>>>>> 18e59622
  X axis at 0: 0.52531
  X axis at 1: 0.72917
  X axis at 2: 0.92340
  
  Amplitude Err 0: 0.00465
  Amplitude Err 1: 0.00464
  Amplitude Err 2: 0.00504
  
.. categories::

.. sourcelink::
<|MERGE_RESOLUTION|>--- conflicted
+++ resolved
@@ -71,17 +71,10 @@
 
   Result has 2 Spectra
   
-<<<<<<< HEAD
-  Amplitude 0: 4.29259
-  Amplitude 1: 4.17927
-  Amplitude 2: 3.97923
-  
-=======
   Amplitude 0: 4.293
   Amplitude 1: 4.179
   Amplitude 2: 3.979
 
->>>>>>> 18e59622
   X axis at 0: 0.52531
   X axis at 1: 0.72917
   X axis at 2: 0.92340
