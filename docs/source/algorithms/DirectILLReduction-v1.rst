.. algorithm::

.. summary::

.. relatedalgorithms::

.. properties::

Description
-----------

This is the main data reduction algorithm in :ref:`ILL's time-of-flight reduction suite <DirectILL>`. It performs the last steps of the reduction workflow, namely vanadium normalisation and transformation to :math:`S(q,\omega)` space (optionally :math:`S(2\theta,\omega)`). The algorithm's workflow diagram is shown below:

.. diagram:: DirectILLReduction-v1_wkflw.dot

Input workspaces
################

*InputWorkspace* should contain data treated by :ref:`DirectILLCollectData <algm-DirectILLCollectData>` and, optionally, by :ref:`DirectILLApplySelfShielding <algm-DirectILLApplySelfShielding>`.

The mandatory *IntegratedVanadiumWorkspace* should have gone through :ref:`DirectILLIntegrateVanadium <algm-DirectILLIntegrateVanadium>`. This workspace is used for the vanadium normalisation.

*DiagnosticsWorkspace* should be a product of :ref:`DirectILLDiagnostics <algm-DirectILLDiagnostics>`. It is used to mask the spectra of *InputWorkspace*.

Outputs
#######

The algorithm will transform the time-of-flight and spectrum numbers of *InputWorkspace* into :math:`S(q,\omega)` at its output. For :math:`2\theta` to :math:`q` transformation, :ref:`SofQWNormalisedPolygon <algm-SofQWNormalisedPolygon>` is used. By default, the output is transposed by :ref:`Transpose <algm-Transpose>`. This behavior can be turned off by the *Transpose* property.

The optional :math:`S(2\theta,\omega)` output can be enabled by the *OutputSofThetaEnergyWorkspace*. This is the processed data right after detector grouping and before the transformation to :math:`S(q,\omega)`.

Normalisation to absolute units
###############################

Normalisation to absolute units can be enabled by setting *AbsoluteUnitsNormalisation* to :literal:`'Absolute Units ON'`. In this case the data is multiplied by a factor

    :math:`f = \frac{N_V \sigma_V}{N_S}`

after normalisation to vanadium giving units of barn to the data. In the above, :math:`N_V` stands for the vanadium number density, :math:`\sigma_V` for vanadium total scattering cross section and :math:`N_S` sample number density. 

The material properties should be set for *InputWorkspace* and *IntegratedVanadiumWorkspace* by :ref:`SetSample <algm-SetSample>` before running this algorithm .

(Re)binning in energy and momentum transfer
###########################################

After conversion from time-of-flight to energy transfer, the binning may differ from spectrum to spectrum if the sample to detector distances are unequal. The :ref:`SofQWNormalisedPolygon <algm-SofQWNormalisedPolygon>` algorithm cannot work with such ragged workspaces and thus rebinning in energy transfer is necessary. By default, the algorithm uses automatic rebinning:
- For negative energy transfers, copy binning from the spectrum which covers the largest negative energy transfer range.
- For positive energy transfers, use the median bin width over all spectra at zero energy transfer.
<<<<<<< HEAD

The automatic rebinning can be overriden by the *EnergyRebinningParams* or *EnergyRebinning* properties. *EnergyRebinningParams* is directly passed to :ref:`Rebin <algm-Rebin>` as the *Params* property. On the other hand, *EnergyRebinning* allows for mixture of automatic and user specified rebinning. Its syntax is a comma separated list of letters `a` for automatic binning and numbers for ranges and user-specified bin widths. Here are some examples:

`'a'`
    Rebin the entire energy transfer axis automatically. Same as the defalt behavior.

`'-4, a, 8'`
    Rebin the energy transfer axis from -4 to 8 meV automatically.

`'a, -1, 0.01, 1, a'`
    Rebin everything automatically except from -1 to 1 meV, where the bin width is set to 0.01 meV.

`'a, -5, 0.1, -1, 0.01, 1'`
    Automatic rebinning from minimum energy transfer up to -5 meV, after which use user defined binning: between -5 and -1 meV the bin width is 0.1 mev, while between -1 and 1 meV, it is 0.01.

`'-10, a, -1, 0.01, 1, a, 4'`
    Start the energy transfer axis at -10 meV, use automatic binning up to -1 meV. Between -1 and 1 meV use bin width of 0.01 meV. Use automatic binning again from 1 to 4 meV.
=======
>>>>>>> 669cf056

The automatic rebinning can be overriden by the *EnergyRebinningParams* or *EnergyRebinning* properties. *EnergyRebinningParams* is directly passed to :ref:`Rebin <algm-Rebin>` as the *Params* property. On the other hand, *EnergyRebinning* allows for mixture of automatic and user specified rebinning. Its syntax is a comma separated list of letters `a` for automatic binning and numbers for ranges and user-specified bin widths. Here are some examples:

`'a'`
    Rebin the entire energy transfer axis automatically. Same as the defalt behavior.

`'-4, a, 8'`
    Rebin the energy transfer axis from -4 to 8 meV automatically.

`'a, -1, 0.01, 1, a'`
    Rebin everything automatically except from -1 to 1 meV, where the bin width is set to 0.01 meV.

`'a, -5, 0.1, -1, 0.01, 1'`
    Automatic rebinning from minimum energy transfer up to -5 meV, after which use user defined binning: between -5 and -1 meV the bin width is 0.1 mev, while between -1 and 1 meV, it is 0.01.

`'-10, a, -1, 0.01, 1, a, 4'`
    Start the energy transfer axis at -10 meV, use automatic binning up to -1 meV. Between -1 and 1 meV use bin width of 0.01 meV. Use automatic binning again from 1 to 4 meV.

*QBinningParams* are passed to :ref:`SofQWNormalisedPolygon <algm-SofQWNormalisedPolygon>` and have the same format as *EnergyRebinningParamas*. If the property is not specified, :math:`q` is binned to a value that depends on the wavelength and the :math:`2\theta` separation of the grouped detectors. By default, the detectors are grouped to 0.01 degree wide bins in :math:`2\theta` or to the value of the ``natural-angle-step`` instrument parameter. The default behavior can be overriden by the *GroupingAngleStep* property.

Transposing output
##################

After conversion to momentum transfer, the vertical axis of the data is in units of momentum transfer while the horizontal axis is in energy transfer. By default, the data is transposed such that momentum transfer is on the horizontal axis and energy transfer in the vertical. This can be turned off by setting *Transposing* to :literal:`'Transposing OFF'`.

Usage
-----

For usage of this algorithm, check the examples :ref:`here <DirectILL>`.

.. categories::

.. sourcelink::<|MERGE_RESOLUTION|>--- conflicted
+++ resolved
@@ -46,26 +46,6 @@
 After conversion from time-of-flight to energy transfer, the binning may differ from spectrum to spectrum if the sample to detector distances are unequal. The :ref:`SofQWNormalisedPolygon <algm-SofQWNormalisedPolygon>` algorithm cannot work with such ragged workspaces and thus rebinning in energy transfer is necessary. By default, the algorithm uses automatic rebinning:
 - For negative energy transfers, copy binning from the spectrum which covers the largest negative energy transfer range.
 - For positive energy transfers, use the median bin width over all spectra at zero energy transfer.
-<<<<<<< HEAD
-
-The automatic rebinning can be overriden by the *EnergyRebinningParams* or *EnergyRebinning* properties. *EnergyRebinningParams* is directly passed to :ref:`Rebin <algm-Rebin>` as the *Params* property. On the other hand, *EnergyRebinning* allows for mixture of automatic and user specified rebinning. Its syntax is a comma separated list of letters `a` for automatic binning and numbers for ranges and user-specified bin widths. Here are some examples:
-
-`'a'`
-    Rebin the entire energy transfer axis automatically. Same as the defalt behavior.
-
-`'-4, a, 8'`
-    Rebin the energy transfer axis from -4 to 8 meV automatically.
-
-`'a, -1, 0.01, 1, a'`
-    Rebin everything automatically except from -1 to 1 meV, where the bin width is set to 0.01 meV.
-
-`'a, -5, 0.1, -1, 0.01, 1'`
-    Automatic rebinning from minimum energy transfer up to -5 meV, after which use user defined binning: between -5 and -1 meV the bin width is 0.1 mev, while between -1 and 1 meV, it is 0.01.
-
-`'-10, a, -1, 0.01, 1, a, 4'`
-    Start the energy transfer axis at -10 meV, use automatic binning up to -1 meV. Between -1 and 1 meV use bin width of 0.01 meV. Use automatic binning again from 1 to 4 meV.
-=======
->>>>>>> 669cf056
 
 The automatic rebinning can be overriden by the *EnergyRebinningParams* or *EnergyRebinning* properties. *EnergyRebinningParams* is directly passed to :ref:`Rebin <algm-Rebin>` as the *Params* property. On the other hand, *EnergyRebinning* allows for mixture of automatic and user specified rebinning. Its syntax is a comma separated list of letters `a` for automatic binning and numbers for ranges and user-specified bin widths. Here are some examples:
 
