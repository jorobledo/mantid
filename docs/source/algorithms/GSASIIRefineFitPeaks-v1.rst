--- conflicted
+++ resolved
@@ -11,19 +11,10 @@
 
 .. warning::
 
-<<<<<<< HEAD
-   This algorithm requires GSAS-II to be installed on your computer. It uses
-   features from GSAS-II which are only implemented from
-   SVN revision **3216** onwards (introduced 8 January 2018). If you see
-   the error ``RuntimeError: 'G2PwdrData' object has no attribute 'getdata'``
-   then you probably need to update your version of GSAS-II - instructions
-   `here <https://subversion.xray.aps.anl.gov/trac/pyGSAS/wiki>`_
-=======
    This algorithm requires GSAS-II to be installed on your computer. A
    version of GSAS-II containing the module GSASIIscriptable (added in
    April 2017) is required. See Installing_GSASII_
    for how to get the correct version of GSAS-II.
->>>>>>> 150dd6ce
 
 Uses `GSAS-II <https://subversion.xray.aps.anl.gov/trac/pyGSAS>`_
 [TobyVonDreele2013]_ as external software to fit peaks to a powder /
