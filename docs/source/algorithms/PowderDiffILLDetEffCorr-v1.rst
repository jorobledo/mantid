.. algorithm::

.. summary::

.. relatedalgorithms::

.. properties::

Description
-----------

This algorithm calculates the detector efficiency corrections for scanning monochromatic powder diffractometers D20 and D2B at ILL.
Detector scan in this context stands for a set of discrete rotations of the detector around the sample in the horizontal (scattering) plane.
The general philosophy is based on the fact that different detector cells pass through the same spatial coordinates during the scan.
Under the assumption that at a certain coordinate all the detectors should measure the same counts, one could derive relative inter-calibration between the cells.
The input to the algorithm is a set of detector scan acquisitions recorded for vanadium sample.
However, **no assumption** that vanadium response has to be flat and isotropic, is made.
That is, the geometrical effects, off-plane self-attenuation effects, and the small Bragg peaks in the vanadium data are well taken into account.
The output is a map of calibration constants that have to be applied multiplicatively to the sample data; that is, the calibration constant is the inverse of the relative detector efficiency.

DerivationMethod
----------------

There are two strategies to derive the efficiencies, as follows:

  - **SequentialSummedReference1D** (referred hereafter as the **D20** method) must be used for D20, which is a 1D detector with solid rectangular panels.

    1. Takes the first cell response as a function of scattering angle (during the scan) as a reference

    2. Takes the second cell and divides the reference to the second cell response in the overlapping region in terms of scattering angle. This results in an array of relative response ratios.

    3. Uses one of the 3 calibration methods (see below) to compute the relative calibration factor from the array of relative response ratios. This factor is saved in the output as the calibration factor for the second cell.

    4. The response of the second cell is scaled up with that factor, and then merged (in the overlapping region) with the reference using :ref:`WeightedMean <algm-WeightedMean>`. This results in a new reference.

    5. Repeat from Step 2 for the next cell using the updated reference and so on until the last cell.


    For the zero-counting cells, the calibration factor cannot be computed, hence they will be set to 1. Cells are treated as zero-counting if they count zero more than 80% of time.

    After the calibration factors are computed for all the cells, they are divided by the median of all the factors (excluding the zero-counting cells),
    in order to absolutely normalize the calibration curve.


  - **GlobalSummedReference2D** (referred hereafter as the **D2B** method) must be used for D2B, which is a 2D detector composed of PSD tubes that are placed at some distance from each other, hence the detector has gaps between the tubes.

    1. Averages the responses of all the pixels at a certain height level using :ref:`SumOverlappingTubes <algm-SumOverlappingTubes>`. This results in a global reference, which is a 2D matrix of averaged counts.

    2. For each tube, constructs the ratio of the global reference wrt the tube response in the overlapping region; this results in arrays of relative response ratios for each pixel in that tube.

    3. Takes the median of the response ratios as calibration constant for the given pixel in the given tube.

    4. Optionally, if iterations are requested (see below), it applies the calibration of the first run to the input, and repeats from Step 1.


    As mentioned, the calibration constants are computed pixel by pixel; no grouping of pixels inside the tubes is done.

CalibrationMethod
-----------------

When relative response ratios are constructed for a given pixel, the algorithm offers 3 ways to get the calibration factor out: median (default), mean and :ref:`MostLikelyMean <algm-MostLikelyMean>`.
For the **D2B** case, for the moment only median is supported, as the convergence of the other methods through the iterations is currently under investigation.

CalibrationRun
--------------

The input must be a set of **detector-scan** numors in **.nxs** format produced for vanadium.

CalibrationFile
---------------

Optionally a previously derived calibration file (e.g. the output of this algorithm saved with :ref:`SaveNexusProcessed <algm-SaveNexusProcessed>`) can be provided.
In this case this calibration will be applied first, and then the algorithm will compute residual calibration factors on top of that.

ExcludedRange
-------------

Provide ranges in scattering angle in degrees (in equatorial plane) to exclude non-desired regions, e.g. the beam stop.
In principle, multiple regions can be set, **-20,0,10,20** will exclude **[-20,0]** and **[10,20]**.
The exclusion happens at Step 3 for both of the derivation methods, before computing the calibration factor out of the relative response ratios.

PixelRange
----------

Provide the range of detector cells to compute the calibration factors for.
For the rest of the cells, the factor will be set to 1.
This is used for **D20** only, and by default the factors will be computed for all the cells.

NormaliseTo
-----------

The input data can be optionally normalised to monitor counts or region-of-interest (ROI, for **D20** only) counts.

ROI
---

Regions of scattering angle in degrees (in equatorial plane), where the counts are summed, and the data is normalised to the sum. Relevant only for **D20**.

OutputWorkspace
---------------

For **D20**, the output is a single-column workspace containing the calibration factors for each cell.
For **D2B**, it is a 2D workspace (x axis is the tube index, spectrum axis is the pixel index in the tube).
The output should be normally saved with
:ref:`SaveNexusProcessed <algm-SaveNexusProcessed>` to be later used in :ref:`PowderDiffILLReduction <algm-PowderDiffILLReduction>` and :ref:`PowderDiffILLDetScanReduction <algm-PowderDiffILLDetScanReduction>`.

OutputResponseWorkspace
-----------------------

Optionally, the merged response of the cells taking into account the newly derived calibration can be output. This is a 1D spectrum for **D20** and 2D workspace for **D2B**.

NumberOfIterations
------------------

This is used for **D2B** only.
For **D20** there is no need for iterations, since a single shot derivation is already convergent; that is, the residual calibration factors are identical to unity.

This specifies how many times the calibration has to be derived (see Step 4 above for **D2B** method):

  - 1 by default: The calibration will be derived only once (single-shot) and no iteration will be performed. Typically this gives reasonably good result already.

  - User specified positive integer: Iterations will be performed as many times as requested. It is not advised to iterate too much, since after local convergence it may start to diverge again; hence there is a hard limit of 10.

  - 0 stands for auto: Iterations will be run automatically until the termination criteria is satisfied. Termination criteria is:

      .. math:: \chi^2/NdoF = \frac{\sum_{i,j}(c_{ij} - 1)ˆ2}{N_{tubes} * N_{pixels_per_tube}} < t

      where :math:`c_{ij}` is the residual calibration factor for tube *i* and pixel *j*, :math:`t` is the threshold defined in :ref:`Instrument Parameter File (IPF)<InstrumentParameterFile>` as *chi2_ndof*.

      The top and bottom parts of the tubes are excluded from this calculation. How many pixels exactly are excluded is again defined in :ref:`IPF <InstrumentParameterFile>` as *pixels_to_trim*.

      Currently, for **D2B**, *pixels_to_trim=28* and *t=1%*. With this settings iterations typically terminate after the first one, i. e. one run and one iteration give results already convergent within 1%.

      This has to be interpreted as: the residual calibration is close enough to unity, so further iterations will not change the calibration much.

      However, this criterion does not prevent from divergence in all the cases.
      It can happen that for a given pixel the residual calibration factor (albeit close to unity) is always on the same side (i.e. always above 1 or below 1); this will cause the absolute calibration to gradually diverge with iterations.
      Anyways, the method implemented does not provide enough precision to resolve residual calibration better than in the percent range.
      Hence, care must be taken when using the iterations.
      It is not recommended to use more than 2 iterations.

Limitations
-----------

For **D2B** it is assumed that the tubes and pixels pass through the exact same positions during the scan.
That is, the tubes have to be aligned vertically and horizontally and the gap between each pair of neighboring tubes must be integer multiple of the scan step.

D20 Workflow
------------

.. diagram:: PowderDiffILLDetEffCorr-v1_D20_wkflw.dot

<<<<<<< HEAD
=======
.. include:: ../usagedata-note.txt

>>>>>>> a89c0218
**Example - D20**

.. code-block:: python

   import matplotlib.pyplot as plt
   from mantid import plots
   from mantid.simpleapi import PowderDiffILLDetEffCorr
   PowderDiffILLDetEffCorr(CalibrationRun='967076.nxs', DerivationMethod='SequentialSummedReference1D', OutputWorkspace='calib')
   Transpose(InputWorkspace='calib', OutputWorkspace='calib')
   fig, ax = plt.subplots(subplot_kw={'projection':'mantid'})
   ax.plot(mtd['calib'],'-')
   ax.set_xlabel('Pixel #')
   ax.set_ylabel('Calibration constant')
   fig.show()

.. figure:: /images/D20_calib.png
  :align: center
  :width: 600

D2B Workflow
------------

.. diagram:: PowderDiffILLDetEffCorr-v1_D2B_wkflw.dot

**Example - D2B**

.. code-block:: python

   import matplotlib.pyplot as plt
   from mantid import plots
   from mantid.simpleapi import PowderDiffILLDetEffCorr
   PowderDiffILLDetEffCorr(CalibrationRun='532008,532009', DerivationMethod='GlobalSummedReference2D', OutputWorkspace='calib')
   fig, ax = plt.subplots(subplot_kw={'projection':'mantid'})
   c = ax.pcolormesh(mtd['calib'], vmin=0.8, vmax=1.2)
   ax.set_xlabel('Tube #')
   ax.set_ylabel('Pixel #')
   cbar = fig.colorbar(c)
   cbar.set_label('Calibration constant')
   fig.show()

.. figure:: /images/D2B_calib.png
  :align: center
  :width: 600

Related Algorithms
------------------

:ref:`PowderDiffILLReduction <algm-PowderDiffILLReduction>` performs the data reduction.
:ref:`PowderDiffILLDetScanReduction <algm-PowderDiffILLDetScanReduction>` performs the data reduction for detector scans.

.. categories::

.. sourcelink::<|MERGE_RESOLUTION|>--- conflicted
+++ resolved
@@ -150,11 +150,8 @@
 
 .. diagram:: PowderDiffILLDetEffCorr-v1_D20_wkflw.dot
 
-<<<<<<< HEAD
-=======
 .. include:: ../usagedata-note.txt
 
->>>>>>> a89c0218
 **Example - D20**
 
 .. code-block:: python
