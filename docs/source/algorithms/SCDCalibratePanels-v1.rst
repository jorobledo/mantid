--- conflicted
+++ resolved
@@ -49,18 +49,12 @@
       
    b. QErrorWorkspace contains the Error in Q values for each peak, along with other associated information about the peak
    c. CovarianceInfo contains the "correlations"(x100) between each of the parameters
+   d. ColWorkspace contains the calculated and theoretical column for each peak. To plot go to Preferences/2D Plots/Curves and change the default curve style to Scatter and then Plot Spectra for all the desired banks.
+   e. RowWorkspace contains the calculated and theoretical row for each peak. To plot go to Preferences/2D Plots/Curves and change the default curve style to Scatter and then Plot Spectra for all the desired banks.
+   f. TofWorkspace contains the calculated and theoretical TOF for each peak. To plot go to Preferences/2D Plots/Curves and change the default curve style to Scatter and then Plot Spectra for all the desired banks.
 
-<<<<<<< HEAD
-6) Maximum changes in the quantities that are altered during optimization are now settable.
-=======
-``  B)ColWorkspace contains the calculated and theoretical column for each peak. To plot go to Preferences/2D Plots/Curves and change the default curve style to Scatter and then Plot Spectra for all the desired banks.``
+ 6) Maximum changes in the quantities that are altered during optimization are now settable.
 
-``  C)RowWorkspace contains the calculated and theoretical row for each peak. To plot go to Preferences/2D Plots/Curves and change the default curve style to Scatter and then Plot Spectra for all the desired banks.``
-
-``  D)TofWorkspace contains the calculated and theoretical TOF for each peak. To plot go to Preferences/2D Plots/Curves and change the default curve style to Scatter and then Plot Spectra for all the desired banks.``
-
-``6) Maximum changes in the quantities that are altered during optimization are now settable.``
->>>>>>> effc7d20
 
 "A" Workflow
 ------------
