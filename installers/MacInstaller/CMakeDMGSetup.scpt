--- conflicted
+++ resolved
@@ -38,18 +38,12 @@
         set sidebar width to 0
         set statusbar visible to false
         set toolbar visible to false
-<<<<<<< HEAD
-        set the bounds to { 400, 000, 900, 710 }
-        set position of item "Applications" to { 380, 220 }
-        set position of item "MantidWorkbench" to { 110, 580 }
-=======
         set the bounds to { 400, 000, 900, 540 }
         set position of item "MantidWorkbench.app" to { 110, 220 }
         set position of item "Applications" to { 380, 220 }
 	if exists file "MantidPlot.app"
           set position of item "MantidPlot.app" to { 110, 400 }
 	end if
->>>>>>> ed972e97
       end tell
       update without registering applications
       delay 5
