<?xml version="1.0" encoding="UTF-8"?>
<parameter-file instrument = "D11">

    <component-link name="D11">
      <!-- Tau coefficient for DeadTimeCorrection, to be applied for the entire detector -->
      <parameter name="tau" type="number">
        <value val="0.00000042" />
      </parameter>
      <!-- Logs to sum when merging the runs -->
      <parameter name="sample_logs_sum" type="string">
        <value val="timer" />
      </parameter>
      <!-- GroupingPattern for DeadTimeCorrection, groups the entire detector-->
      <parameter name="grouping" type="string">
        <value val="0-65535"/>
      </parameter>
      <!-- The pixel sizes [mm] used by SolidAngle, resolution and default Q binning calculations.
      Note that for the panels, often pixels have transposed shape, but the surface is the same.
      Q binning is based on the maximum of the 2 dimensions, so it is also invariant.-->
      <parameter name="x-pixel-size" type="number">
        <value val="3.75"/>
      </parameter>
      <parameter name="y-pixel-size" type="number">
        <value val="3.75"/>
      </parameter>
<<<<<<< HEAD

      <parameter name="log_list_to_save" type="string">
	<value val="facility,instrument_name,experiment_identifier,
		    experiment_title,start_time,end_time,numor_list,
		    processedAs,wavelength,sample_transmission,
                    collimation.actual_position,L2"/>
=======
      <!-- These parameters are used to define headers and entries for GenerateLogbook algorithm -->

      <parameter name="logbook_default_parameters" type="string">
	<value val="SampleDescription:/entry0/sample_description,
		    TotalTime:/entry0/duration,
		    RateMonitor1:/entry0/monitor1/monrate,
		    TotalCountsDetMain:/entry0/D11/detector/detsum,
		    RateCountsDetMain:/entry0/D11/detector/detrate,
		    StartTime:/entry0/start_time,
		    Wavelength:/entry0/D11/selector/wavelength,
		    Attenuator:/entry0/D11/attenuator/attenuation_value,
		    Collimation:/entry0/D11/collimation/actual_position,
		    SD:/entry0/D11/detector/det_actual,
		    BeamStopY:/entry0/D11/beamstop/by_actual" />
      </parameter>
      <parameter name="logbook_optional_parameters" type="string">
	<value val="AcquisitionMode:/entry0/acquisition_mode,
		    TotalCountsDetAll:/entry0/D11/detector/detsum+/entry0/D11/detectorLeft/detsum+/entry0/D11/detectorRight/detsum,
		    Beamstop:/entry0/D11/beamstop/actual_beamstop_number,
		    VelocitySelectorSpeed:/entry0/D11/selector/rotation_speed,
		    VelocitySelectorTilt:/entry0/D11/selector/selrot_actual,
		    AttenuationFactor:/entry0/D11/attenuator/attenuation_coefficient,
		    Diaphragm1:/entry0/D11/collimation/diaphragm1_position,
		    Diaphragm2:/entry0/D11/collimation/diaphragm2_position,
		    Diaphragm3:/entry0/D11/collimation/diaphragm3_position,
		    Diaphragm4:/entry0/D11/collimation/diaphragm4_position,
		    Diaphragm5:/entry0/D11/collimation/diaphragm5_position,
		    Diaphragm6:/entry0/D11/collimation/diaphragm6_position,
		    Guide1:/entry0/D11/collimation/col1_actual_state,
		    Guide2:/entry0/D11/collimation/col2_actual_state,
		    Guide3:/entry0/D11/collimation/col3_actual_state,
		    Guide4:/entry0/D11/collimation/col4_actual_state,
		    Guide5:/entry0/D11/collimation/col5_actual_state,
		    Guide6:/entry0/D11/collimation/col6_actual_state,
		    Guide7:/entry0/D11/collimation/col7_actual_state,
		    Guide8:/entry0/D11/collimation/col8_actual_state,
		    Guide9:/entry0/D11/collimation/col9_actual_state,
		    Guide10:/entry0/D11/collimation/col10_actual_state,
		    Guide11:/entry0/D11/collimation/col11_actual_state,
		    Guide12:/entry0/D11/collimation/col12_actual_state,
		    Guide13:/entry0/D11/collimation/col13_actual_state,
		    TotalCountsMonitor1:/entry0/monitor1/monsum,
		    ReactorPower:/entry0/reactor_power,
		    BeamstopX:/entry0/D11/beamstop/bx_actual,
		    TotalCountsDetLeft:/entry0/D11/detectorLeft/detsum,
		    TotalCountsDetRight:/entry0/D11/detectorRight/detsum,
		    RateCountsDetLeft:/entry0/D11/detectorLeft/detrate,
		    RateCountsDetRight:/entry0/D11/detectorRight/detrate,
		    san:/entry0/sample/san_actual,
		    omega:/entry0/sample/omega_actual,
		    phi:/entry0/sample/phi_actual,
		    sdi:/entry0/sample/sdi_actual,
		    sht:/entry0/sample/sht_actual,
		    str:/entry0/sample/str_actual,
		    trs:/entry0/sample/trs_actual,
		    SampleTemperature:/entry0/sample/temperature,
		    AirTemperature:/entry0/sample/air_temperature,
		    RackTemperature:/entry0/sample/rack_temperature,
		    Bath1Temperature:/entry0/sample/bath1_regulation_temperature,
		    Bath2Temperature:/entry0/sample/bath2_regulation_temperature,
		    BathSelector:/entry0/sample/Actual bath,
		    Thermocouple1:/entry0/sample/thermo_temperature1,
		    Thermocouple2:/entry0/sample/thermo_temperature2,
		    SampleChanger:/entry0/sample/sample_changer_nickname,
		    Position:/entry0/sample/sample_changer_slot_value,
		    SampleThickness:/entry0/sample/thickness,
		    SampleApertureWidth:/entry0/D11/Beam/sample_ap_x_or_diam,
		    SampleApertureHeight:/entry0/D11/Beam/sample_ap_y" />
>>>>>>> b52fb250
      </parameter>
    </component-link>

</parameter-file><|MERGE_RESOLUTION|>--- conflicted
+++ resolved
@@ -23,14 +23,12 @@
       <parameter name="y-pixel-size" type="number">
         <value val="3.75"/>
       </parameter>
-<<<<<<< HEAD
 
       <parameter name="log_list_to_save" type="string">
 	<value val="facility,instrument_name,experiment_identifier,
 		    experiment_title,start_time,end_time,numor_list,
 		    processedAs,wavelength,sample_transmission,
                     collimation.actual_position,L2"/>
-=======
       <!-- These parameters are used to define headers and entries for GenerateLogbook algorithm -->
 
       <parameter name="logbook_default_parameters" type="string">
@@ -99,7 +97,6 @@
 		    SampleThickness:/entry0/sample/thickness,
 		    SampleApertureWidth:/entry0/D11/Beam/sample_ap_x_or_diam,
 		    SampleApertureHeight:/entry0/D11/Beam/sample_ap_y" />
->>>>>>> b52fb250
       </parameter>
     </component-link>
 
