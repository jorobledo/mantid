--- conflicted
+++ resolved
@@ -27,13 +27,11 @@
         <value val="320"/>
       </parameter>
 
-<<<<<<< HEAD
       <parameter name="log_list_to_save" type="string">
 	<value val="facility,instrument.name,experiment_identifier,
 		    start_time,end_time,numor_list,processedAs,
 		    wavelength,sample_transmission,L2"/>
       </parameter>
-=======
       <!-- These parameters are used to define headers and entries for GenerateLogbook algorithm -->
       <parameter name="logbook_default_parameters" type="string">
 	<value val="SampleDescription:/entry0/experiment_identifier,
@@ -77,7 +75,6 @@
 		    SampleChangerPos:/entry0/instrument/VirtualSampleChanger/sample_changer_slot_value" />
       </parameter>
 
->>>>>>> b52fb250
     </component-link>
 
 </parameter-file>