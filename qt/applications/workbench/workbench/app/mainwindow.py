--- conflicted
+++ resolved
@@ -123,12 +123,9 @@
         # widgets
         self.messagedisplay = None
         self.ipythonconsole = None
-<<<<<<< HEAD
         self.editor = None
+        self.workspacewidget = None
         self.widgets = []
-=======
-        self.workspacewidget = None
->>>>>>> 342b3b43
 
         # Menus
         self.file_menu = None
@@ -310,20 +307,15 @@
         # layout definition
         logmessages = self.messagedisplay
         ipython = self.ipythonconsole
-<<<<<<< HEAD
         editor = self.editor
-        default_layout = {
-            'widgets': [
-                # column 0
-                [[editor, ipython]],
-=======
         workspacewidget = self.workspacewidget
         default_layout = {
             'widgets': [
                 # column 0
-                [[ipython], [workspacewidget]],
->>>>>>> 342b3b43
+                [[workspacewidget]],
                 # column 1
+                [[editor, ipython]],
+                # column 2
                 [[logmessages]]
             ],
             'width-fraction': [0.75,    # column 0 width
