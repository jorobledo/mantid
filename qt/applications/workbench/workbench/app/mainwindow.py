--- conflicted
+++ resolved
@@ -261,12 +261,9 @@
 
         # list of custom interfaces that have been made qt4/qt5 compatible
         # TODO need to make *anything* compatible
-<<<<<<< HEAD
-        GUI_WHITELIST = ['FilterEvents.py',
+        GUI_WHITELIST = ['DGSPlanner.py',
+                         'FilterEvents.py',
                          'TofConverter.py']
-=======
-        GUI_WHITELIST = ['DGSPlanner.py','FilterEvents.py']
->>>>>>> 304dea8e
 
         # detect the python interfaces
         interfaces = {}
