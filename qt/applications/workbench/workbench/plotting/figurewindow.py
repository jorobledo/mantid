--- conflicted
+++ resolved
@@ -28,21 +28,15 @@
     activated = Signal()
     closing = Signal()
     visibility_changed = Signal()
-<<<<<<< HEAD
     show_context_menu = Signal()
-=======
     close_signal = Signal()
->>>>>>> ef7bd6ea
 
     def __init__(self, canvas, parent=None):
         QMainWindow.__init__(self, parent=parent)
         # attributes
         self._canvas = weakref.proxy(canvas)
-<<<<<<< HEAD
         canvas.installEventFilter(self)
-=======
         self.setAttribute(Qt.WA_DeleteOnClose, True)
->>>>>>> ef7bd6ea
 
         self.close_signal.connect(self._run_close)
         self.setAcceptDrops(True)
