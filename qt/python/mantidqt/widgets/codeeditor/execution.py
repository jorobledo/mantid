# Mantid Repository : https://github.com/mantidproject/mantid
#
# Copyright &copy; 2017 ISIS Rutherford Appleton Laboratory UKRI,
#     NScD Oak Ridge National Laboratory, European Spallation Source
#     & Institut Laue - Langevin
# SPDX - License - Identifier: GPL - 3.0 +
#  This file is part of the mantidqt package
#
#
from __future__ import absolute_import

import inspect

from qtpy.QtCore import QObject, Signal
from qtpy.QtWidgets import QApplication
from six import PY2, iteritems

from mantidqt.utils.asynchronous import AsyncTask, BlockingAsyncTaskWithCallback
from mantidqt.widgets.codeeditor.inputsplitter import InputSplitter

if PY2:
    from inspect import getargspec as getfullargspec
else:
    from inspect import getfullargspec

EMPTY_FILENAME_ID = '<string>'
FILE_ATTR = '__file__'
COMPILE_MODE = 'exec'


EMPTY_FILENAME_ID = '<string>'
FILE_ATTR = '__file__'
COMPILE_MODE = 'exec'


def get_function_spec(func):
    """Get the python function signature for the given function object. First
    the args are inspected followed by varargs, which are set by some modules,
    e.g. mantid.simpleapi algorithm functions

    :param func: A Python function object
    :returns: A string containing the function specification
    :
    """
    try:
        argspec = getfullargspec(func)
    except TypeError:
        return ''
    # mantid algorithm functions have varargs set not args
    args = argspec[0]
    if args:
        # For methods strip the self argument
        if hasattr(func, 'im_func'):
            args = args[1:]
        defs = argspec[3]
    elif argspec[1] is not None:
        # Get from varargs/keywords
        arg_str = argspec[1].strip().lstrip('\b')
        defs = []
        # Keyword args
        kwargs = argspec[2]
        if kwargs is not None:
            kwargs = kwargs.strip().lstrip('\b\b')
            if kwargs == 'kwargs':
                kwargs = '**' + kwargs + '=None'
            arg_str += ',%s' % kwargs
        # Any default argument appears in the string
        # on the rhs of an equal
        for arg in arg_str.split(','):
            arg = arg.strip()
            if '=' in arg:
                arg_token = arg.split('=')
                args.append(arg_token[0])
                defs.append(arg_token[1])
            else:
                args.append(arg)
        if len(defs) == 0:
            defs = None
    else:
        return ''

    if defs is None:
        calltip = ','.join(args)
        calltip = '(' + calltip + ')'
    else:
        # The defaults list contains the default values for the last n arguments
        diff = len(args) - len(defs)
        calltip = ''
        for index in range(len(args) - 1, -1, -1):
            def_index = index - diff
            if def_index >= 0:
                calltip = '[' + args[index] + '],' + calltip
            else:
                calltip = args[index] + "," + calltip
        calltip = '(' + calltip.rstrip(',') + ')'
    return calltip


class PythonCodeExecution(QObject):
    """Provides the ability to execute arbitrary
    strings of Python code. It supports
    reporting progress updates in asynchronous execution
    """
    sig_exec_success = Signal(object)
    sig_exec_error = Signal(object)
    sig_exec_progress = Signal(int)

    def __init__(self, startup_code=None):
        """Initialize the object"""
        super(PythonCodeExecution, self).__init__()

        self._globals_ns = None

        self._task = None

        self.reset_context()

        # the code is not executed initially so code completion won't work
        # on variables until part is executed

    @property
    def globals_ns(self):
        return self._globals_ns

    def abort(self):
        if self._task is not None:
            self._task.abort()

    def execute_async(self, code_str, filename=None, blocking=False):
        """
        Execute the given code string on a separate thread. This function
        returns as soon as the new thread starts

        :param code_str: A string containing code to execute
        :param filename: See PythonCodeExecution.execute()
        :param blocking: If True the call will block until the task is finished
        :returns: The created async task, only returns task if the blocking is False
        """
        # Stack is chopped on error to avoid the  AsyncTask.run->self.execute calls appearing
        # as these are not useful for the user in this context
        if not blocking:
            task = AsyncTask(self.execute, args=(code_str, filename),
                             success_cb=self._on_success, error_cb=self._on_error)
            task.start()
            self._task = task
            return task
        else:
            self._task = BlockingAsyncTaskWithCallback(self.execute, args=(code_str, filename),
                                                       success_cb=self._on_success, error_cb=self._on_error,
                                                       blocking_cb=QApplication.processEvents)
            return self._task.start()

    def execute(self, code_str, filename=None):
        """Execute the given code on the calling thread
        within the provided context.

        :param code_str: A string containing code to execute
        :param filename: An optional identifier specifying the file source of the code. If None then '<string>'
        is used
        :raises: Any error that the code generates
        """
        if filename:
            self.globals_ns[FILE_ATTR] = filename
        else:
            filename = EMPTY_FILENAME_ID
<<<<<<< HEAD
        compile(code_str, filename, mode=COMPILE_MODE,
                dont_inherit=True)
=======
        compile(code_str, filename, mode=COMPILE_MODE, dont_inherit=True)
>>>>>>> 669cf056

        sig_progress = self.sig_exec_progress
        for block in code_blocks(code_str):
            sig_progress.emit(block.lineno)
            # compile so we can set the filename
<<<<<<< HEAD
            code_obj = compile(block.code_str, filename, mode=COMPILE_MODE,
                               dont_inherit=True)
=======
            code_obj = compile(block.code_str, filename, mode=COMPILE_MODE, dont_inherit=True)
>>>>>>> 669cf056
            exec (code_obj, self.globals_ns, self.globals_ns)

    def generate_calltips(self):
        """
        Return a list of calltips for the current global scope. This is currently
        very basic and only inspects the available functions and builtins at the current scope.

        :return: A list of strings giving calltips for each global callable
        """
        calltips = []
        for name, attr in iteritems(self._globals_ns):
            if inspect.isfunction(attr) or inspect.isbuiltin(attr):
                calltips.append(name + get_function_spec(attr))

        return calltips

    def reset_context(self):
        # create new context for execution
        self._globals_ns, self._namespace = {}, {}

    # --------------------- Callbacks -------------------------------
    def _on_success(self, task_result):
        self._reset_task()
        self.sig_exec_success.emit(task_result)

    def _on_error(self, task_error):
        self._reset_task()
        self.sig_exec_error.emit(task_error)

    def _on_progress_updated(self, lineno):
        self.sig_exec_progress(lineno)

    # --------------------- Private -------------------------------
    def _reset_task(self):
        self._task = None


class CodeBlock(object):
    """Holds an executable code object. It also stores the line number
    of the first line within a larger group of code blocks"""

    def __init__(self, code_str, lineno):
        self.code_str = code_str
        self.lineno = lineno


def code_blocks(code_str):
    """Generator to produce blocks of executable code
    from the given code string.
    """
    lineno_cur = 0
    lines = code_str.splitlines()
    line_count = len(lines)
    isp = InputSplitter()
    for line in lines:
        lineno_cur += 1
        isp.push(line)
        # If we need more input to form a complete statement
        # or we are not at the end of the code then keep
        # going
        if isp.push_accepts_more() and lineno_cur != line_count:
            continue
        else:
            # Now we have a complete set of executable statements
            # throw them at the execution engine
            code = isp.source
            isp.reset()
            yield CodeBlock(code, lineno_cur)
            # In order to keep the line numbering in error stack traces
            # consistent each executed block needs to have the statements
            # on the same line as they are in the real code so we prepend
            # blank lines to make this so
            isp.push('\n' * lineno_cur)<|MERGE_RESOLUTION|>--- conflicted
+++ resolved
@@ -22,11 +22,6 @@
     from inspect import getargspec as getfullargspec
 else:
     from inspect import getfullargspec
-
-EMPTY_FILENAME_ID = '<string>'
-FILE_ATTR = '__file__'
-COMPILE_MODE = 'exec'
-
 
 EMPTY_FILENAME_ID = '<string>'
 FILE_ATTR = '__file__'
@@ -163,23 +158,13 @@
             self.globals_ns[FILE_ATTR] = filename
         else:
             filename = EMPTY_FILENAME_ID
-<<<<<<< HEAD
-        compile(code_str, filename, mode=COMPILE_MODE,
-                dont_inherit=True)
-=======
         compile(code_str, filename, mode=COMPILE_MODE, dont_inherit=True)
->>>>>>> 669cf056
 
         sig_progress = self.sig_exec_progress
         for block in code_blocks(code_str):
             sig_progress.emit(block.lineno)
             # compile so we can set the filename
-<<<<<<< HEAD
-            code_obj = compile(block.code_str, filename, mode=COMPILE_MODE,
-                               dont_inherit=True)
-=======
             code_obj = compile(block.code_str, filename, mode=COMPILE_MODE, dont_inherit=True)
->>>>>>> 669cf056
             exec (code_obj, self.globals_ns, self.globals_ns)
 
     def generate_calltips(self):
