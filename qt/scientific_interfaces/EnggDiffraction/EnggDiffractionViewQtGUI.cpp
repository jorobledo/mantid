#include "EnggDiffractionViewQtGUI.h"
#include "MantidKernel/ConfigService.h"
#include "MantidQtWidgets/Common/AlgorithmInputHistory.h"
#include "MantidQtWidgets/Common/AlgorithmRunner.h"
#include "MantidQtWidgets/Common/HelpWindow.h"
#include "MantidQtWidgets/Common/MWRunFiles.h"
#include "EnggDiffractionPresenter.h"

#include <Poco/DirectoryIterator.h>
#include <Poco/Path.h>

#include <QCheckBox>
#include <QCloseEvent>
#include <QFileDialog>
#include <QMessageBox>
#include <QSettings>

using namespace Mantid::API;
using namespace MantidQt::CustomInterfaces;

namespace MantidQt {
namespace CustomInterfaces {

// Add this class to the list of specialised dialogs in this namespace
DECLARE_SUBWINDOW(EnggDiffractionViewQtGUI)

const double EnggDiffractionViewQtGUI::g_defaultRebinWidth = -0.0005;

int EnggDiffractionViewQtGUI::g_currentType = 0;
int EnggDiffractionViewQtGUI::g_currentRunMode = 0;
int EnggDiffractionViewQtGUI::g_currentCropCalibBankName = 0;

const std::string EnggDiffractionViewQtGUI::g_iparmExtStr =
    "GSAS instrument parameters, IPARM file: PRM, PAR, IPAR, IPARAM "
    "(*.prm *.par *.ipar *.iparam);;"
    "Other extensions/all files (*)";

const std::string EnggDiffractionViewQtGUI::g_pixelCalibExt =
    "Comma separated values text file with calibration table, CSV"
    "(*.csv);;"
    "Nexus file with calibration table: NXS, NEXUS"
    "(*.nxs *.nexus);;"
    "Supported formats: CSV, NXS "
    "(*.csv *.nxs *.nexus);;"
    "Other extensions/all files (*)";

const std::string EnggDiffractionViewQtGUI::g_DetGrpExtStr =
    "Detector Grouping File: CSV "
    "(*.csv *.txt);;"
    "Other extensions/all files (*)";

const std::string EnggDiffractionViewQtGUI::g_settingsGroup =
    "CustomInterfaces/EnggDiffractionView";

/**
* Default constructor.
*
* @param parent Parent window (most likely the Mantid main app window).
*/
EnggDiffractionViewQtGUI::EnggDiffractionViewQtGUI(QWidget *parent)
    : UserSubWindow(parent), IEnggDiffractionView(), m_fittingWidget(nullptr),
      m_currentInst("ENGINX"), m_splashMsg(nullptr), m_presenter(nullptr) {}

void EnggDiffractionViewQtGUI::initLayout() {
  // setup container ui
  m_ui.setupUi(this);

  // presenter that knows how to handle a IEnggDiffractionView should
  // take care of all the logic. Note that the view needs to know the
  // concrete presenter
  auto fullPres = boost::make_shared<EnggDiffractionPresenter>(this);
  m_presenter = fullPres;

  // add tab contents and set up their ui's
  QWidget *wCalib = new QWidget(m_ui.tabMain);
  m_uiTabCalib.setupUi(wCalib);
  m_ui.tabMain->addTab(wCalib, QString("Calibration"));

  QWidget *wFocus = new QWidget(m_ui.tabMain);
  m_uiTabFocus.setupUi(wFocus);
  m_ui.tabMain->addTab(wFocus, QString("Focus"));

  QWidget *wPreproc = new QWidget(m_ui.tabMain);
  m_uiTabPreproc.setupUi(wPreproc);
  m_ui.tabMain->addTab(wPreproc, QString("Pre-processing"));

  // This is created from a QWidget* -> use null-deleter to prevent double-free
  // with Qt
  boost::shared_ptr<EnggDiffractionViewQtGUI> sharedView(
      this, [](EnggDiffractionViewQtGUI *) {});
  m_fittingWidget = new EnggDiffFittingViewQtWidget(
      m_ui.tabMain, sharedView, sharedView, fullPres, fullPres, sharedView);
  m_ui.tabMain->addTab(m_fittingWidget, QString("Fitting"));

<<<<<<< HEAD
  m_gsasWidget = new EnggDiffGSASFittingViewQtWidget(sharedView);
=======
  m_gsasWidget = new EnggDiffGSASFittingViewQtWidget(sharedView, sharedView);
>>>>>>> 9304e0bc
  m_ui.tabMain->addTab(m_gsasWidget, QString("GSAS-II Refinement"));

  QWidget *wSettings = new QWidget(m_ui.tabMain);
  m_uiTabSettings.setupUi(wSettings);
  m_ui.tabMain->addTab(wSettings, QString("Settings"));

  QComboBox *inst = m_ui.comboBox_instrument;
  m_currentInst = inst->currentText().toStdString();

  setPrefix(m_currentInst);
  // An initial check on the RB number will enable the tabs after all
  // the widgets and connections are set up
  enableTabs(false);

  readSettings();

  // basic UI setup, connect signals, etc.
  doSetupGeneralWidgets();
  doSetupTabCalib();
  doSetupTabFocus();
  doSetupTabPreproc();
  doSetupTabSettings();

  m_presenter->notify(IEnggDiffractionPresenter::Start);
  // We need to delay the RB-number check for the pop-up (splash message)
  // as it will be shown very early (before the interface
  // window itself is shown) and that will cause a crash in Qt code on
  // some platforms (windows 10, and 7 sometimes).
  // so perform the check in the showEvent method to check on start up
}

void EnggDiffractionViewQtGUI::doSetupTabCalib() {
  // Some recent available runs as defaults. This (as well as the
  // empty defaults just above) should probably be made persistent -
  // and encapsulated into a CalibrationParameters or similar
  // class/structure
  const std::string vanadiumRun = "236516";
  const std::string ceriaRun = "241391";
  if (m_uiTabCalib.MWRunFiles_new_vanadium_num->getUserInput()
          .toString()
          .isEmpty()) {
    m_uiTabCalib.MWRunFiles_new_vanadium_num->setFileTextWithoutSearch(
        QString::fromStdString(vanadiumRun));
  }
  if (m_uiTabCalib.MWRunFiles_new_ceria_num->getUserInput()
          .toString()
          .isEmpty()) {
    m_uiTabCalib.MWRunFiles_new_ceria_num->setFileTextWithoutSearch(
        QString::fromStdString(ceriaRun));
  }

  // push button signals/slots
  connect(m_uiTabCalib.pushButton_load_calib, SIGNAL(released()), this,
          SLOT(loadCalibrationClicked()));

  connect(m_uiTabCalib.pushButton_new_calib, SIGNAL(released()), this,
          SLOT(calibrateClicked()));

  connect(m_uiTabCalib.pushButton_new_cropped_calib, SIGNAL(released()), this,
          SLOT(CroppedCalibrateClicked()));

  connect(m_uiTabCalib.comboBox_calib_cropped_bank_name,
          SIGNAL(currentIndexChanged(int)), this,
          SLOT(calibspecNoChanged(int)));

  connect(m_uiTabCalib.comboBox_calib_cropped_bank_name,
          SIGNAL(currentIndexChanged(int)), this, SLOT(enableSpecNos()));

  enableCalibrateFocusFitUserActions(true);
}

void EnggDiffractionViewQtGUI::doSetupTabFocus() {

  connect(m_uiTabFocus.pushButton_focus, SIGNAL(released()), this,
          SLOT(focusClicked()));

  connect(m_uiTabFocus.pushButton_focus_cropped, SIGNAL(released()), this,
          SLOT(focusCroppedClicked()));

  connect(m_uiTabFocus.pushButton_texture_browse_grouping_file,
          SIGNAL(released()), this, SLOT(browseTextureDetGroupingFile()));

  connect(m_uiTabFocus.pushButton_focus_texture, SIGNAL(released()), this,
          SLOT(focusTextureClicked()));

  connect(m_uiTabFocus.pushButton_reset, SIGNAL(released()), this,
          SLOT(focusResetClicked()));

  connect(m_uiTabFocus.pushButton_stop_focus, SIGNAL(released()), this,
          SLOT(focusStopClicked()));

  connect(m_uiTabFocus.comboBox_PlotData, SIGNAL(currentIndexChanged(int)),
          this, SLOT(plotRepChanged(int)));

  connect(m_uiTabFocus.comboBox_Multi_Runs, SIGNAL(currentIndexChanged(int)),
          this, SLOT(multiRunModeChanged(int)));

  connect(m_uiTabFocus.checkBox_plot_focused_ws, SIGNAL(clicked()), this,
          SLOT(plotFocusStatus()));
}

void EnggDiffractionViewQtGUI::doSetupTabPreproc() {
  connect(m_uiTabPreproc.pushButton_rebin_time, SIGNAL(released()), this,
          SLOT(rebinTimeClicked()));

  connect(m_uiTabPreproc.pushButton_rebin_multiperiod, SIGNAL(released()), this,
          SLOT(rebinMultiperiodClicked()));
}

void EnggDiffractionViewQtGUI::doSetupTabSettings() {
  // line edits that display paths and the like
  m_uiTabSettings.lineEdit_input_dir_calib->setText(
      QString::fromStdString(m_calibSettings.m_inputDirCalib));
  m_uiTabSettings.lineEdit_input_dir_raw->setText(
      QString::fromStdString(m_calibSettings.m_inputDirRaw));
  m_uiTabSettings.lineEdit_pixel_calib_filename->setText(
      QString::fromStdString(m_calibSettings.m_pixelCalibFilename));
  m_uiTabSettings.lineEdit_template_gsas_prm->setText(
      QString::fromStdString(m_calibSettings.m_templateGSAS_PRM));
  m_calibSettings.m_forceRecalcOverwrite = false;
  m_uiTabSettings.checkBox_force_recalculate_overwrite->setChecked(
      m_calibSettings.m_forceRecalcOverwrite);

  m_uiTabSettings.lineEdit_dir_focusing->setText(
      QString::fromStdString(m_focusDir));

  // push button signals/slots
  connect(m_uiTabSettings.pushButton_browse_input_dir_calib, SIGNAL(released()),
          this, SLOT(browseInputDirCalib()));

  connect(m_uiTabSettings.pushButton_browse_input_dir_raw, SIGNAL(released()),
          this, SLOT(browseInputDirRaw()));

  connect(m_uiTabSettings.pushButton_browse_pixel_calib_filename,
          SIGNAL(released()), this, SLOT(browsePixelCalibFilename()));

  connect(m_uiTabSettings.pushButton_browse_template_gsas_prm,
          SIGNAL(released()), this, SLOT(browseTemplateGSAS_PRM()));

  connect(m_uiTabSettings.pushButton_browse_dir_focusing, SIGNAL(released()),
          this, SLOT(browseDirFocusing()));
}

void EnggDiffractionViewQtGUI::doSetupGeneralWidgets() {
  doSetupSplashMsg();

  // don't show the re-size corner
  m_ui.statusbar->setSizeGripEnabled(false);

  // change instrument
  connect(m_ui.comboBox_instrument, SIGNAL(currentIndexChanged(int)), this,
          SLOT(instrumentChanged(int)));
  connect(m_ui.pushButton_help, SIGNAL(released()), this, SLOT(openHelpWin()));
  // note connection to the parent window, otherwise an empty frame window
  // may remain open and visible after this close
  if (this->parent()) {
    connect(m_ui.pushButton_close, SIGNAL(released()), this->parent(),
            SLOT(close()));
  }

  connect(m_ui.lineEdit_RBNumber, SIGNAL(editingFinished()), this,
          SLOT(RBNumberChanged()));
}

void EnggDiffractionViewQtGUI::doSetupSplashMsg() {
  if (m_splashMsg)
    delete m_splashMsg;

  m_splashMsg = new QMessageBox(this);
  m_splashMsg->setIcon(QMessageBox::Information);
  m_splashMsg->setStandardButtons(QMessageBox::NoButton);
  m_splashMsg->setWindowTitle("Setting up");
  m_splashMsg->setText("Setting up the interface!");
  m_splashMsg->setWindowFlags(Qt::SplashScreen | Qt::FramelessWindowHint |
                              Qt::X11BypassWindowManagerHint);
  m_splashMsg->setWindowModality(Qt::NonModal);
  // we don't want to show now: m_splashMsg->show();
}

void EnggDiffractionViewQtGUI::readSettings() {
  QSettings qs;
  qs.beginGroup(QString::fromStdString(g_settingsGroup));
  auto fname = qs.fileName();

  m_ui.lineEdit_RBNumber->setText(
      qs.value("user-params-RBNumber", "").toString());

  m_uiTabCalib.lineEdit_current_vanadium_num->setText(
      qs.value("user-params-current-vanadium-num", "").toString());
  m_uiTabCalib.lineEdit_current_ceria_num->setText(
      qs.value("user-params-current-ceria-num", "").toString());
  QString calibFname = qs.value("current-calib-filename", "").toString();
  m_uiTabCalib.lineEdit_current_calib_filename->setText(calibFname);

  m_uiTabCalib.MWRunFiles_new_vanadium_num->setUserInput(
      qs.value("user-params-new-vanadium-num", "").toString());
  m_uiTabCalib.MWRunFiles_new_ceria_num->setUserInput(
      qs.value("user-params-new-ceria-num", "").toString());

  m_uiTabCalib.groupBox_calib_cropped->setChecked(
      qs.value("user-params-calib-cropped-group-checkbox", false).toBool());

  m_uiTabCalib.comboBox_calib_cropped_bank_name->setCurrentIndex(0);

  m_uiTabCalib.lineEdit_cropped_spec_nos->setText(
      qs.value("user-params-calib-cropped-spectrum-nos", "").toString());

  m_uiTabCalib.lineEdit_cropped_customise_bank_name->setText(
      qs.value("user-params-calib-cropped-customise-name", "cropped")
          .toString());

  m_uiTabCalib.checkBox_PlotData_Calib->setChecked(
      qs.value("user-param-calib-plot-data", true).toBool());

  // user params - focusing
  m_uiTabFocus.MWRunFiles_run_num->setUserInput(
      qs.value("user-params-focus-runno", "").toString());

  qs.beginReadArray("user-params-focus-bank_i");
  qs.setArrayIndex(0);
  m_uiTabFocus.checkBox_focus_bank1->setChecked(
      qs.value("value", true).toBool());
  qs.setArrayIndex(1);
  m_uiTabFocus.checkBox_focus_bank2->setChecked(
      qs.value("value", true).toBool());
  qs.endArray();

  m_uiTabFocus.MWRunFiles_cropped_run_num->setUserInput(
      qs.value("user-params-focus-cropped-runno", "").toString());

  m_uiTabFocus.lineEdit_cropped_spec_nos->setText(
      qs.value("user-params-focus-cropped-spectrum-nos", "").toString());

  m_uiTabFocus.MWRunFiles_texture_run_num->setUserInput(
      qs.value("user-params-focus-texture-runno", "").toString());

  m_uiTabFocus.lineEdit_texture_grouping_file->setText(
      qs.value("user-params-focus-texture-detector-grouping-file", "")
          .toString());

  m_uiTabFocus.groupBox_cropped->setChecked(
      qs.value("user-params-focus-cropped-group-checkbox", false).toBool());

  m_uiTabFocus.groupBox_texture->setChecked(
      qs.value("user-params-focus-texture-group-checkbox", false).toBool());

  m_uiTabFocus.checkBox_plot_focused_ws->setChecked(
      qs.value("user-params-focus-plot-focused-ws", true).toBool());

  m_uiTabFocus.checkBox_save_output_files->setChecked(
      qs.value("user-params-focus-save-output-files", true).toBool());

  m_uiTabFocus.comboBox_PlotData->setCurrentIndex(
      qs.value("user-params-focus-plot-type", 0).toInt());

  m_uiTabFocus.comboBox_Multi_Runs->setCurrentIndex(
      qs.value("user-params-multiple-runs-focus-mode", 0).toInt());

  // pre-processing (re-binning)
  m_uiTabPreproc.MWRunFiles_preproc_run_num->setUserInput(
      qs.value("user-params-preproc-runno", "").toString());

  m_uiTabPreproc.doubleSpinBox_time_bin->setValue(
      qs.value("user-params-time-bin", 0.1).toDouble());

  m_uiTabPreproc.spinBox_nperiods->setValue(
      qs.value("user-params-nperiods", 2).toInt());

  m_uiTabPreproc.doubleSpinBox_step_time->setValue(
      qs.value("user-params-step-time", 1).toDouble());

  // settings
  QString lastPath =
      MantidQt::API::AlgorithmInputHistory::Instance().getPreviousDirectory();
  // TODO: as this is growing, it should become << >> operators on
  // EnggDiffCalibSettings
  m_calibSettings.m_inputDirCalib =
      qs.value("input-dir-calib-files", lastPath).toString().toStdString();

  m_calibSettings.m_inputDirRaw =
      qs.value("input-dir-raw-files", lastPath).toString().toStdString();

  const std::string fullCalib = guessDefaultFullCalibrationPath();
  m_calibSettings.m_pixelCalibFilename =
      qs.value("pixel-calib-filename", QString::fromStdString(fullCalib))
          .toString()
          .toStdString();

  // 'advanced' block
  m_calibSettings.m_forceRecalcOverwrite =
      qs.value("force-recalc-overwrite", false).toBool();

  const std::string templ = guessGSASTemplatePath();
  m_calibSettings.m_templateGSAS_PRM =
      qs.value("template-gsas-prm", QString::fromStdString(templ))
          .toString()
          .toStdString();

  m_calibSettings.m_rebinCalibrate =
      qs.value("rebin-calib", g_defaultRebinWidth).toFloat();

  // 'focusing' block
  m_focusDir = qs.value("focus-dir").toString().toStdString();

  m_ui.tabMain->setCurrentIndex(qs.value("selected-tab-index").toInt());

  restoreGeometry(qs.value("interface-win-geometry").toByteArray());
  qs.endGroup();
}

void EnggDiffractionViewQtGUI::saveSettings() const {
  QSettings qs;
  qs.beginGroup(QString::fromStdString(g_settingsGroup));

  qs.setValue("user-params-RBNumber", m_ui.lineEdit_RBNumber->text());

  qs.setValue("user-params-current-vanadium-num",
              m_uiTabCalib.lineEdit_current_vanadium_num->text());
  qs.setValue("user-params-current-ceria-num",
              m_uiTabCalib.lineEdit_current_ceria_num->text());
  qs.setValue("current-calib-filename",
              m_uiTabCalib.lineEdit_current_calib_filename->text());

  qs.setValue("user-params-new-vanadium-num",
              m_uiTabCalib.MWRunFiles_new_vanadium_num->getText());
  qs.setValue("user-params-new-ceria-num",
              m_uiTabCalib.MWRunFiles_new_ceria_num->getText());

  qs.setValue("user-params-calib-cropped-group-checkbox",
              m_uiTabCalib.groupBox_calib_cropped->isChecked());

  qs.setValue("user-params-calib-cropped-spectrum-nos",
              m_uiTabCalib.lineEdit_cropped_spec_nos->text());

  qs.setValue("user-params-calib-cropped-customise-name",
              m_uiTabCalib.lineEdit_cropped_customise_bank_name->text());

  qs.setValue("user-param-calib-plot-data",
              m_uiTabCalib.checkBox_PlotData_Calib->isChecked());

  // user params - focusing
  qs.setValue("user-params-focus-runno",
              m_uiTabFocus.MWRunFiles_run_num->getText());

  qs.beginWriteArray("user-params-focus-bank_i");
  qs.setArrayIndex(0);
  qs.setValue("value", m_uiTabFocus.checkBox_focus_bank1->isChecked());
  qs.setArrayIndex(1);
  qs.setValue("value", m_uiTabFocus.checkBox_focus_bank2->isChecked());
  qs.endArray();

  qs.setValue("user-params-focus-cropped-runno",
              m_uiTabFocus.MWRunFiles_cropped_run_num->getText());
  qs.setValue("user-params-focus-cropped-spectrum-nos",
              m_uiTabFocus.lineEdit_cropped_spec_nos->text());

  qs.setValue("user-params-focus-texture-runno",
              m_uiTabFocus.MWRunFiles_texture_run_num->getText());
  qs.setValue("user-params-focus-texture-detector-grouping-file",
              m_uiTabFocus.lineEdit_texture_grouping_file->text());

  qs.setValue("user-params-focus-cropped-group-checkbox",
              m_uiTabFocus.groupBox_cropped->isChecked());

  qs.setValue("user-params-focus-texture-group-checkbox",
              m_uiTabFocus.groupBox_texture->isChecked());

  qs.setValue("user-params-focus-plot-focused-ws",
              m_uiTabFocus.checkBox_plot_focused_ws->isChecked());

  qs.setValue("user-params-focus-save-output-files",
              m_uiTabFocus.checkBox_plot_focused_ws->isChecked());

  qs.setValue("user-params-focus-plot-type",
              m_uiTabFocus.comboBox_PlotData->currentIndex());

  qs.setValue("user-params-multiple-runs-focus-mode",
              m_uiTabFocus.comboBox_Multi_Runs->currentIndex());

  // pre-processing (re-binning)
  qs.setValue("user-params-preproc-runno",
              m_uiTabPreproc.MWRunFiles_preproc_run_num->getText());

  qs.setValue("user-params-time-bin",
              m_uiTabPreproc.doubleSpinBox_time_bin->value());

  qs.setValue("user-params-nperiods", m_uiTabPreproc.spinBox_nperiods->value());

  qs.value("user-params-step-time",
           m_uiTabPreproc.doubleSpinBox_step_time->value());

  // TODO: this should become << >> operators on EnggDiffCalibSettings
  qs.setValue("input-dir-calib-files",
              QString::fromStdString(m_calibSettings.m_inputDirCalib));
  qs.setValue("input-dir-raw-files",
              QString::fromStdString(m_calibSettings.m_inputDirRaw));
  qs.setValue("pixel-calib-filename",
              QString::fromStdString(m_calibSettings.m_pixelCalibFilename));
  // 'advanced' block
  qs.setValue("force-recalc-overwrite", m_calibSettings.m_forceRecalcOverwrite);
  qs.setValue("template-gsas-prm",
              QString::fromStdString(m_calibSettings.m_templateGSAS_PRM));
  qs.setValue("rebin-calib", m_calibSettings.m_rebinCalibrate);

  // 'focusing' block
  qs.setValue("focus-dir", QString::fromStdString(m_focusDir));

  qs.setValue("selected-tab-index", m_ui.tabMain->currentIndex());

  qs.setValue("interface-win-geometry", saveGeometry());
  qs.endGroup();
}

std::string EnggDiffractionViewQtGUI::guessGSASTemplatePath() const {
  // Inside the mantid installation target directory:
  // scripts/Engineering/template_ENGINX_241391_236516_North_and_South_banks.par
  Poco::Path templ =
      Mantid::Kernel::ConfigService::Instance().getInstrumentDirectory();
  templ = templ.makeParent();
  templ.append("scripts");
  templ.append("Engineering");
  templ.append("template_ENGINX_241391_236516_North_and_South_banks.par");
  return templ.toString();
}

std::string EnggDiffractionViewQtGUI::guessDefaultFullCalibrationPath() const {
  // Inside the mantid installation target directory:
  // scripts/Engineering/ENGINX_full_pixel_calibration_vana194547_ceria193749.csv
  Poco::Path templ =
      Mantid::Kernel::ConfigService::Instance().getInstrumentDirectory();
  templ = templ.makeParent();
  templ.append("scripts");
  templ.append("Engineering");
  templ.append("calib");
  templ.append("ENGINX_full_pixel_calibration_vana194547_ceria193749.csv");
  return templ.toString();
}

void EnggDiffractionViewQtGUI::splashMessage(bool visible,
                                             const std::string &shortMsg,
                                             const std::string &description) {
  if (!m_splashMsg)
    return;

  m_splashMsg->setWindowTitle(QString::fromStdString(shortMsg));
  m_splashMsg->setText(QString::fromStdString(description));
  // when showing the message, force it to show up centered
  if (visible) {
    const auto pos = this->mapToGlobal(rect().center());
    m_splashMsg->move(pos.x() - m_splashMsg->width() / 2,
                      pos.y() - m_splashMsg->height() / 2);
  }
  m_splashMsg->setVisible(visible);
}

void EnggDiffractionViewQtGUI::showStatus(const std::string &sts) {
  m_ui.statusbar->showMessage(QString::fromStdString(sts));
}

void EnggDiffractionViewQtGUI::userWarning(const std::string &err,
                                           const std::string &description) {
  QMessageBox::warning(this, QString::fromStdString(err),
                       QString::fromStdString(description), QMessageBox::Ok,
                       QMessageBox::Ok);
}

void EnggDiffractionViewQtGUI::userError(const std::string &err,
                                         const std::string &description) {
  QMessageBox::critical(this, QString::fromStdString(err),
                        QString::fromStdString(description), QMessageBox::Ok,
                        QMessageBox::Ok);
}

std::string EnggDiffractionViewQtGUI::askNewCalibrationFilename(
    const std::string &suggestedFname) {
  // append dir (basename) + filename
  QString prevPath = QString::fromStdString(m_calibSettings.m_inputDirCalib);
  if (prevPath.isEmpty()) {
    prevPath =
        MantidQt::API::AlgorithmInputHistory::Instance().getPreviousDirectory();
  }
  QDir path(prevPath);
  QString suggestion = path.filePath(QString::fromStdString(suggestedFname));
  QString choice = QFileDialog::getSaveFileName(
      this, tr("Please select the name of the calibration file"), suggestion,
      QString::fromStdString(g_iparmExtStr));

  return choice.toStdString();
}

std::string EnggDiffractionViewQtGUI::getRBNumber() const {
  return m_ui.lineEdit_RBNumber->text().toStdString();
}

std::string EnggDiffractionViewQtGUI::currentVanadiumNo() const {
  return m_uiTabCalib.lineEdit_current_vanadium_num->text().toStdString();
}

std::string EnggDiffractionViewQtGUI::currentCeriaNo() const {
  return m_uiTabCalib.lineEdit_current_ceria_num->text().toStdString();
}

std::vector<std::string> EnggDiffractionViewQtGUI::newVanadiumNo() const {
  return qListToVector(m_uiTabCalib.MWRunFiles_new_vanadium_num->getFilenames(),
                       m_uiTabCalib.MWRunFiles_new_vanadium_num->isValid());
}

std::vector<std::string> EnggDiffractionViewQtGUI::newCeriaNo() const {
  return qListToVector(m_uiTabCalib.MWRunFiles_new_ceria_num->getFilenames(),
                       m_uiTabCalib.MWRunFiles_new_ceria_num->isValid());
}

std::string EnggDiffractionViewQtGUI::currentCalibFile() const {
  return m_uiTabCalib.lineEdit_current_calib_filename->text().toStdString();
}

void EnggDiffractionViewQtGUI::newCalibLoaded(const std::string &vanadiumNo,
                                              const std::string &ceriaNo,
                                              const std::string &fname) {

  m_uiTabCalib.lineEdit_current_vanadium_num->setText(
      QString::fromStdString(vanadiumNo));
  m_uiTabCalib.lineEdit_current_ceria_num->setText(
      QString::fromStdString(ceriaNo));
  m_uiTabCalib.lineEdit_current_calib_filename->setText(
      QString::fromStdString(fname));

  if (!fname.empty()) {
    MantidQt::API::AlgorithmInputHistory::Instance().setPreviousDirectory(
        QString::fromStdString(fname));
  }
}

void EnggDiffractionViewQtGUI::enableCalibrateFocusFitUserActions(bool enable) {
  // calibrate
  m_uiTabCalib.groupBox_make_new_calib->setEnabled(enable);
  m_uiTabCalib.groupBox_current_calib->setEnabled(enable);
  m_uiTabCalib.groupBox_calib_cropped->setEnabled(enable);
  m_uiTabCalib.pushButton_new_cropped_calib->setEnabled(enable);
  m_ui.pushButton_close->setEnabled(enable);
  m_uiTabCalib.checkBox_PlotData_Calib->setEnabled(enable);

  // focus
  m_uiTabFocus.MWRunFiles_run_num->setEnabled(enable);
  m_uiTabFocus.pushButton_focus->setEnabled(enable);

  m_uiTabFocus.groupBox_cropped->setEnabled(enable);
  m_uiTabFocus.groupBox_texture->setEnabled(enable);

  // Disable all focus output options except graph plotting
  m_uiTabFocus.checkBox_plot_focused_ws->setEnabled(enable);
  m_uiTabFocus.checkBox_save_output_files->setEnabled(enable);
  m_uiTabFocus.comboBox_Multi_Runs->setEnabled(enable);

  m_uiTabFocus.pushButton_stop_focus->setDisabled(enable);
  m_uiTabFocus.pushButton_reset->setEnabled(enable);

  // pre-processing
  m_uiTabPreproc.MWRunFiles_preproc_run_num->setEnabled(enable);
  m_uiTabPreproc.pushButton_rebin_time->setEnabled(enable);
  m_uiTabPreproc.pushButton_rebin_multiperiod->setEnabled(enable);

  // fitting
  m_fittingWidget->enable(enable);
  m_gsasWidget->setEnabled(enable);
}

void EnggDiffractionViewQtGUI::enableTabs(bool enable) {
  for (int ti = 0; ti < m_ui.tabMain->count(); ++ti) {
    m_ui.tabMain->setTabEnabled(ti, enable);
  }
}

std::vector<std::string> EnggDiffractionViewQtGUI::currentPreprocRunNo() const {
  return qListToVector(
      m_uiTabPreproc.MWRunFiles_preproc_run_num->getFilenames(),
      m_uiTabPreproc.MWRunFiles_preproc_run_num->isValid());
}

double EnggDiffractionViewQtGUI::rebinningTimeBin() const {
  return m_uiTabPreproc.doubleSpinBox_time_bin->value();
}

size_t EnggDiffractionViewQtGUI::rebinningPulsesNumberPeriods() const {
  return m_uiTabPreproc.spinBox_nperiods->value();
}

double EnggDiffractionViewQtGUI::rebinningPulsesTime() const {
  return m_uiTabPreproc.doubleSpinBox_step_time->value();
}

void EnggDiffractionViewQtGUI::plotFocusedSpectrum(const std::string &wsName) {
  std::string pyCode =
      "win=plotSpectrum('" + wsName + "', 0, error_bars=False, type=0)";

  std::string status =
      runPythonCode(QString::fromStdString(pyCode), false).toStdString();
  m_logMsgs.emplace_back("Plotted output focused data, with status string " +
                         status);
  m_presenter->notify(IEnggDiffractionPresenter::LogMsg);
}

void EnggDiffractionViewQtGUI::plotWaterfallSpectrum(
    const std::string &wsName) {
  // parameter of list ?
  std::string pyCode =
      "plotSpectrum('" + wsName +
      "', 0, error_bars=False, type=0, waterfall=True, window=win)";
  std::string status =
      runPythonCode(QString::fromStdString(pyCode), false).toStdString();
  m_logMsgs.emplace_back("Plotted output focused data, with status string " +
                         status);
  m_presenter->notify(IEnggDiffractionPresenter::LogMsg);
}

void EnggDiffractionViewQtGUI::plotReplacingWindow(const std::string &wsName,
                                                   const std::string &spectrum,
                                                   const std::string &type) {
  std::string pyCode = "win=plotSpectrum('" + wsName + "', " + spectrum +
                       ", error_bars=False, type=" + type +
                       ", window=win, clearWindow=True)";
  std::string status =
      runPythonCode(QString::fromStdString(pyCode), false).toStdString();

  m_logMsgs.emplace_back("Plotted output focused data, with status string " +
                         status);
  m_presenter->notify(IEnggDiffractionPresenter::LogMsg);
}

void EnggDiffractionViewQtGUI::plotCalibOutput(const std::string &pyCode) {

  std::string status =
      runPythonCode(QString::fromStdString(pyCode), false).toStdString();

  m_logMsgs.push_back(
      "Plotted output calibration vanadium curves, with status string " +
      status);
  m_presenter->notify(IEnggDiffractionPresenter::LogMsg);
}

void EnggDiffractionViewQtGUI::resetFocus() {
  m_uiTabFocus.MWRunFiles_run_num->setUserInput("");
  m_uiTabFocus.checkBox_focus_bank1->setChecked(true);
  m_uiTabFocus.checkBox_focus_bank2->setChecked(true);

  m_uiTabFocus.MWRunFiles_cropped_run_num->setUserInput("");
  m_uiTabFocus.lineEdit_cropped_spec_nos->setText("");

  m_uiTabFocus.groupBox_cropped->setChecked(false);
  m_uiTabFocus.groupBox_texture->setChecked(false);

  m_uiTabFocus.MWRunFiles_run_num->setUserInput("");
  m_uiTabFocus.lineEdit_texture_grouping_file->setText("");
}

std::string
EnggDiffractionViewQtGUI::enggRunPythonCode(const std::string &pyCode) {
  std::string status =
      runPythonCode(QString::fromStdString(pyCode), false).toStdString();

  return status;
}

std::string EnggDiffractionViewQtGUI::askExistingCalibFilename() {
  QString prevPath = QString::fromStdString(m_calibSettings.m_inputDirCalib);
  if (prevPath.isEmpty()) {
    QString prevPath =
        MantidQt::API::AlgorithmInputHistory::Instance().getPreviousDirectory();
  }

  QString filename =
      QFileDialog::getOpenFileName(this, tr("Open calibration file"), prevPath,
                                   QString::fromStdString(g_iparmExtStr));

  if (!filename.isEmpty()) {
    MantidQt::API::AlgorithmInputHistory::Instance().setPreviousDirectory(
        filename);
  }

  return filename.toStdString();
}

void EnggDiffractionViewQtGUI::loadCalibrationClicked() {
  m_presenter->notify(IEnggDiffractionPresenter::LoadExistingCalib);
}

void EnggDiffractionViewQtGUI::calibrateClicked() {
  m_presenter->notify(IEnggDiffractionPresenter::CalcCalib);
}

void EnggDiffractionViewQtGUI::CroppedCalibrateClicked() {
  m_presenter->notify(IEnggDiffractionPresenter::CropCalib);
}

void EnggDiffractionViewQtGUI::focusClicked() {
  m_presenter->notify(IEnggDiffractionPresenter::FocusRun);
}

void EnggDiffractionViewQtGUI::focusCroppedClicked() {
  m_presenter->notify(IEnggDiffractionPresenter::FocusCropped);
}

void EnggDiffractionViewQtGUI::focusTextureClicked() {
  m_presenter->notify(IEnggDiffractionPresenter::FocusTexture);
}

void EnggDiffractionViewQtGUI::focusResetClicked() {
  m_presenter->notify(IEnggDiffractionPresenter::ResetFocus);
}

void EnggDiffractionViewQtGUI::focusStopClicked() {
  m_presenter->notify(IEnggDiffractionPresenter::StopFocus);
}

void EnggDiffractionViewQtGUI::rebinTimeClicked() {
  m_presenter->notify(IEnggDiffractionPresenter::RebinTime);
}

void EnggDiffractionViewQtGUI::rebinMultiperiodClicked() {
  m_presenter->notify(IEnggDiffractionPresenter::RebinMultiperiod);
}

void EnggDiffractionViewQtGUI::browseInputDirCalib() {
  QString prevPath = QString::fromStdString(m_calibSettings.m_inputDirCalib);
  if (prevPath.isEmpty()) {
    prevPath =
        MantidQt::API::AlgorithmInputHistory::Instance().getPreviousDirectory();
  }
  QString dir = QFileDialog::getExistingDirectory(
      this, tr("Open Directory"), prevPath,
      QFileDialog::ShowDirsOnly | QFileDialog::DontResolveSymlinks);

  if (dir.isEmpty()) {
    return;
  }

  MantidQt::API::AlgorithmInputHistory::Instance().setPreviousDirectory(dir);
  m_calibSettings.m_inputDirCalib = dir.toStdString();
  m_uiTabSettings.lineEdit_input_dir_calib->setText(
      QString::fromStdString(m_calibSettings.m_inputDirCalib));
}

void EnggDiffractionViewQtGUI::browseInputDirRaw() {
  QString prevPath = QString::fromStdString(m_calibSettings.m_inputDirRaw);
  if (prevPath.isEmpty()) {
    prevPath =
        MantidQt::API::AlgorithmInputHistory::Instance().getPreviousDirectory();
  }
  QString dir = QFileDialog::getExistingDirectory(
      this, tr("Open Directory"), prevPath,
      QFileDialog::ShowDirsOnly | QFileDialog::DontResolveSymlinks);

  if (dir.isEmpty()) {
    return;
  }

  MantidQt::API::AlgorithmInputHistory::Instance().setPreviousDirectory(dir);
  m_calibSettings.m_inputDirRaw = dir.toStdString();
  m_uiTabSettings.lineEdit_input_dir_raw->setText(
      QString::fromStdString(m_calibSettings.m_inputDirRaw));
}

void EnggDiffractionViewQtGUI::browsePixelCalibFilename() {
  QString prevPath = QString::fromStdString(m_calibSettings.m_inputDirCalib);
  if (prevPath.isEmpty()) {
    QString prevPath =
        MantidQt::API::AlgorithmInputHistory::Instance().getPreviousDirectory();
  }

  QString filename = QFileDialog::getOpenFileName(
      this, tr("Open pixel calibration (full calibration) file"), prevPath,
      QString::fromStdString(g_pixelCalibExt));

  if (filename.isEmpty()) {
    return;
  }

  m_calibSettings.m_pixelCalibFilename = filename.toStdString();
  m_uiTabSettings.lineEdit_pixel_calib_filename->setText(
      QString::fromStdString(m_calibSettings.m_pixelCalibFilename));
}

void EnggDiffractionViewQtGUI::browseTemplateGSAS_PRM() {

  QString prevPath = QString::fromStdString(m_calibSettings.m_templateGSAS_PRM);
  QString path(QFileDialog::getOpenFileName(
      this, tr("Open GSAS IPAR template file"), prevPath,
      QString::fromStdString(g_iparmExtStr)));

  if (path.isEmpty()) {
    return;
  }

  m_calibSettings.m_templateGSAS_PRM = path.toStdString();
  m_uiTabSettings.lineEdit_template_gsas_prm->setText(
      QString::fromStdString(m_calibSettings.m_templateGSAS_PRM));
}

void EnggDiffractionViewQtGUI::browseDirFocusing() {
  QString prevPath = QString::fromStdString(m_focusDir);
  if (prevPath.isEmpty()) {
    prevPath =
        MantidQt::API::AlgorithmInputHistory::Instance().getPreviousDirectory();
  }
  QString dir = QFileDialog::getExistingDirectory(
      this, tr("Open Directory"), prevPath,
      QFileDialog::ShowDirsOnly | QFileDialog::DontResolveSymlinks);

  if (dir.isEmpty()) {
    return;
  }

  MantidQt::API::AlgorithmInputHistory::Instance().setPreviousDirectory(dir);
  m_focusDir = dir.toStdString();
  m_uiTabSettings.lineEdit_dir_focusing->setText(dir);
}

void EnggDiffractionViewQtGUI::browseTextureDetGroupingFile() {
  QString prevPath = QString::fromStdString(m_calibSettings.m_inputDirRaw);
  if (prevPath.isEmpty()) {
    prevPath =
        MantidQt::API::AlgorithmInputHistory::Instance().getPreviousDirectory();
  }

  QString path(QFileDialog::getOpenFileName(
      this, tr("Open detector grouping file"), prevPath,
      QString::fromStdString(g_DetGrpExtStr)));

  if (path.isEmpty()) {
    return;
  }

  MantidQt::API::AlgorithmInputHistory::Instance().setPreviousDirectory(path);
  m_uiTabFocus.lineEdit_texture_grouping_file->setText(path);
}

std::vector<std::string> EnggDiffractionViewQtGUI::focusingRunNo() const {
  return qListToVector(m_uiTabFocus.MWRunFiles_run_num->getFilenames(),
                       m_uiTabFocus.MWRunFiles_run_num->isValid());
}

std::vector<std::string>
EnggDiffractionViewQtGUI::focusingCroppedRunNo() const {
  return qListToVector(m_uiTabFocus.MWRunFiles_cropped_run_num->getFilenames(),
                       m_uiTabFocus.MWRunFiles_cropped_run_num->isValid());
}

std::vector<std::string>
EnggDiffractionViewQtGUI::focusingTextureRunNo() const {
  return qListToVector(m_uiTabFocus.MWRunFiles_texture_run_num->getFilenames(),
                       m_uiTabFocus.MWRunFiles_texture_run_num->isValid());
}

std::vector<std::string>
EnggDiffractionViewQtGUI::qListToVector(QStringList list,
                                        bool validator) const {
  std::vector<std::string> vec;
  if (validator) {
    foreach (const QString &str, list) { vec.push_back(str.toStdString()); }
  }

  return vec;
}

std::string EnggDiffractionViewQtGUI::focusingDir() const {
  return m_uiTabSettings.lineEdit_dir_focusing->text().toStdString();
}

std::vector<bool> EnggDiffractionViewQtGUI::focusingBanks() const {
  std::vector<bool> res;
  res.push_back(m_uiTabFocus.checkBox_focus_bank1->isChecked());
  res.push_back(m_uiTabFocus.checkBox_focus_bank2->isChecked());
  return res;
}

std::string EnggDiffractionViewQtGUI::focusingCroppedSpectrumNos() const {
  return m_uiTabFocus.lineEdit_cropped_spec_nos->text().toStdString();
}

std::string EnggDiffractionViewQtGUI::focusingTextureGroupingFile() const {
  return m_uiTabFocus.lineEdit_texture_grouping_file->text().toStdString();
}

bool EnggDiffractionViewQtGUI::focusedOutWorkspace() const {
  return m_uiTabFocus.checkBox_plot_focused_ws->checkState();
}

bool EnggDiffractionViewQtGUI::plotCalibWorkspace() const {
  return m_uiTabCalib.checkBox_PlotData_Calib->checkState();
}

bool EnggDiffractionViewQtGUI::saveFocusedOutputFiles() const {
  return m_uiTabFocus.checkBox_save_output_files->checkState();
}

void MantidQt::CustomInterfaces::EnggDiffractionViewQtGUI::showInvalidRBNumber(
    const bool rbNumberIsValid) {
  m_ui.label_invalidRBNumber->setVisible(!rbNumberIsValid);
}

void EnggDiffractionViewQtGUI::plotFocusStatus() {
  if (focusedOutWorkspace()) {
    m_uiTabFocus.comboBox_PlotData->setEnabled(true);
  } else {
    m_uiTabFocus.comboBox_PlotData->setEnabled(false);
  }
}

void EnggDiffractionViewQtGUI::calibspecNoChanged(int /*idx*/) {
  QComboBox *BankName = m_uiTabCalib.comboBox_calib_cropped_bank_name;
  if (!BankName)
    return;
  g_currentCropCalibBankName = BankName->currentIndex();
}

void EnggDiffractionViewQtGUI::enableSpecNos() {
  if (g_currentCropCalibBankName == 0) {
    m_uiTabCalib.lineEdit_cropped_spec_nos->setEnabled(true);
    m_uiTabCalib.lineEdit_cropped_customise_bank_name->setEnabled(true);
  } else {
    m_uiTabCalib.lineEdit_cropped_spec_nos->setDisabled(true);
    m_uiTabCalib.lineEdit_cropped_customise_bank_name->setDisabled(true);
  }
}

std::string EnggDiffractionViewQtGUI::currentCalibSpecNos() const {
  return m_uiTabCalib.lineEdit_cropped_spec_nos->text().toStdString();
}

std::string EnggDiffractionViewQtGUI::currentCalibCustomisedBankName() const {
  return m_uiTabCalib.lineEdit_cropped_customise_bank_name->text()
      .toStdString();
}

void EnggDiffractionViewQtGUI::multiRunModeChanged(int /*idx*/) {
  QComboBox *plotType = m_uiTabFocus.comboBox_Multi_Runs;
  if (!plotType)
    return;
  g_currentRunMode = plotType->currentIndex();
}

void EnggDiffractionViewQtGUI::plotRepChanged(int /*idx*/) {
  QComboBox *plotType = m_uiTabFocus.comboBox_PlotData;
  if (!plotType)
    return;
  g_currentType = plotType->currentIndex();
}

void EnggDiffractionViewQtGUI::instrumentChanged(int /*idx*/) {
  QComboBox *inst = m_ui.comboBox_instrument;
  if (!inst)
    return;
  m_currentInst = inst->currentText().toStdString();
  m_presenter->notify(IEnggDiffractionPresenter::InstrumentChange);
}

void EnggDiffractionViewQtGUI::RBNumberChanged() {
  m_presenter->notify(IEnggDiffractionPresenter::RBNumberChange);
}

void EnggDiffractionViewQtGUI::userSelectInstrument(const QString &prefix) {
  // Set file browsing to current instrument
  setPrefix(prefix.toStdString());
}

void EnggDiffractionViewQtGUI::setPrefix(std::string prefix) {
  QString prefixInput = QString::fromStdString(prefix);
  // focus tab
  m_uiTabFocus.MWRunFiles_run_num->setInstrumentOverride(prefixInput);
  m_uiTabFocus.MWRunFiles_texture_run_num->setInstrumentOverride(prefixInput);

  // calibration tab
  m_uiTabCalib.MWRunFiles_new_ceria_num->setInstrumentOverride(prefixInput);
  m_uiTabCalib.MWRunFiles_new_vanadium_num->setInstrumentOverride(prefixInput);

  // rebin tab
  m_uiTabPreproc.MWRunFiles_preproc_run_num->setInstrumentOverride(prefixInput);
}

void EnggDiffractionViewQtGUI::showEvent(QShowEvent *) {
  // make sure that the RB number is checked on interface startup/show
  m_presenter->notify(IEnggDiffractionPresenter::RBNumberChange);
}

void EnggDiffractionViewQtGUI::closeEvent(QCloseEvent *event) {
  int answer = QMessageBox::AcceptRole;

  QMessageBox msgBox;
  if (false /* TODO: get this from user settings if eventually used */) {
    msgBox.setWindowTitle("Close the engineering diffraction interface");
    // with something like this, we'd have layout issues:
    // msgBox.setStandardButtons(QMessageBox::No | QMessageBox::Yes);
    // msgBox.setDefaultButton(QMessageBox::Yes);
    msgBox.setIconPixmap(QPixmap(":/win/unknown.png"));
    QCheckBox confirmCheckBox("Always ask for confirmation", &msgBox);
    confirmCheckBox.setCheckState(Qt::Checked);
    msgBox.layout()->addItem(new QSpacerItem(0, 0, QSizePolicy::Expanding));
    msgBox.layout()->addWidget(&confirmCheckBox);
    QPushButton *bYes = msgBox.addButton("Yes", QMessageBox::YesRole);
    bYes->setIcon(style()->standardIcon(QStyle::SP_DialogYesButton));
    QPushButton *bNo = msgBox.addButton("No", QMessageBox::NoRole);
    bNo->setIcon(style()->standardIcon(QStyle::SP_DialogNoButton));
    msgBox.setDefaultButton(bNo);
    msgBox.setText("You are about to close this interface");
    msgBox.setInformativeText("Are you sure?");
    answer = msgBox.exec();
  }

  if (answer == QMessageBox::AcceptRole && m_ui.pushButton_close->isEnabled()) {
    m_presenter->notify(IEnggDiffractionPresenter::ShutDown);
    delete m_splashMsg;
    m_splashMsg = nullptr;
    event->accept();
  } else {
    event->ignore();
  }
}

void EnggDiffractionViewQtGUI::openHelpWin() {
  MantidQt::API::HelpWindow::showCustomInterface(
      nullptr, QString("Engineering Diffraction"));
}

void EnggDiffractionViewQtGUI::updateTabsInstrument(
    const std::string &newInstrument) {
  m_fittingWidget->setCurrentInstrument(newInstrument);
}

} // namespace CustomInterfaces
} // namespace MantidQt<|MERGE_RESOLUTION|>--- conflicted
+++ resolved
@@ -92,11 +92,7 @@
       m_ui.tabMain, sharedView, sharedView, fullPres, fullPres, sharedView);
   m_ui.tabMain->addTab(m_fittingWidget, QString("Fitting"));
 
-<<<<<<< HEAD
-  m_gsasWidget = new EnggDiffGSASFittingViewQtWidget(sharedView);
-=======
   m_gsasWidget = new EnggDiffGSASFittingViewQtWidget(sharedView, sharedView);
->>>>>>> 9304e0bc
   m_ui.tabMain->addTab(m_gsasWidget, QString("GSAS-II Refinement"));
 
   QWidget *wSettings = new QWidget(m_ui.tabMain);
