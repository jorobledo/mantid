// Mantid Repository : https://github.com/mantidproject/mantid
//
// Copyright &copy; 2018 ISIS Rutherford Appleton Laboratory UKRI,
//     NScD Oak Ridge National Laboratory, European Spallation Source
//     & Institut Laue - Langevin
// SPDX - License - Identifier: GPL - 3.0 +
#include "MainWindowPresenter.h"
<<<<<<< HEAD
#include "GUI/Common/Decoder.h"
#include "GUI/Common/Encoder.h"
=======
#include "GUI/Batch/IBatchPresenterFactory.h"
>>>>>>> b943b6fd
#include "GUI/Common/IMessageHandler.h"
#include "GUI/Runs/IRunsPresenter.h"
#include "IMainWindowView.h"
#include "MantidQtWidgets/Common/HelpWindow.h"
#include "MantidQtWidgets/Common/QtJSONUtils.h"
#include "Reduction/Batch.h"

#include <QFileDialog>

namespace MantidQt {
namespace CustomInterfaces {
namespace ISISReflectometry {

/** Constructor
 * @param view :: [input] The view we are managing
 * @param messageHandler :: Interface to a class that displays messages to
 * the user
 * @param batchPresenterFactory :: [input] A factory to create the batches
 * we will manage
 */
MainWindowPresenter::MainWindowPresenter(
    IMainWindowView *view, IMessageHandler *messageHandler,
    std::unique_ptr<IBatchPresenterFactory> batchPresenterFactory)
    : m_view(view), m_messageHandler(messageHandler),
      m_batchPresenterFactory(std::move(batchPresenterFactory)) {
  view->subscribe(this);
  for (auto *batchView : m_view->batches())
    addNewBatch(batchView);
}

MainWindowPresenter::~MainWindowPresenter() = default;

MainWindowPresenter::MainWindowPresenter(MainWindowPresenter &&) = default;

MainWindowPresenter &MainWindowPresenter::
operator=(MainWindowPresenter &&) = default;

void MainWindowPresenter::notifyNewBatchRequested() {
  auto *newBatchView = m_view->newBatch();
  addNewBatch(newBatchView);
}

void MainWindowPresenter::notifyCloseBatchRequested(int batchIndex) {
  if (m_batchPresenters[batchIndex]->isAutoreducing() ||
      m_batchPresenters[batchIndex]->isProcessing()) {
    m_messageHandler->giveUserCritical(
        "Cannot close batch while processing or autoprocessing is in progress",
        "Error");
    return;
  }

  if (m_batchPresenters[batchIndex]->requestClose()) {
    m_batchPresenters.erase(m_batchPresenters.begin() + batchIndex);
    m_view->removeBatch(batchIndex);
  }
}

void MainWindowPresenter::notifyAutoreductionResumed() {
  for (auto &batchPresenter : m_batchPresenters) {
    batchPresenter->anyBatchAutoreductionResumed();
  }
}

void MainWindowPresenter::notifyAutoreductionPaused() {
  for (auto &batchPresenter : m_batchPresenters) {
    batchPresenter->anyBatchAutoreductionPaused();
  }
}

// Called on autoreduction normal reduction
void MainWindowPresenter::reductionResumed() { disableSaveAndLoadBatch(); }

// Called on autoreduction normal reduction
void MainWindowPresenter::reductionPaused() { enableSaveAndLoadBatch(); }

void MainWindowPresenter::notifyHelpPressed() { showHelp(); }

bool MainWindowPresenter::isAnyBatchProcessing() const {
  for (auto &batchPresenter : m_batchPresenters) {
    if (batchPresenter->isProcessing())
      return true;
  }
  return false;
}

bool MainWindowPresenter::isAnyBatchAutoreducing() const {
  for (auto &batchPresenter : m_batchPresenters) {
    if (batchPresenter->isAutoreducing())
      return true;
  }
  return false;
}

void MainWindowPresenter::addNewBatch(IBatchView *batchView) {
  m_batchPresenters.emplace_back(m_batchPresenterFactory->make(batchView));
  m_batchPresenters.back()->acceptMainPresenter(this);

  // starts in the paused state
  m_batchPresenters.back()->reductionPaused();

  // Ensure autoreduce button is enabled/disabled correctly for the new batch
  if (isAnyBatchAutoreducing())
    m_batchPresenters.back()->anyBatchAutoreductionResumed();
  else
    m_batchPresenters.back()->anyBatchAutoreductionPaused();
}

void MainWindowPresenter::showHelp() {
  MantidQt::API::HelpWindow::showCustomInterface(nullptr,
                                                 QString("ISIS Reflectometry"));
}

void MainWindowPresenter::notifySaveBatchRequested(int tabIndex) {
  auto filename = QFileDialog::getSaveFileName();
  if (filename == "")
    return;
  Encoder encoder;
  IBatchPresenter *batchPresenter = m_batchPresenters[tabIndex].get();
  auto map = encoder.encodeBatch(batchPresenter, m_view, false);
  MantidQt::API::saveJSONToFile(filename, map);
}

void MainWindowPresenter::notifyLoadBatchRequested(int tabIndex) {
  auto filename = QFileDialog::getOpenFileName();
  if (filename == "")
    return;
  auto map = MantidQt::API::loadJSONFromFile(filename);
  IBatchPresenter *batchPresenter = m_batchPresenters[tabIndex].get();
  Decoder decoder;
  decoder.decodeBatch(batchPresenter, m_view, map);
}

void MainWindowPresenter::disableSaveAndLoadBatch() {
  m_view->disableSaveAndLoadBatch();
}

void MainWindowPresenter::enableSaveAndLoadBatch() {
  m_view->enableSaveAndLoadBatch();
}
} // namespace ISISReflectometry
} // namespace CustomInterfaces
} // namespace MantidQt<|MERGE_RESOLUTION|>--- conflicted
+++ resolved
@@ -5,12 +5,9 @@
 //     & Institut Laue - Langevin
 // SPDX - License - Identifier: GPL - 3.0 +
 #include "MainWindowPresenter.h"
-<<<<<<< HEAD
+#include "GUI/Batch/IBatchPresenterFactory.h"
 #include "GUI/Common/Decoder.h"
 #include "GUI/Common/Encoder.h"
-=======
-#include "GUI/Batch/IBatchPresenterFactory.h"
->>>>>>> b943b6fd
 #include "GUI/Common/IMessageHandler.h"
 #include "GUI/Runs/IRunsPresenter.h"
 #include "IMainWindowView.h"
@@ -69,13 +66,13 @@
 }
 
 void MainWindowPresenter::notifyAutoreductionResumed() {
-  for (auto &batchPresenter : m_batchPresenters) {
+  for (const auto &batchPresenter : m_batchPresenters) {
     batchPresenter->anyBatchAutoreductionResumed();
   }
 }
 
 void MainWindowPresenter::notifyAutoreductionPaused() {
-  for (auto &batchPresenter : m_batchPresenters) {
+  for (const auto &batchPresenter : m_batchPresenters) {
     batchPresenter->anyBatchAutoreductionPaused();
   }
 }
@@ -89,7 +86,7 @@
 void MainWindowPresenter::notifyHelpPressed() { showHelp(); }
 
 bool MainWindowPresenter::isAnyBatchProcessing() const {
-  for (auto &batchPresenter : m_batchPresenters) {
+  for (const auto &batchPresenter : m_batchPresenters) {
     if (batchPresenter->isProcessing())
       return true;
   }
@@ -97,7 +94,7 @@
 }
 
 bool MainWindowPresenter::isAnyBatchAutoreducing() const {
-  for (auto &batchPresenter : m_batchPresenters) {
+  for (const auto &batchPresenter : m_batchPresenters) {
     if (batchPresenter->isAutoreducing())
       return true;
   }
