--- conflicted
+++ resolved
@@ -10,32 +10,18 @@
 namespace CustomInterfaces {
 
 /** Constructor
-<<<<<<< HEAD
 * @param parent :: [input] The parent of this widget
 */
 QtReflSettingsTabView::QtReflSettingsTabView(
     Mantid::API::IAlgorithm_sptr algorithmForTooltips, QWidget *parent) {
-=======
- * @param parent :: [input] The parent of this widget
- */
-QtReflSettingsTabView::QtReflSettingsTabView(QWidget *parent) {
-
->>>>>>> 355d5597
   UNUSED_ARG(parent);
   initLayout();
   registerSettingsWidgets(algorithmForTooltips);
 }
 
-<<<<<<< HEAD
 void QtReflSettingsTabView::subscribe(ReflSettingsTabViewSubscriber *notifyee) {
   m_notifyee = notifyee;
 }
-=======
-//----------------------------------------------------------------------------------------------
-/** Destructor
- */
-QtReflSettingsTabView::~QtReflSettingsTabView() {}
->>>>>>> 355d5597
 
 /**
 Initialise the Interface
@@ -312,7 +298,6 @@
   setText(table, propertyName, textAsQString);
 }
 
-<<<<<<< HEAD
 void QtReflSettingsTabView::setText(QTableWidget &table,
                                     std::string const &propertyName,
                                     const QString &value) {
@@ -380,12 +365,6 @@
 void QtReflSettingsTabView::setDetectorCorrectionEnabled(bool enabled) {
   m_ui.detectorCorrectionTypeComboBox->setEnabled(enabled);
 }
-=======
-/** Returns the presenter managing this view
- * @return :: A pointer to the presenter
- */
-IReflSettingsTabPresenter *QtReflSettingsTabView::getPresenter() const {
->>>>>>> 355d5597
 
 /* Sets the enabled status of polarisation corrections and parameters
 * @param enable :: [input] bool to enable options or not
