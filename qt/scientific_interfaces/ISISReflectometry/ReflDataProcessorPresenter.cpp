#include "ReflDataProcessorPresenter.h"
#include "MantidAPI/AlgorithmManager.h"
#include "MantidAPI/IEventWorkspace.h"
#include "MantidAPI/MatrixWorkspace.h"
#include "MantidAPI/Run.h"
#include "MantidQtWidgets/Common/DataProcessorUI/DataProcessorView.h"
#include "MantidQtWidgets/Common/DataProcessorUI/OptionsMap.h"
#include "MantidQtWidgets/Common/DataProcessorUI/TreeManager.h"
#include "MantidQtWidgets/Common/ParseKeyValueString.h"
#include "MantidQtWidgets/Common/ParseNumerics.h"
#include "MantidQtWidgets/Common/ProgressPresenter.h"
#include "ReflFromStdStringMap.h"

using namespace MantidQt::MantidWidgets::DataProcessor;
using namespace MantidQt::MantidWidgets;
using namespace Mantid::API;

namespace MantidQt {
namespace CustomInterfaces {

/**
* Constructor
* @param whitelist : The set of properties we want to show as columns
* @param preprocessMap : A map containing instructions for pre-processing
* @param processor : A ProcessingAlgorithm
* @param postprocessor : A PostprocessingAlgorithm
* workspaces
* @param postprocessMap : A map containing instructions for post-processing.
* This map links column name to properties of the post-processing algorithm
* @param loader : The algorithm responsible for loading data
*/
ReflDataProcessorPresenter::ReflDataProcessorPresenter(
    const WhiteList &whitelist,
    const std::map<QString, PreprocessingAlgorithm> &preprocessMap,
    const ProcessingAlgorithm &processor,
    const PostprocessingAlgorithm &postprocessor,
    const std::map<QString, QString> &postprocessMap, const QString &loader)
    : GenericDataProcessorPresenter(whitelist, preprocessMap, processor,
                                    postprocessor, postprocessMap, loader) {}

/**
* Destructor
*/
ReflDataProcessorPresenter::~ReflDataProcessorPresenter() {}

/**
 Process selected data
*/
void ReflDataProcessorPresenter::process() {

  // Get selected runs
  const auto newSelected = m_manager->selectedData(true);

  // Don't continue if there are no items to process
  if (newSelected.empty())
    return;

  // If uniform slicing is empty process normally, delegating to
  // GenericDataProcessorPresenter
  auto timeSlicingValues = m_mainPresenter->getTimeSlicingValues();
  if (timeSlicingValues.isEmpty()) {
    // Check if any input event workspaces still exist in ADS
    if (proceedIfWSTypeInADS(newSelected, true)) {
      setPromptUser(false); // Prevent prompting user twice
      GenericDataProcessorPresenter::process();
    }
    return;
  }

  m_selectedData = newSelected;

  // Check if any input non-event workspaces exist in ADS
  if (!proceedIfWSTypeInADS(m_selectedData, false))
    return;

<<<<<<< HEAD
=======
  // Get global settings
  this->setPreprocessingOptions(
      convertColumnOptionsFromQMap(m_mainPresenter->getPreprocessingOptions()));
  m_processingOptions =
      convertOptionsFromQMap(m_mainPresenter->getProcessingOptions());
  this->setPostprocessingOptions(
      m_mainPresenter->getPostprocessingOptionsAsString());

>>>>>>> b9b26b4d
  // Get time slicing type
  auto timeSlicingType = m_mainPresenter->getTimeSlicingType();

  // Progress report
  int progress = 0;
  int maxProgress = static_cast<int>(m_selectedData.size());
  ProgressPresenter progressReporter(progress, maxProgress, maxProgress,
                                     m_progressView);

  // True if all groups were processed as event workspaces
  bool allGroupsWereEvent = true;
  // True if errors where encountered when reducing table
  bool errors = false;

  // Loop in groups
  for (const auto &item : m_selectedData) {

    // Group of runs
    GroupData group = item.second;

    try {
      // First load the runs.
      bool allEventWS = loadGroup(group);

      if (allEventWS) {
        // Process the group
        if (processGroupAsEventWS(item.first, group, timeSlicingType,
                                  timeSlicingValues))
          errors = true;

        // Notebook not implemented yet
        if (m_view->getEnableNotebook()) {
          GenericDataProcessorPresenter::giveUserWarning(
              "Notebook not implemented for sliced data yet",
              "Notebook will not be generated");
        }

      } else {
        // Process the group
        if (processGroupAsNonEventWS(item.first, group))
          errors = true;
        // Notebook
      }

      if (!allEventWS)
        allGroupsWereEvent = false;

    } catch (...) {
      errors = true;
    }
    progressReporter.report();
  }

  if (!allGroupsWereEvent)
    m_view->giveUserWarning(
        "Some groups could not be processed as event workspaces", "Warning");
  if (errors)
    m_view->giveUserWarning("Some errors were encountered when "
                            "reducing table. Some groups may not have "
                            "been fully processed.",
                            "Warning");

  progressReporter.clear();
}

/** Loads a group of runs. Tries loading runs as event workspaces. If any of the
* workspaces in the group is not an event workspace, stops loading and re-loads
* all of them as non-event workspaces. We need the workspaces to be of the same
* type to process them together.
*
* @param group :: the group of runs
* @return :: true if all runs were loaded as event workspaces. False otherwise
*/
bool ReflDataProcessorPresenter::loadGroup(const GroupData &group) {

  // Set of runs loaded successfully
  std::set<QString> loadedRuns;

  for (const auto &row : group) {

    // The run number
    auto runNo = row.second.at(0);
    // Try loading as event workspace
    bool eventWS = loadEventRun(runNo);
    if (!eventWS) {
      // This run could not be loaded as event workspace. We need to load and
      // process the whole group as non-event data.
      for (const auto &rowNew : group) {
        // The run number
        auto runNo = rowNew.second.at(0);
        // Load as non-event workspace
        loadNonEventRun(runNo);
      }
      // Remove monitors which were loaded as separate workspaces
      for (const auto &run : loadedRuns) {
        AnalysisDataService::Instance().remove(
            ("TOF_" + run + "_monitors").toStdString());
      }
      return false;
    }
    loadedRuns.insert(runNo);
  }
  return true;
}

/** Processes a group of runs
*
* @param groupID :: An integer number indicating the id of this group
* @param group :: the group of event workspaces
* @param timeSlicingType :: The type of time slicing being used
* @param timeSlicingValues :: The string of values to perform time slicing with
* @return :: true if errors were encountered
*/
bool ReflDataProcessorPresenter::processGroupAsEventWS(
    int groupID, const GroupData &group, const QString &timeSlicingType,
    const QString &timeSlicingValues) {

  bool errors = false;
  bool multiRow = group.size() > 1;
  size_t numGroupSlices = INT_MAX;

  std::vector<double> startTimes, stopTimes;
  QString logFilter; // Set if we are slicing by log value

  // For custom/log value slicing the start/stop times are the same for all rows
  if (timeSlicingType == "Custom")
    parseCustom(timeSlicingValues, startTimes, stopTimes);
  if (timeSlicingType == "LogValue")
    parseLogValue(timeSlicingValues, logFilter, startTimes, stopTimes);

  for (const auto &row : group) {

    const auto rowID = row.first;  // Integer ID of this row
    const auto data = row.second;  // Vector containing data for this row
    auto runNo = row.second.at(0); // The run number

    if (timeSlicingType == "UniformEven" || timeSlicingType == "Uniform") {
      const QString runName = "TOF_" + runNo;
      parseUniform(timeSlicingValues, timeSlicingType, runName, startTimes,
                   stopTimes);
    }

    size_t numSlices = startTimes.size();
    addNumSlicesEntry(groupID, rowID, numSlices);

    for (size_t i = 0; i < numSlices; i++) {
      try {
        RowData slice(data);
        QString wsName =
            takeSlice(runNo, i, startTimes[i], stopTimes[i], logFilter);
        slice[0] = wsName;
        reduceRow(&slice);
        slice[0] = data[0];
        m_manager->update(groupID, rowID, slice);
      } catch (...) {
        return true;
      }
    }

    // For uniform slicing with multiple rows only the minimum number of slices
    // are common to each row
    if (multiRow && timeSlicingType == "Uniform")
      numGroupSlices = std::min(numGroupSlices, numSlices);
  }

  // Post-process (if needed)
  if (multiRow) {

    // All slices are common for uniform even, custom and log value slicing
    if (timeSlicingType != "Uniform")
      numGroupSlices = startTimes.size();

    addNumGroupSlicesEntry(groupID, numGroupSlices);

    for (size_t i = 0; i < numGroupSlices; i++) {
      GroupData groupNew;
      QStringList data;
      for (const auto &row : group) {
        data = row.second;
        data[0] = row.second[0] + "_slice_" + QString::number(i);
        groupNew[row.first] = data;
      }
      try {
        postProcessGroup(groupNew);
      } catch (...) {
        errors = true;
      }
    }
  }

  return errors;
}

/** Processes a group of non-event workspaces
*
* @param groupID :: An integer number indicating the id of this group
* @param group :: the group of event workspaces
* @return :: true if errors were encountered
*/
bool ReflDataProcessorPresenter::processGroupAsNonEventWS(int groupID,
                                                          GroupData &group) {

  bool errors = false;

  for (auto &row : group) {

    // Reduce this row
    reduceRow(&row.second);
    // Update the tree
    m_manager->update(groupID, row.first, row.second);
  }

  // Post-process (if needed)
  if (group.size() > 1) {
    try {
      postProcessGroup(group);
    } catch (...) {
      errors = true;
    }
  }

  return errors;
}

Mantid::API::IEventWorkspace_sptr
ReflDataProcessorPresenter::retrieveWorkspace(QString const &name) const {
  return AnalysisDataService::Instance().retrieveWS<IEventWorkspace>(
      name.toStdString());
}

/** Retrieves a workspace from the AnalysisDataService based on it's name.
 *
 * @param name :: The name of the workspace to retrieve.
 * @return A pointer to the retrieved workspace or null if the workspace does
 *not exist or
 * is not an event workspace.
 */
Mantid::API::IEventWorkspace_sptr
ReflDataProcessorPresenter::retrieveWorkspaceOrCritical(
    QString const &name) const {
  IEventWorkspace_sptr mws;
  if (workspaceExists(name)) {
    auto mws = retrieveWorkspace(name);
    if (mws == nullptr) {
      m_view->giveUserCritical("Workspace to slice " + name +
                                   " is not an event workspace!",
                               "Time slicing error");
      return nullptr;
    } else {
      return mws;
    }
  } else {
    m_view->giveUserCritical("Workspace to slice not found: " + name,
                             "Time slicing error");
    return nullptr;
  }
}

/** Parses a string to extract uniform time slicing
 *
 * @param timeSlicing :: The string to parse
 * @param slicingType :: The type of uniform slicing being used
 * @param wsName :: The name of the workspace to be sliced
 * @param startTimes :: Start times for the set of slices
 * @param stopTimes :: Stop times for the set of slices
 */
void ReflDataProcessorPresenter::parseUniform(const QString &timeSlicing,
                                              const QString &slicingType,
                                              const QString &wsName,
                                              std::vector<double> &startTimes,
                                              std::vector<double> &stopTimes) {

  IEventWorkspace_sptr mws = retrieveWorkspaceOrCritical(wsName);
  if (mws != nullptr) {
    const auto run = mws->run();
    const auto totalDuration = run.endTime() - run.startTime();
    double totalDurationSec = totalDuration.total_seconds();
    double sliceDuration = .0;
    int numSlices = 0;

    if (slicingType == "UniformEven") {
      numSlices = parseDenaryInteger(timeSlicing);
      sliceDuration = totalDurationSec / numSlices;
    } else if (slicingType == "Uniform") {
      sliceDuration = parseDouble(timeSlicing);
      numSlices = static_cast<int>(ceil(totalDurationSec / sliceDuration));
    }

    // Add the start/stop times
    startTimes = std::vector<double>(numSlices);
    stopTimes = std::vector<double>(numSlices);

    for (int i = 0; i < numSlices; i++) {
      startTimes[i] = sliceDuration * i;
      stopTimes[i] = sliceDuration * (i + 1);
    }
  }
}

/** Parses a string to extract custom time slicing
 *
 * @param timeSlicing :: The string to parse
 * @param startTimes :: Start times for the set of slices
 * @param stopTimes :: Stop times for the set of slices
 */
void ReflDataProcessorPresenter::parseCustom(const QString &timeSlicing,
                                             std::vector<double> &startTimes,
                                             std::vector<double> &stopTimes) {

  auto timeStr = timeSlicing.split(",");
  std::vector<double> times;
  std::transform(timeStr.begin(), timeStr.end(), std::back_inserter(times),
                 [](const QString &astr) { return parseDouble(astr); });

  size_t numSlices = times.size() > 1 ? times.size() - 1 : 1;

  // Add the start/stop times
  startTimes = std::vector<double>(numSlices);
  stopTimes = std::vector<double>(numSlices);

  if (times.size() == 1) {
    startTimes[0] = 0;
    stopTimes[0] = times[0];
  } else {
    for (size_t i = 0; i < numSlices; i++) {
      startTimes[i] = times[i];
      stopTimes[i] = times[i + 1];
    }
  }
}

/** Parses a string to extract log value filter and time slicing
 *
 * @param inputStr :: The string to parse
 * @param logFilter :: The log filter to use
 * @param startTimes :: Start times for the set of slices
 * @param stopTimes :: Stop times for the set of slices
 */
void ReflDataProcessorPresenter::parseLogValue(const QString &inputStr,
                                               QString &logFilter,
                                               std::vector<double> &startTimes,
                                               std::vector<double> &stopTimes) {

  auto strMap = parseKeyValueQString(inputStr);
  QString timeSlicing = strMap.at("Slicing");
  logFilter = strMap.at("LogFilter");

  parseCustom(timeSlicing, startTimes, stopTimes);
}

bool ReflDataProcessorPresenter::workspaceExists(
    QString const &workspaceName) const {
  return AnalysisDataService::Instance().doesExist(workspaceName.toStdString());
}

/** Loads an event workspace and puts it into the ADS
*
* @param runNo :: The run number as a string
* @return :: True if algorithm was executed. False otherwise
*/
bool ReflDataProcessorPresenter::loadEventRun(const QString &runNo) {

  bool runFound;
  QString outName;
  QString prefix = "TOF_";
  QString instrument = m_view->getProcessInstrument();

  outName = findRunInADS(runNo, prefix, runFound);
  if (!runFound || !workspaceExists(outName + "_monitors") ||
      retrieveWorkspace(outName) == nullptr) {
    // Monitors must be loaded first and workspace must be an event workspace
    loadRun(runNo, instrument, prefix, "LoadEventNexus", runFound);
  }

  return runFound;
}

/** Loads a non-event workspace and puts it into the ADS
*
* @param runNo :: The run number as a string
*/
void ReflDataProcessorPresenter::loadNonEventRun(const QString &runNo) {

  bool runFound; // unused but required
  auto prefix = QString("TOF_");
  auto instrument = m_view->getProcessInstrument();

  findRunInADS(runNo, prefix, runFound);
  if (!runFound)
    loadRun(runNo, instrument, prefix, m_loader, runFound);
}

/** Tries loading a run from disk
 *
 * @param run : The name of the run
 * @param instrument : The instrument the run belongs to
 * @param prefix : The prefix to be prepended to the run number
 * @param loader : The algorithm used for loading runs
 * @param runFound : Whether or not the run was actually found
 * @returns string name of the run
 */
QString ReflDataProcessorPresenter::loadRun(const QString &run,
                                            const QString &instrument,
                                            const QString &prefix,
                                            const QString &loader,
                                            bool &runFound) {

  runFound = true;
  auto const fileName = instrument + run;
  auto const outputName = prefix + run;

  IAlgorithm_sptr algLoadRun =
      AlgorithmManager::Instance().create(loader.toStdString());
  algLoadRun->initialize();
  algLoadRun->setProperty("Filename", fileName.toStdString());
  algLoadRun->setProperty("OutputWorkspace", outputName.toStdString());
  if (loader == "LoadEventNexus")
    algLoadRun->setProperty("LoadMonitors", true);
  algLoadRun->execute();
  if (!algLoadRun->isExecuted()) {
    // Run not loaded from disk
    runFound = false;
    return "";
  }

  return outputName;
}

/** Takes a slice from a run and puts the 'sliced' workspace into the ADS
*
* @param runNo :: The run number as a string
* @param sliceIndex :: The index of the slice being taken
* @param startTime :: Start time
* @param stopTime :: Stop time
* @param logFilter :: The log filter to use if slicing by log value
* @return :: the name of the sliced workspace (without prefix 'TOF_')
*/
QString ReflDataProcessorPresenter::takeSlice(const QString &runNo,
                                              size_t sliceIndex,
                                              double startTime, double stopTime,
                                              const QString &logFilter) {

  QString runName = "TOF_" + runNo;
  QString sliceName = runName + "_slice_" + QString::number(sliceIndex);
  QString monName = runName + "_monitors";
  QString filterAlg = logFilter.isEmpty() ? "FilterByTime" : "FilterByLogValue";

  // Filter the run using the appropriate filter algorithm
  IAlgorithm_sptr filter =
      AlgorithmManager::Instance().create(filterAlg.toStdString());
  filter->initialize();
  filter->setProperty("InputWorkspace", runName.toStdString());
  filter->setProperty("OutputWorkspace", sliceName.toStdString());
  if (filterAlg == "FilterByTime") {
    filter->setProperty("StartTime", startTime);
    filter->setProperty("StopTime", stopTime);
  } else { // FilterByLogValue
    filter->setProperty("MinimumValue", startTime);
    filter->setProperty("MaximumValue", stopTime);
    filter->setProperty("TimeTolerance", 1.0);
    filter->setProperty("LogName", logFilter.toStdString());
  }

  filter->execute();

  // Obtain the normalization constant for this slice
  IEventWorkspace_sptr mws = retrieveWorkspace(runName);
  double total = mws->run().getProtonCharge();
  mws = retrieveWorkspace(sliceName);
  double slice = mws->run().getProtonCharge();
  double scaleFactor = slice / total;

  IAlgorithm_sptr scale = AlgorithmManager::Instance().create("Scale");
  scale->initialize();
  scale->setProperty("InputWorkspace", monName.toStdString());
  scale->setProperty("Factor", scaleFactor);
  scale->setProperty("OutputWorkspace", "__" + monName.toStdString() + "_temp");
  scale->execute();

  IAlgorithm_sptr rebinDet =
      AlgorithmManager::Instance().create("RebinToWorkspace");
  rebinDet->initialize();
  rebinDet->setProperty("WorkspaceToRebin", sliceName.toStdString());
  rebinDet->setProperty("WorkspaceToMatch",
                        "__" + monName.toStdString() + "_temp");
  rebinDet->setProperty("OutputWorkspace", sliceName.toStdString());
  rebinDet->setProperty("PreserveEvents", false);
  rebinDet->execute();

  IAlgorithm_sptr append = AlgorithmManager::Instance().create("AppendSpectra");
  append->initialize();
  append->setProperty("InputWorkspace1",
                      "__" + monName.toStdString() + "_temp");
  append->setProperty("InputWorkspace2", sliceName.toStdString());
  append->setProperty("OutputWorkspace", sliceName.toStdString());
  append->setProperty("MergeLogs", true);
  append->execute();

  // Remove temporary monitor ws
  AnalysisDataService::Instance().remove("__" + monName.toStdString() +
                                         "_temp");

  return sliceName.mid(4);
}

/** Plots any currently selected rows */
void ReflDataProcessorPresenter::plotRow() {

  const auto items = m_manager->selectedData();
  if (items.size() == 0)
    return;

  // If slicing values are empty plot normally
  auto timeSlicingValues =
      m_mainPresenter->getTimeSlicingValues().toStdString();
  if (timeSlicingValues.empty()) {
    GenericDataProcessorPresenter::plotRow();
    return;
  }

  // Set of workspaces to plot
  QOrderedSet<QString> workspaces;
  // Set of workspaces not found in the ADS
  QSet<QString> notFound;

  for (const auto &item : items) {

    for (const auto &run : item.second) {

      const size_t numSlices = m_numSlicesMap.at(item.first).at(run.first);
      const auto wsName = getReducedWorkspaceName(run.second, "IvsQ_");

      for (size_t slice = 0; slice < numSlices; slice++) {
        const auto sliceName = wsName + "_slice_" + QString::number(slice);
        if (workspaceExists(sliceName))
          workspaces.insert(sliceName, nullptr);
        else
          notFound.insert(sliceName);
      }
    }
  }

  if (!notFound.isEmpty())
    issueNotFoundWarning("rows", notFound);

  plotWorkspaces(workspaces);
}

/** This method returns, for a given set of rows, i.e. a group of runs, the name
* of the output (post-processed) workspace
*
* @param groupData : The data in a given group
* @param prefix : A prefix to be appended to the generated ws name
* @param index : The index of the slice
* @returns : The name of the workspace
*/
QString ReflDataProcessorPresenter::getPostprocessedWorkspaceName(
    const GroupData &groupData, const QString &prefix, size_t index) {

  QStringList outputNames;

  for (const auto &data : groupData) {
    outputNames.append(getReducedWorkspaceName(data.second) + "_slice_" +
                       QString::number(index));
  }
  return prefix + outputNames.join("_");
}

/** Plots any currently selected groups */
void ReflDataProcessorPresenter::plotGroup() {

  const auto items = m_manager->selectedData();
  if (items.size() == 0)
    return;

  // If slicing values are empty plot normally
  auto timeSlicingValues = m_mainPresenter->getTimeSlicingValues();
  if (timeSlicingValues.isEmpty()) {
    GenericDataProcessorPresenter::plotGroup();
    return;
  }

  // Set of workspaces to plot
  QOrderedSet<QString> workspaces;
  // Set of workspaces not found in the ADS
  QSet<QString> notFound;

  for (const auto &item : items) {

    if (item.second.size() > 1) {

      size_t numSlices = m_numGroupSlicesMap.at(item.first);

      for (size_t slice = 0; slice < numSlices; slice++) {

        const auto wsName =
            getPostprocessedWorkspaceName(item.second, "IvsQ_", slice);

        if (workspaceExists(wsName))
          workspaces.insert(wsName, nullptr);
        else
          notFound.insert(wsName);
      }
    }
  }

  if (!notFound.isEmpty())
    issueNotFoundWarning("groups", notFound);

  plotWorkspaces(workspaces);
}

/** Asks user if they wish to proceed if the AnalysisDataService contains input
 * workspaces of a specific type
 *
 * @param data :: The data selected in the table
 * @param findEventWS :: Whether or not we are searching for event workspaces
 * @return :: Boolean - true if user wishes to proceed, false if not
 */
bool ReflDataProcessorPresenter::proceedIfWSTypeInADS(const TreeData &data,
                                                      const bool findEventWS) {

  QStringList foundInputWorkspaces;

  for (const auto &item : data) {
    const auto group = item.second;

    for (const auto &row : group) {
      bool runFound = false;
      auto runNo = row.second.at(0);
      auto outName = findRunInADS(runNo, "TOF_", runFound);

      if (runFound) {
        bool isEventWS = retrieveWorkspace(outName) != nullptr;
        if (findEventWS == isEventWS) {
          foundInputWorkspaces.append(outName);
        } else if (isEventWS) { // monitors must be loaded
          auto monName = outName + "_monitors";
          if (!workspaceExists(monName))
            foundInputWorkspaces.append(outName);
        }
      }
    }
  }

  if (foundInputWorkspaces.size() > 0) {
    // Input workspaces of type found, ask user if they wish to process
    auto foundStr = foundInputWorkspaces.join("\n");

    bool process = m_view->askUserYesNo(
        "Processing selected rows will replace the following workspaces:\n\n" +
            foundStr + "\n\nDo you wish to continue?",
        "Process selected rows?");

    if (process) {
      // Remove all found workspaces
      for (auto &wsName : foundInputWorkspaces) {
        AnalysisDataService::Instance().remove(wsName.toStdString());
      }
    }

    return process;
  }

  // No input workspaces of type found, proceed with reduction automatically
  return true;
}

/** Add entry for the number of slices for a row in a group
*
* @param groupID :: The ID of the group
* @param rowID :: The ID of the row in group
* @param numSlices :: Number of slices
*/
void ReflDataProcessorPresenter::addNumSlicesEntry(int groupID, int rowID,
                                                   size_t numSlices) {
  m_numSlicesMap[groupID][rowID] = numSlices;
}

/** Add entry for the number of slices for all rows in a group
*
* @param groupID :: The ID of the group
* @param numSlices :: Number of slices
*/
void ReflDataProcessorPresenter::addNumGroupSlicesEntry(int groupID,
                                                        size_t numSlices) {
  m_numGroupSlicesMap[groupID] = numSlices;
}
}
}<|MERGE_RESOLUTION|>--- conflicted
+++ resolved
@@ -73,17 +73,6 @@
   if (!proceedIfWSTypeInADS(m_selectedData, false))
     return;
 
-<<<<<<< HEAD
-=======
-  // Get global settings
-  this->setPreprocessingOptions(
-      convertColumnOptionsFromQMap(m_mainPresenter->getPreprocessingOptions()));
-  m_processingOptions =
-      convertOptionsFromQMap(m_mainPresenter->getProcessingOptions());
-  this->setPostprocessingOptions(
-      m_mainPresenter->getPostprocessingOptionsAsString());
-
->>>>>>> b9b26b4d
   // Get time slicing type
   auto timeSlicingType = m_mainPresenter->getTimeSlicingType();
 
