--- conflicted
+++ resolved
@@ -79,9 +79,8 @@
 
   /// Returns whether the Runs Tab is currently processing any runs
   bool checkIfProcessing() const override;
-
   void settingsChanged(int group) override;
-
+  void notify(IReflMainWindowPresenter::Flag flag) override;
   void notifyReductionPaused(int group) override;
   void notifyReductionResumed(int group) override;
 
@@ -94,11 +93,7 @@
   void pauseReduction() const;
   /// Resumes reduction in the Runs Tab
   void resumeReduction() const;
-<<<<<<< HEAD
-
-=======
   void showHelp();
->>>>>>> c0ffcb44
   /// The view we are handling
   IReflMainWindowView *m_view;
   /// The presenter of tab 'Runs'
