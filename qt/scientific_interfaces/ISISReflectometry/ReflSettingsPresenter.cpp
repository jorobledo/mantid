--- conflicted
+++ resolved
@@ -267,20 +267,9 @@
   return options;
 }
 
-<<<<<<< HEAD
-/** Receives specified transmission runs from the view and loads them into the
-*ADS. Returns a string with transmission runs so that they are considered in
-*the
-*reduction
-*
-* @param loadRuns :: If true, will try to load transmission runs as well
-* @return :: transmission run(s) as a string that will be used for the
-*reduction
-=======
 /** Gets the user-specified transmission runs from the view
 *
 * @return :: the transmission runs string
->>>>>>> b9b26b4d
 */
 std::string ReflSettingsPresenter::getTransmissionRuns() const {
   return m_view->getTransmissionRuns();
