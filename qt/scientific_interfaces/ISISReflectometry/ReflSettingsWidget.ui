--- conflicted
+++ resolved
@@ -6,13 +6,8 @@
    <rect>
     <x>0</x>
     <y>0</y>
-<<<<<<< HEAD
-    <width>1055</width>
-    <height>621</height>
-=======
-    <width>938</width>
-    <height>654</height>
->>>>>>> f49209b9
+    <width>764</width>
+    <height>612</height>
    </rect>
   </property>
   <property name="font">
@@ -46,7 +41,7 @@
      <property name="checkable">
       <bool>true</bool>
      </property>
-     <layout class="QHBoxLayout" name="horizontalLayout_2" stretch="10,1">
+     <layout class="QHBoxLayout" name="horizontalLayout_2" stretch="10,2">
       <item>
        <layout class="QGridLayout" name="expSettingsLayout0" rowstretch="1,1,1,1,1,1,1,1" columnstretch="1,1,1,1">
         <property name="leftMargin">
@@ -90,6 +85,12 @@
         </item>
         <item row="2" column="2">
          <widget class="QLabel" name="endOverlapLabel">
+          <property name="minimumSize">
+           <size>
+            <width>117</width>
+            <height>0</height>
+           </size>
+          </property>
           <property name="text">
            <string>EndOverlap</string>
           </property>
@@ -100,6 +101,12 @@
         </item>
         <item row="3" column="0">
          <widget class="QLabel" name="polCorrLabel">
+          <property name="minimumSize">
+           <size>
+            <width>117</width>
+            <height>0</height>
+           </size>
+          </property>
           <property name="text">
            <string>PolarisationCorrections</string>
           </property>
@@ -142,6 +149,12 @@
         </item>
         <item row="4" column="2">
          <widget class="QLabel" name="CAlphaLabel">
+          <property name="minimumSize">
+           <size>
+            <width>117</width>
+            <height>0</height>
+           </size>
+          </property>
           <property name="text">
            <string>CAlpha</string>
           </property>
@@ -162,6 +175,12 @@
         </item>
         <item row="5" column="2">
          <widget class="QLabel" name="CPpLabel">
+          <property name="minimumSize">
+           <size>
+            <width>117</width>
+            <height>0</height>
+           </size>
+          </property>
           <property name="text">
            <string>CPp</string>
           </property>
@@ -182,6 +201,12 @@
         </item>
         <item row="6" column="2">
          <widget class="QLabel" name="scaleFactorLabel">
+          <property name="minimumSize">
+           <size>
+            <width>117</width>
+            <height>0</height>
+           </size>
+          </property>
           <property name="text">
            <string>Scale</string>
           </property>
@@ -199,6 +224,12 @@
         </item>
         <item row="0" column="2">
          <widget class="QLabel" name="summationTypeLabel">
+          <property name="minimumSize">
+           <size>
+            <width>117</width>
+            <height>0</height>
+           </size>
+          </property>
           <property name="text">
            <string>SummationType</string>
           </property>
@@ -206,6 +237,12 @@
         </item>
         <item row="1" column="2">
          <widget class="QLabel" name="reductionTypeLabel">
+          <property name="minimumSize">
+           <size>
+            <width>117</width>
+            <height>0</height>
+           </size>
+          </property>
           <property name="text">
            <string>ReductionType</string>
           </property>
@@ -233,6 +270,12 @@
         </item>
         <item row="0" column="3">
          <widget class="QComboBox" name="summationTypeComboBox">
+          <property name="sizePolicy">
+           <sizepolicy hsizetype="Expanding" vsizetype="Fixed">
+            <horstretch>0</horstretch>
+            <verstretch>0</verstretch>
+           </sizepolicy>
+          </property>
           <item>
            <property name="text">
             <string>SumInLambda</string>
@@ -249,6 +292,12 @@
          <widget class="QComboBox" name="reductionTypeComboBox">
           <property name="enabled">
            <bool>false</bool>
+          </property>
+          <property name="sizePolicy">
+           <sizepolicy hsizetype="Expanding" vsizetype="Fixed">
+            <horstretch>0</horstretch>
+            <verstretch>0</verstretch>
+           </sizepolicy>
           </property>
           <item>
            <property name="text">
@@ -272,7 +321,7 @@
       <item>
        <widget class="QPushButton" name="getExpDefaultsButton">
         <property name="sizePolicy">
-         <sizepolicy hsizetype="Maximum" vsizetype="Fixed">
+         <sizepolicy hsizetype="Preferred" vsizetype="Expanding">
           <horstretch>0</horstretch>
           <verstretch>0</verstretch>
          </sizepolicy>
@@ -306,9 +355,9 @@
      <property name="checkable">
       <bool>true</bool>
      </property>
-     <layout class="QHBoxLayout" name="horizontalLayout" stretch="10,1">
+     <layout class="QHBoxLayout" name="horizontalLayout" stretch="10,2">
       <item>
-       <layout class="QGridLayout" name="instSettingsLayout0" columnstretch="1,1,1,1">
+       <layout class="QGridLayout" name="instSettingsLayout0" rowstretch="1,1,1,1,1,1" columnstretch="1,1,1,1">
         <property name="leftMargin">
          <number>10</number>
         </property>
@@ -321,8 +370,47 @@
         <property name="bottomMargin">
          <number>10</number>
         </property>
+        <item row="5" column="0">
+         <widget class="QLabel" name="correctDetectorsLabel">
+          <property name="minimumSize">
+           <size>
+            <width>117</width>
+            <height>0</height>
+           </size>
+          </property>
+          <property name="text">
+           <string>CorrectDetectors</string>
+          </property>
+         </widget>
+        </item>
+        <item row="5" column="3">
+         <widget class="QComboBox" name="detectorCorrectionTypeComboBox">
+          <property name="sizePolicy">
+           <sizepolicy hsizetype="Expanding" vsizetype="Fixed">
+            <horstretch>0</horstretch>
+            <verstretch>0</verstretch>
+           </sizepolicy>
+          </property>
+          <item>
+           <property name="text">
+            <string>VerticalShift</string>
+           </property>
+          </item>
+          <item>
+           <property name="text">
+            <string>RotateAroundSample</string>
+           </property>
+          </item>
+         </widget>
+        </item>
         <item row="3" column="0">
          <widget class="QLabel" name="lamMinLabel">
+          <property name="minimumSize">
+           <size>
+            <width>117</width>
+            <height>0</height>
+           </size>
+          </property>
           <property name="text">
            <string>LambdaMin</string>
           </property>
@@ -336,22 +424,60 @@
             <verstretch>0</verstretch>
            </sizepolicy>
           </property>
+          <property name="minimumSize">
+           <size>
+            <width>117</width>
+            <height>0</height>
+           </size>
+          </property>
           <property name="text">
            <string>MonitorIntegralMin</string>
           </property>
          </widget>
         </item>
         <item row="4" column="1">
-         <widget class="QLineEdit" name="I0MonIndexEdit"/>
+         <widget class="QLineEdit" name="I0MonIndexEdit">
+          <property name="sizePolicy">
+           <sizepolicy hsizetype="MinimumExpanding" vsizetype="Fixed">
+            <horstretch>0</horstretch>
+            <verstretch>0</verstretch>
+           </sizepolicy>
+          </property>
+          <property name="minimumSize">
+           <size>
+            <width>154</width>
+            <height>0</height>
+           </size>
+          </property>
+         </widget>
         </item>
         <item row="3" column="1">
-         <widget class="QLineEdit" name="lamMinEdit"/>
+         <widget class="QLineEdit" name="lamMinEdit">
+          <property name="sizePolicy">
+           <sizepolicy hsizetype="MinimumExpanding" vsizetype="Fixed">
+            <horstretch>0</horstretch>
+            <verstretch>0</verstretch>
+           </sizepolicy>
+          </property>
+          <property name="minimumSize">
+           <size>
+            <width>154</width>
+            <height>0</height>
+           </size>
+          </property>
+         </widget>
         </item>
         <item row="4" column="3">
          <widget class="QLineEdit" name="procInstEdit"/>
         </item>
         <item row="4" column="0">
          <widget class="QLabel" name="I0MonIndexLabel">
+          <property name="minimumSize">
+           <size>
+            <width>117</width>
+            <height>0</height>
+           </size>
+          </property>
           <property name="text">
            <string>I0MonitorIndex</string>
           </property>
@@ -362,6 +488,12 @@
         </item>
         <item row="4" column="2">
          <widget class="QLabel" name="procInstLabel">
+          <property name="minimumSize">
+           <size>
+            <width>117</width>
+            <height>0</height>
+           </size>
+          </property>
           <property name="text">
            <string>ProcessingInstructions</string>
           </property>
@@ -369,6 +501,12 @@
         </item>
         <item row="3" column="2">
          <widget class="QLabel" name="lamMaxLabel">
+          <property name="minimumSize">
+           <size>
+            <width>117</width>
+            <height>0</height>
+           </size>
+          </property>
           <property name="text">
            <string>LambdaMax</string>
           </property>
@@ -376,6 +514,12 @@
         </item>
         <item row="2" column="2">
          <widget class="QLabel" name="monBgMaxLabel">
+          <property name="minimumSize">
+           <size>
+            <width>117</width>
+            <height>0</height>
+           </size>
+          </property>
           <property name="text">
            <string>MonitorBackgroundMax</string>
           </property>
@@ -389,16 +533,41 @@
         </item>
         <item row="2" column="0">
          <widget class="QLabel" name="monBgMinLabel">
+          <property name="minimumSize">
+           <size>
+            <width>117</width>
+            <height>0</height>
+           </size>
+          </property>
           <property name="text">
            <string>MonitorBackgroundMin</string>
           </property>
          </widget>
         </item>
         <item row="2" column="1">
-         <widget class="QLineEdit" name="monBgMinEdit"/>
+         <widget class="QLineEdit" name="monBgMinEdit">
+          <property name="sizePolicy">
+           <sizepolicy hsizetype="MinimumExpanding" vsizetype="Fixed">
+            <horstretch>0</horstretch>
+            <verstretch>0</verstretch>
+           </sizepolicy>
+          </property>
+          <property name="minimumSize">
+           <size>
+            <width>145</width>
+            <height>0</height>
+           </size>
+          </property>
+         </widget>
         </item>
         <item row="1" column="2">
          <widget class="QLabel" name="monIntMaxLabel">
+          <property name="minimumSize">
+           <size>
+            <width>117</width>
+            <height>0</height>
+           </size>
+          </property>
           <property name="text">
            <string>MonitorIntegralMax</string>
           </property>
@@ -407,10 +576,16 @@
         <item row="1" column="1">
          <widget class="QLineEdit" name="monIntMinEdit">
           <property name="sizePolicy">
-           <sizepolicy hsizetype="Expanding" vsizetype="Fixed">
-            <horstretch>0</horstretch>
-            <verstretch>0</verstretch>
-           </sizepolicy>
+           <sizepolicy hsizetype="MinimumExpanding" vsizetype="Fixed">
+            <horstretch>0</horstretch>
+            <verstretch>0</verstretch>
+           </sizepolicy>
+          </property>
+          <property name="minimumSize">
+           <size>
+            <width>154</width>
+            <height>0</height>
+           </size>
           </property>
          </widget>
         </item>
@@ -422,6 +597,12 @@
             <verstretch>0</verstretch>
            </sizepolicy>
           </property>
+          <property name="minimumSize">
+           <size>
+            <width>117</width>
+            <height>0</height>
+           </size>
+          </property>
           <property name="text">
            <string>IntegratedMonitors</string>
           </property>
@@ -432,49 +613,31 @@
           <property name="sizePolicy">
            <sizepolicy hsizetype="Expanding" vsizetype="Fixed">
             <horstretch>0</horstretch>
-            <verstretch>2</verstretch>
-           </sizepolicy>
-          </property>
-         </widget>
-        </item>
-        <item row="8" column="3">
-         <widget class="QComboBox" name="detectorCorrectionTypeComboBox">
-          <property name="sizePolicy">
-           <sizepolicy hsizetype="Expanding" vsizetype="Fixed">
-            <horstretch>0</horstretch>
-            <verstretch>0</verstretch>
-           </sizepolicy>
-          </property>
-          <item>
-           <property name="text">
-            <string>VerticalShift</string>
-           </property>
-          </item>
-          <item>
-           <property name="text">
-            <string>RotateAroundSample</string>
-           </property>
-          </item>
-         </widget>
-        </item>
-        <item row="8" column="2">
+            <verstretch>0</verstretch>
+           </sizepolicy>
+          </property>
+         </widget>
+        </item>
+        <item row="5" column="1">
+         <widget class="QCheckBox" name="correctDetectorsCheckBox">
+          <property name="text">
+           <string/>
+          </property>
+          <property name="checked">
+           <bool>true</bool>
+          </property>
+         </widget>
+        </item>
+        <item row="5" column="2">
          <widget class="QLabel" name="detectorCorrectionTypeLabel">
+          <property name="minimumSize">
+           <size>
+            <width>117</width>
+            <height>0</height>
+           </size>
+          </property>
           <property name="text">
            <string>DetectorCorrectionType</string>
-          </property>
-         </widget>
-        </item>
-        <item row="8" column="0">
-         <widget class="QLabel" name="correctDetectorsLabel">
-          <property name="text">
-           <string>CorrectDetectors</string>
-          </property>
-         </widget>
-        </item>
-        <item row="8" column="1">
-         <widget class="QCheckBox" name="correctDetectorsCheckBox">
-          <property name="text">
-           <string/>
           </property>
          </widget>
         </item>
@@ -483,7 +646,7 @@
       <item>
        <widget class="QPushButton" name="getInstDefaultsButton">
         <property name="sizePolicy">
-         <sizepolicy hsizetype="Maximum" vsizetype="Fixed">
+         <sizepolicy hsizetype="Preferred" vsizetype="Expanding">
           <horstretch>0</horstretch>
           <verstretch>0</verstretch>
          </sizepolicy>
