--- conflicted
+++ resolved
@@ -40,11 +40,7 @@
   void setup() override;
   bool validate() override;
   void loadSettings(const QSettings &settings) override;
-<<<<<<< HEAD
-=======
   void setFileExtensionsByName(bool filter) override;
-  void setBrowserWorkspace() override{};
->>>>>>> f956ddac
   void setDefaultResolution(Mantid::API::MatrixWorkspace_const_sptr ws,
                             const QPair<double, double> &range);
   void setDefaultSampleLog(Mantid::API::MatrixWorkspace_const_sptr ws);
