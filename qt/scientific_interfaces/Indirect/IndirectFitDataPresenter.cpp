// Mantid Repository : https://github.com/mantidproject/mantid
//
// Copyright &copy; 2018 ISIS Rutherford Appleton Laboratory UKRI,
//     NScD Oak Ridge National Laboratory, European Spallation Source
//     & Institut Laue - Langevin
// SPDX - License - Identifier: GPL - 3.0 +
#include "IndirectFitDataPresenter.h"
#include "IndirectAddWorkspaceDialog.h"

namespace MantidQt {
namespace CustomInterfaces {
namespace IDA {

IndirectFitDataPresenter::IndirectFitDataPresenter(IndirectFittingModel *model,
                                                   IIndirectFitDataView *view)
    : IndirectFitDataPresenter(model, view,
                               std::make_unique<IndirectDataTablePresenter>(
                                   model, view->getDataTable())) {}

IndirectFitDataPresenter::IndirectFitDataPresenter(
    IndirectFittingModel *model, IIndirectFitDataView *view,
    std::unique_ptr<IndirectDataTablePresenter> tablePresenter)
    : m_model(model), m_view(view),
      m_tablePresenter(std::move(tablePresenter)) {
  observeReplace(true);

  connect(m_view, SIGNAL(singleDataViewSelected()), this,
          SLOT(setModelFromSingleData()));
  connect(m_view, SIGNAL(multipleDataViewSelected()), this,
          SLOT(setModelFromMultipleData()));

  connect(m_view, SIGNAL(singleDataViewSelected()), this,
          SIGNAL(singleDataViewSelected()));
  connect(m_view, SIGNAL(multipleDataViewSelected()), this,
          SIGNAL(multipleDataViewSelected()));

  connect(m_view, SIGNAL(sampleLoaded(const QString &)), this,
          SLOT(setModelWorkspace(const QString &)));
  connect(m_view, SIGNAL(sampleLoaded(const QString &)), this,
          SIGNAL(dataChanged()));

  connect(m_view, SIGNAL(addClicked()), this,
          SIGNAL(requestedAddWorkspaceDialog()));
  connect(m_view, SIGNAL(addClicked()), this, SLOT(showAddWorkspaceDialog()));

  connect(m_view, SIGNAL(removeClicked()), m_tablePresenter.get(),
          SLOT(removeSelectedData()));
  connect(m_view, SIGNAL(removeClicked()), this, SIGNAL(dataRemoved()));
  connect(m_view, SIGNAL(removeClicked()), this, SIGNAL(dataChanged()));
  connect(m_view, SIGNAL(startXChanged(double)), this,
          SIGNAL(startXChanged(double)));
  connect(m_view, SIGNAL(endXChanged(double)), this,
          SIGNAL(endXChanged(double)));

  connect(m_tablePresenter.get(),
          SIGNAL(startXChanged(double, DatasetIndex, WorkspaceIndex)), this,
          SIGNAL(startXChanged(double, DatasetIndex, WorkspaceIndex)));
  connect(m_tablePresenter.get(),
          SIGNAL(endXChanged(double, DatasetIndex, WorkspaceIndex)), this,
          SIGNAL(endXChanged(double, DatasetIndex, WorkspaceIndex)));
  connect(m_tablePresenter.get(),
          SIGNAL(excludeRegionChanged(const std::string &, DatasetIndex,
                                      WorkspaceIndex)),
          this,
          SIGNAL(excludeRegionChanged(const std::string &, DatasetIndex,
                                      WorkspaceIndex)));
}

IndirectFitDataPresenter::~IndirectFitDataPresenter() { observeReplace(false); }

IIndirectFitDataView const *IndirectFitDataPresenter::getView() const {
  return m_view;
}

void IndirectFitDataPresenter::setSampleWSSuffices(
    const QStringList &suffices) {
  m_view->setSampleWSSuffices(suffices);
}

void IndirectFitDataPresenter::setSampleFBSuffices(
    const QStringList &suffices) {
  m_view->setSampleFBSuffices(suffices);
}

void IndirectFitDataPresenter::setResolutionWSSuffices(
    const QStringList &suffices) {
  m_view->setResolutionWSSuffices(suffices);
}

void IndirectFitDataPresenter::setResolutionFBSuffices(
    const QStringList &suffices) {
  m_view->setResolutionFBSuffices(suffices);
}

<<<<<<< HEAD
void IndirectFitDataPresenter::setStartX(double startX, DatasetIndex dataIndex,
                                         WorkspaceIndex spectrumIndex) {
=======
void IndirectFitDataPresenter::setMultiInputSampleWSSuffixes() {
  if (m_addWorkspaceDialog)
    m_addWorkspaceDialog->setWSSuffices(m_view->getSampleWSSuffices());
}

void IndirectFitDataPresenter::setMultiInputSampleFBSuffixes() {
  if (m_addWorkspaceDialog)
    m_addWorkspaceDialog->setFBSuffices(m_view->getSampleFBSuffices());
}

void IndirectFitDataPresenter::setMultiInputResolutionWSSuffixes() {
  if (m_addWorkspaceDialog)
    setMultiInputResolutionWSSuffixes(m_addWorkspaceDialog.get());
}

void IndirectFitDataPresenter::setMultiInputResolutionFBSuffixes() {
  if (m_addWorkspaceDialog)
    setMultiInputResolutionFBSuffixes(m_addWorkspaceDialog.get());
}

void IndirectFitDataPresenter::setMultiInputResolutionFBSuffixes(
    IAddWorkspaceDialog *dialog) {
  UNUSED_ARG(dialog);
}

void IndirectFitDataPresenter::setMultiInputResolutionWSSuffixes(
    IAddWorkspaceDialog *dialog) {
  UNUSED_ARG(dialog);
}

void IndirectFitDataPresenter::setStartX(double startX, std::size_t dataIndex,
                                         int spectrumIndex) {
>>>>>>> f956ddac
  m_tablePresenter->setStartX(startX, dataIndex, spectrumIndex);
  m_view->setStartX(startX);
}

void IndirectFitDataPresenter::setStartX(double startX,
                                         DatasetIndex dataIndex) {
  m_tablePresenter->setStartX(startX, dataIndex);
  m_view->setStartX(startX);
}

void IndirectFitDataPresenter::setEndX(double endX, DatasetIndex dataIndex,
                                       WorkspaceIndex spectrumIndex) {
  m_tablePresenter->setEndX(endX, dataIndex, spectrumIndex);
  m_view->setEndX(endX);
}

void IndirectFitDataPresenter::setEndX(double endX, DatasetIndex dataIndex) {
  m_tablePresenter->setEndX(endX, dataIndex);
  m_view->setEndX(endX);
}

void IndirectFitDataPresenter::setExclude(const std::string &exclude,
                                          DatasetIndex dataIndex,
                                          WorkspaceIndex spectrumIndex) {
  m_tablePresenter->setExclude(exclude, dataIndex, spectrumIndex);
}

void IndirectFitDataPresenter::setModelFromSingleData() {
  m_multipleData = m_model->clearWorkspaces();
  m_model->setFittingData(std::move(m_singleData));
  emit dataChanged();
}

void IndirectFitDataPresenter::setModelFromMultipleData() {
  m_singleData = m_model->clearWorkspaces();
  m_model->setFittingData(std::move(m_multipleData));
  emit dataChanged();
}

void IndirectFitDataPresenter::updateSpectraInTable(DatasetIndex dataIndex) {
  if (m_view->isMultipleDataTabSelected())
    m_tablePresenter->updateData(dataIndex);
}

void IndirectFitDataPresenter::updateDataInTable(DatasetIndex dataIndex) {
  if (m_tablePresenter->isTableEmpty())
    m_tablePresenter->addData(dataIndex);
  else
    m_tablePresenter->updateData(dataIndex);
}

void IndirectFitDataPresenter::setResolutionHidden(bool hide) {
  m_view->setResolutionHidden(hide);
}

void IndirectFitDataPresenter::setModelWorkspace(const QString &name) {
  observeReplace(false);
  setSingleModelData(name.toStdString());
  observeReplace(true);
}

void IndirectFitDataPresenter::loadSettings(const QSettings &settings) {
  m_view->readSettings(settings);
}

void IndirectFitDataPresenter::replaceHandle(const std::string &workspaceName,
                                             const Workspace_sptr &workspace) {
  UNUSED_ARG(workspace)
  if (m_model->hasWorkspace(workspaceName) &&
      !m_view->isMultipleDataTabSelected())
    selectReplacedWorkspace(QString::fromStdString(workspaceName));
}

DataForParameterEstimationCollection
IndirectFitDataPresenter::getDataForParameterEstimation(
    EstimationDataSelector selector) const {
  return m_model->getDataForParameterEstimation(selector);
}

void IndirectFitDataPresenter::selectReplacedWorkspace(
    const QString &workspaceName) {
  if (m_view->isSampleWorkspaceSelectorVisible()) {
    setModelWorkspace(workspaceName);
    emit dataChanged();
  } else
    m_view->setSampleWorkspaceSelectorIndex(workspaceName);
}

UserInputValidator &
IndirectFitDataPresenter::validate(UserInputValidator &validator) {
  return m_view->validate(validator);
}

void IndirectFitDataPresenter::showAddWorkspaceDialog() {
  if (!m_addWorkspaceDialog)
    m_addWorkspaceDialog = getAddWorkspaceDialog(m_view->parentWidget());
  m_addWorkspaceDialog->updateSelectedSpectra();
  setMultiInputSampleWSSuffixes();
  setMultiInputSampleFBSuffixes();
  m_addWorkspaceDialog->show();
  connect(m_addWorkspaceDialog.get(), SIGNAL(addData()), this, SLOT(addData()));
  connect(m_addWorkspaceDialog.get(), SIGNAL(closeDialog()), this,
          SLOT(closeDialog()));
}

std::unique_ptr<IAddWorkspaceDialog>
IndirectFitDataPresenter::getAddWorkspaceDialog(QWidget *parent) const {
  return std::make_unique<AddWorkspaceDialog>(parent);
}

void IndirectFitDataPresenter::addData() {
  addData(m_addWorkspaceDialog.get());
}

void IndirectFitDataPresenter::closeDialog() {
  disconnect(m_addWorkspaceDialog.get(), SIGNAL(addData()), this,
             SLOT(addData()));
  disconnect(m_addWorkspaceDialog.get(), SIGNAL(closeDialog()), this,
             SLOT(closeDialog()));
  m_addWorkspaceDialog->close();
}

void IndirectFitDataPresenter::addData(IAddWorkspaceDialog const *dialog) {
  try {
    addDataToModel(dialog);
    m_tablePresenter->addData(m_model->numberOfWorkspaces() - DatasetIndex{1});
    emit dataAdded();
    emit dataChanged();
  } catch (const std::runtime_error &ex) {
    displayWarning(ex.what());
  }
}

void IndirectFitDataPresenter::addDataToModel(
    IAddWorkspaceDialog const *dialog) {
  if (const auto indirectDialog =
          dynamic_cast<AddWorkspaceDialog const *>(dialog))
    m_model->addWorkspace(indirectDialog->workspaceName(),
                          indirectDialog->workspaceIndices());
}

void IndirectFitDataPresenter::setSingleModelData(const std::string &name) {
  m_model->clearWorkspaces();
  addModelData(name);
  auto const dataIndex = DatasetIndex{0};
  auto const spectra = m_model->getSpectra(dataIndex);
  auto const range = m_model->getFittingRange(dataIndex, spectra.front());
  m_view->setXRange(range);
}

void IndirectFitDataPresenter::addModelData(const std::string &name) {
  try {
    m_model->addWorkspace(name);
  } catch (const std::runtime_error &ex) {
    displayWarning("Unable to load workspace:\n" + std::string(ex.what()));
  } catch (const std::invalid_argument &ex) {
    displayWarning("Invalid workspace:\n" + std::string(ex.what()));
  }
}

void IndirectFitDataPresenter::displayWarning(const std::string &warning) {
  m_view->displayWarning(warning);
}

} // namespace IDA
} // namespace CustomInterfaces
} // namespace MantidQt<|MERGE_RESOLUTION|>--- conflicted
+++ resolved
@@ -92,10 +92,6 @@
   m_view->setResolutionFBSuffices(suffices);
 }
 
-<<<<<<< HEAD
-void IndirectFitDataPresenter::setStartX(double startX, DatasetIndex dataIndex,
-                                         WorkspaceIndex spectrumIndex) {
-=======
 void IndirectFitDataPresenter::setMultiInputSampleWSSuffixes() {
   if (m_addWorkspaceDialog)
     m_addWorkspaceDialog->setWSSuffices(m_view->getSampleWSSuffices());
@@ -125,10 +121,8 @@
     IAddWorkspaceDialog *dialog) {
   UNUSED_ARG(dialog);
 }
-
-void IndirectFitDataPresenter::setStartX(double startX, std::size_t dataIndex,
-                                         int spectrumIndex) {
->>>>>>> f956ddac
+void IndirectFitDataPresenter::setStartX(double startX, DatasetIndex dataIndex,
+                                         WorkspaceIndex spectrumIndex) {
   m_tablePresenter->setStartX(startX, dataIndex, spectrumIndex);
   m_view->setStartX(startX);
 }
@@ -225,9 +219,11 @@
 void IndirectFitDataPresenter::showAddWorkspaceDialog() {
   if (!m_addWorkspaceDialog)
     m_addWorkspaceDialog = getAddWorkspaceDialog(m_view->parentWidget());
+  m_addWorkspaceDialog->setWSSuffices(m_view->getSampleWSSuffices());
+  m_addWorkspaceDialog->setFBSuffices(m_view->getSampleFBSuffices());
   m_addWorkspaceDialog->updateSelectedSpectra();
-  setMultiInputSampleWSSuffixes();
-  setMultiInputSampleFBSuffixes();
+//  setMultiInputSampleWSSuffixes();
+//  setMultiInputSampleFBSuffixes();
   m_addWorkspaceDialog->show();
   connect(m_addWorkspaceDialog.get(), SIGNAL(addData()), this, SLOT(addData()));
   connect(m_addWorkspaceDialog.get(), SIGNAL(closeDialog()), this,
