// Mantid Repository : https://github.com/mantidproject/mantid
//
// Copyright &copy; 2018 ISIS Rutherford Appleton Laboratory UKRI,
//     NScD Oak Ridge National Laboratory, European Spallation Source
//     & Institut Laue - Langevin
// SPDX - License - Identifier: GPL - 3.0 +
#include "IndirectFitPlotPresenter.h"

#include "MantidQtWidgets/Common/SignalBlocker.h"

namespace {
using MantidQt::CustomInterfaces::IDA::IIndirectFitPlotView;
using MantidQt::CustomInterfaces::IDA::Spectra;
using MantidQt::CustomInterfaces::IDA::WorkspaceIndex;

<<<<<<< HEAD
std::string createPlotString(const std::string &workspaceName,
                             const std::string &spectra) {
  std::string plotString = "from mantidplot import plotSpectrum\n";
  return plotString + "plotSpectrum(['" + workspaceName + "'], " + spectra +
         ")\n";
}

std::string createPlotString(const std::string &workspaceName,
                             WorkspaceIndex spectrum) {
  return createPlotString(workspaceName, std::to_string(spectrum.value));
}

struct UpdateAvailableSpectra {
=======
struct UpdateAvailableSpectra : public boost::static_visitor<> {
>>>>>>> f49a9d79
public:
  explicit UpdateAvailableSpectra(IIndirectFitPlotView *view) : m_view(view) {}

  void operator()(const Spectra &spectra) {
    if (spectra.isContinuous()) {
      auto const minmax = spectra.getMinMax();
      m_view->setAvailableSpectra(minmax.first, minmax.second);
    } else {
      m_view->setAvailableSpectra(spectra.begin(), spectra.end());
    }
  }

private:
  IIndirectFitPlotView *m_view;
};
} // namespace

namespace MantidQt {
namespace CustomInterfaces {
namespace IDA {

using namespace Mantid::API;

IndirectFitPlotPresenter::IndirectFitPlotPresenter(IndirectFittingModel *model,
                                                   IIndirectFitPlotView *view,
                                                   IPyRunner *pythonRunner)
    : m_model(new IndirectFitPlotModel(model)), m_view(view),
<<<<<<< HEAD
      m_plotGuessInSeparateWindow(false) {
  connect(m_view, SIGNAL(selectedFitDataChanged(DatasetIndex)), this,
          SLOT(setActiveIndex(DatasetIndex)));
  connect(m_view, SIGNAL(selectedFitDataChanged(DatasetIndex)), this,
=======
      m_plotGuessInSeparateWindow(false),
      m_plotter(std::make_unique<IndirectPlotter>(pythonRunner)) {
  connect(m_view, SIGNAL(selectedFitDataChanged(std::size_t)), this,
          SLOT(setActiveIndex(std::size_t)));
  connect(m_view, SIGNAL(selectedFitDataChanged(std::size_t)), this,
>>>>>>> f49a9d79
          SLOT(updateAvailableSpectra()));
  connect(m_view, SIGNAL(selectedFitDataChanged(DatasetIndex)), this,
          SLOT(updatePlots()));
  connect(m_view, SIGNAL(selectedFitDataChanged(DatasetIndex)), this,
          SLOT(updateFitRangeSelector()));
  connect(m_view, SIGNAL(selectedFitDataChanged(DatasetIndex)), this,
          SLOT(updateGuess()));
  connect(m_view, SIGNAL(selectedFitDataChanged(DatasetIndex)), this,
          SIGNAL(selectedFitDataChanged(DatasetIndex)));

  connect(m_view, SIGNAL(plotSpectrumChanged(WorkspaceIndex)), this,
          SLOT(setActiveSpectrum(WorkspaceIndex)));
  connect(m_view, SIGNAL(plotSpectrumChanged(WorkspaceIndex)), this,
          SLOT(updatePlots()));
  connect(m_view, SIGNAL(plotSpectrumChanged(WorkspaceIndex)), this,
          SLOT(updateFitRangeSelector()));
  connect(m_view, SIGNAL(plotSpectrumChanged(WorkspaceIndex)), this,
          SIGNAL(plotSpectrumChanged(WorkspaceIndex)));

  connect(m_view, SIGNAL(plotCurrentPreview()), this,
          SLOT(plotCurrentPreview()));

  connect(m_view, SIGNAL(fitSelectedSpectrum()), this,
          SLOT(emitFitSingleSpectrum()));

  connect(m_view, SIGNAL(plotGuessChanged(bool)), this,
          SLOT(updateGuess(bool)));

  connect(m_view, SIGNAL(startXChanged(double)), this,
          SLOT(setModelStartX(double)));
  connect(m_view, SIGNAL(endXChanged(double)), this,
          SLOT(setModelEndX(double)));

  connect(m_view, SIGNAL(startXChanged(double)), this,
          SIGNAL(startXChanged(double)));
  connect(m_view, SIGNAL(endXChanged(double)), this,
          SIGNAL(endXChanged(double)));

  connect(m_view, SIGNAL(hwhmMaximumChanged(double)), this,
          SLOT(setHWHMMinimum(double)));
  connect(m_view, SIGNAL(hwhmMinimumChanged(double)), this,
          SLOT(setHWHMMaximum(double)));
  connect(m_view, SIGNAL(hwhmChanged(double, double)), this,
          SLOT(setModelHWHM(double, double)));
  connect(m_view, SIGNAL(hwhmChanged(double, double)), this,
          SLOT(emitFWHMChanged(double, double)));

  connect(m_view, SIGNAL(backgroundChanged(double)), this,
          SLOT(setModelBackground(double)));
  connect(m_view, SIGNAL(backgroundChanged(double)), this,
          SIGNAL(backgroundChanged(double)));

  updateRangeSelectors();
  updateAvailableSpectra();
}

DatasetIndex IndirectFitPlotPresenter::getSelectedDataIndex() const {
  return m_model->getActiveDataIndex();
}

WorkspaceIndex IndirectFitPlotPresenter::getSelectedSpectrum() const {
  return m_model->getActiveSpectrum();
}

SpectrumRowIndex IndirectFitPlotPresenter::getSelectedSpectrumIndex() const {
  return m_view->getSelectedSpectrumIndex();
}

SpectrumRowIndex IndirectFitPlotPresenter::getSelectedDomainIndex() const {
  return m_model->getActiveDomainIndex();
}

bool IndirectFitPlotPresenter::isCurrentlySelected(
    DatasetIndex dataIndex, WorkspaceIndex spectrum) const {
  return getSelectedDataIndex() == dataIndex &&
         getSelectedSpectrum() == spectrum;
}

void IndirectFitPlotPresenter::setActiveIndex(DatasetIndex index) {
  m_model->setActiveIndex(index);
}

void IndirectFitPlotPresenter::setActiveSpectrum(WorkspaceIndex spectrum) {
  m_model->setActiveSpectrum(spectrum);
}

void IndirectFitPlotPresenter::setModelStartX(double startX) {
  m_model->setStartX(startX);
}

void IndirectFitPlotPresenter::setModelEndX(double endX) {
  m_model->setEndX(endX);
}

void IndirectFitPlotPresenter::setModelHWHM(double minimum, double maximum) {
  m_model->setFWHM(maximum - minimum);
}

void IndirectFitPlotPresenter::setModelBackground(double background) {
  m_model->setBackground(background);
}

void IndirectFitPlotPresenter::hideMultipleDataSelection() {
  m_view->hideMultipleDataSelection();
}

void IndirectFitPlotPresenter::showMultipleDataSelection() {
  m_view->showMultipleDataSelection();
}

void IndirectFitPlotPresenter::setStartX(double startX) {
  m_view->setFitRangeMinimum(startX);
}

void IndirectFitPlotPresenter::setEndX(double endX) {
  m_view->setFitRangeMaximum(endX);
}

void IndirectFitPlotPresenter::updatePlotSpectrum(WorkspaceIndex spectrum) {
  m_view->setPlotSpectrum(spectrum);
  setActiveSpectrum(spectrum);
  updatePlots();
  updateFitRangeSelector();
}

void IndirectFitPlotPresenter::updateRangeSelectors() {
  updateBackgroundSelector();
  updateHWHMSelector();
}

void IndirectFitPlotPresenter::setHWHMMaximum(double minimum) {
  m_view->setHWHMMaximum(m_model->calculateHWHMMaximum(minimum));
}

void IndirectFitPlotPresenter::setHWHMMinimum(double maximum) {
  m_view->setHWHMMinimum(m_model->calculateHWHMMinimum(maximum));
}

void IndirectFitPlotPresenter::enablePlotGuessInSeparateWindow() {
  m_plotGuessInSeparateWindow = true;
  const auto inputAndGuess =
      m_model->appendGuessToInput(m_model->getGuessWorkspace());
  m_plotter->plotSpectra(inputAndGuess->getName(), "0-1");
}

void IndirectFitPlotPresenter::disablePlotGuessInSeparateWindow() {
  m_plotGuessInSeparateWindow = false;
  m_model->deleteExternalGuessWorkspace();
}

void IndirectFitPlotPresenter::appendLastDataToSelection() {
  const auto workspaceCount = m_model->numberOfWorkspaces();
  if (m_view->dataSelectionSize() == workspaceCount)
    m_view->setNameInDataSelection(m_model->getLastFitDataName(),
                                   workspaceCount - DatasetIndex{1});
  else
    m_view->appendToDataSelection(m_model->getLastFitDataName());
}

void IndirectFitPlotPresenter::updateSelectedDataName() {
  m_view->setNameInDataSelection(m_model->getFitDataName(),
                                 m_model->getActiveDataIndex());
}

void IndirectFitPlotPresenter::updateDataSelection() {
  MantidQt::API::SignalBlocker blocker(m_view);
  m_view->clearDataSelection();
  for (DatasetIndex i{0}; i < m_model->numberOfWorkspaces(); ++i)
    m_view->appendToDataSelection(m_model->getFitDataName(i));
  setActiveIndex(DatasetIndex{0});
  updateAvailableSpectra();
  emitSelectedFitDataChanged();
}

void IndirectFitPlotPresenter::updateAvailableSpectra() {
  if (m_model->getWorkspace()) {
    enableAllDataSelection();
    auto updateSpectra = UpdateAvailableSpectra(m_view);
    updateSpectra(m_model->getSpectra());
    setActiveSpectrum(m_view->getSelectedSpectrum());
  } else
    disableAllDataSelection();
}

void IndirectFitPlotPresenter::disableAllDataSelection() {
  m_view->enableSpectrumSelection(false);
  m_view->enableFitRangeSelection(false);
}

void IndirectFitPlotPresenter::enableAllDataSelection() {
  m_view->enableSpectrumSelection(true);
  m_view->enableFitRangeSelection(true);
}

void IndirectFitPlotPresenter::setFitSingleSpectrumIsFitting(bool fitting) {
  m_view->setFitSingleSpectrumText(fitting ? "Fitting..."
                                           : "Fit Single Spectrum");
}

void IndirectFitPlotPresenter::setFitSingleSpectrumEnabled(bool enable) {
  m_view->setFitSingleSpectrumEnabled(enable);
}

void IndirectFitPlotPresenter::updatePlots() {
  const auto resultWs = m_model->getResultWorkspace();
  if (resultWs)
    plotResult(resultWs);
  else
    plotInput();
  updateRangeSelectors();
  updateFitRangeSelector();
}

void IndirectFitPlotPresenter::plotInput() {
  const auto ws = m_model->getWorkspace();
  if (ws) {
    clearFit();
    clearDifference();
    plotInput(ws, m_model->getActiveSpectrum());
    updatePlotRange(m_model->getWorkspaceRange());
  } else
    m_view->clear();
}

void IndirectFitPlotPresenter::plotResult(MatrixWorkspace_sptr result) {
  plotInput(result, WorkspaceIndex{0});
  plotFit(result, WorkspaceIndex{1});
  plotDifference(result, WorkspaceIndex{2});
  updatePlotRange(m_model->getResultRange());
}

void IndirectFitPlotPresenter::updatePlotRange(
    const std::pair<double, double> &range) {
  MantidQt::API::SignalBlocker blocker(m_view);
  m_view->setFitRange(range.first, range.second);
  m_view->setHWHMRange(range.first, range.second);
}

void IndirectFitPlotPresenter::plotInput(MatrixWorkspace_sptr workspace,
                                         WorkspaceIndex spectrum) {
  m_view->plotInTopPreview("Sample", workspace, spectrum, Qt::black);
}

void IndirectFitPlotPresenter::plotFit(MatrixWorkspace_sptr workspace,
                                       WorkspaceIndex spectrum) {
  m_view->plotInTopPreview("Fit", workspace, spectrum, Qt::red);
}

void IndirectFitPlotPresenter::plotDifference(MatrixWorkspace_sptr workspace,
                                              WorkspaceIndex spectrum) {
  m_view->plotInBottomPreview("Difference", workspace, spectrum, Qt::blue);
}

void IndirectFitPlotPresenter::clearInput() {
  m_view->removeFromTopPreview("Sample");
}

void IndirectFitPlotPresenter::clearFit() {
  m_view->removeFromTopPreview("Fit");
}

void IndirectFitPlotPresenter::clearDifference() {
  m_view->removeFromBottomPreview("Difference");
}

void IndirectFitPlotPresenter::updateFitRangeSelector() {
  const auto range = m_model->getRange();
  m_view->setFitRangeMinimum(range.first);
  m_view->setFitRangeMaximum(range.second);
}

void IndirectFitPlotPresenter::plotCurrentPreview() {
  const auto inputWorkspace = m_model->getWorkspace();
  if (inputWorkspace && !inputWorkspace->getName().empty()) {
    plotSpectrum(m_model->getActiveSpectrum());
  } else
    m_view->displayMessage("Workspace not found - data may not be loaded.");
}

void IndirectFitPlotPresenter::updateGuess() {
  if (m_model->canCalculateGuess()) {
    m_view->enablePlotGuess(true);
    updateGuess(m_view->isPlotGuessChecked());
  } else {
    m_view->enablePlotGuess(false);
    clearGuess();
  }
}

void IndirectFitPlotPresenter::updateGuessAvailability() {
  if (m_model->canCalculateGuess())
    m_view->enablePlotGuess(true);
  else
    m_view->enablePlotGuess(false);
}

void IndirectFitPlotPresenter::updateGuess(bool doPlotGuess) {
  if (doPlotGuess) {
    const auto guessWorkspace = m_model->getGuessWorkspace();
    if (guessWorkspace->x(0).size() >= 2) {
      plotGuess(guessWorkspace);
      if (m_plotGuessInSeparateWindow)
        plotGuessInSeparateWindow(guessWorkspace);
    }
  } else if (m_plotGuessInSeparateWindow)
    plotGuessInSeparateWindow(m_model->getGuessWorkspace());
  else
    clearGuess();
}

void IndirectFitPlotPresenter::plotGuess(
    Mantid::API::MatrixWorkspace_sptr workspace) {
  m_view->plotInTopPreview("Guess", workspace, WorkspaceIndex{0}, Qt::green);
}

void IndirectFitPlotPresenter::plotGuessInSeparateWindow(
    Mantid::API::MatrixWorkspace_sptr workspace) {
  m_plotExternalGuessRunner.addCallback(
      [this, workspace]() { m_model->appendGuessToInput(workspace); });
}

void IndirectFitPlotPresenter::clearGuess() {
  m_view->removeFromTopPreview("Guess");
}

void IndirectFitPlotPresenter::updateHWHMSelector() {
  const auto hwhm = m_model->getFirstHWHM();
  m_view->setHWHMRangeVisible(hwhm ? true : false);

  if (hwhm)
    setHWHM(*hwhm);
}

void IndirectFitPlotPresenter::setHWHM(double hwhm) {
  const auto centre = m_model->getFirstPeakCentre().get_value_or(0.);
  m_view->setHWHMMaximum(centre + hwhm);
  m_view->setHWHMMinimum(centre - hwhm);
}

void IndirectFitPlotPresenter::updateBackgroundSelector() {
  const auto background = m_model->getFirstBackgroundLevel();
  m_view->setBackgroundRangeVisible(background ? true : false);

  if (background)
    m_view->setBackgroundLevel(*background);
}

<<<<<<< HEAD
std::string
IndirectFitPlotPresenter::getPlotString(WorkspaceIndex spectrum) const {
=======
void IndirectFitPlotPresenter::plotSpectrum(std::size_t spectrum) const {
>>>>>>> f49a9d79
  const auto resultWs = m_model->getResultWorkspace();
  if (resultWs)
    m_plotter->plotSpectra(resultWs->getName(), "0-2");
  else
    m_plotter->plotSpectra(m_model->getWorkspace()->getName(),
                           std::to_string(spectrum));
}

void IndirectFitPlotPresenter::emitFitSingleSpectrum() {
  emit fitSingleSpectrum(m_model->getActiveDataIndex(),
                         m_model->getActiveSpectrum());
}

void IndirectFitPlotPresenter::emitFWHMChanged(double minimum, double maximum) {
  emit fwhmChanged(maximum - minimum);
}

void IndirectFitPlotPresenter::emitSelectedFitDataChanged() {
  const auto index = m_view->getSelectedDataIndex();
  if (index.value >= 0)
    emit selectedFitDataChanged(index);
  else
    emit noFitDataSelected();
}

} // namespace IDA
} // namespace CustomInterfaces
} // namespace MantidQt<|MERGE_RESOLUTION|>--- conflicted
+++ resolved
@@ -9,11 +9,11 @@
 #include "MantidQtWidgets/Common/SignalBlocker.h"
 
 namespace {
+using MantidQt::CustomInterfaces::IDA::DiscontinuousSpectra;
 using MantidQt::CustomInterfaces::IDA::IIndirectFitPlotView;
 using MantidQt::CustomInterfaces::IDA::Spectra;
 using MantidQt::CustomInterfaces::IDA::WorkspaceIndex;
 
-<<<<<<< HEAD
 std::string createPlotString(const std::string &workspaceName,
                              const std::string &spectra) {
   std::string plotString = "from mantidplot import plotSpectrum\n";
@@ -26,10 +26,7 @@
   return createPlotString(workspaceName, std::to_string(spectrum.value));
 }
 
-struct UpdateAvailableSpectra {
-=======
 struct UpdateAvailableSpectra : public boost::static_visitor<> {
->>>>>>> f49a9d79
 public:
   explicit UpdateAvailableSpectra(IIndirectFitPlotView *view) : m_view(view) {}
 
@@ -57,18 +54,11 @@
                                                    IIndirectFitPlotView *view,
                                                    IPyRunner *pythonRunner)
     : m_model(new IndirectFitPlotModel(model)), m_view(view),
-<<<<<<< HEAD
-      m_plotGuessInSeparateWindow(false) {
-  connect(m_view, SIGNAL(selectedFitDataChanged(DatasetIndex)), this,
-          SLOT(setActiveIndex(DatasetIndex)));
-  connect(m_view, SIGNAL(selectedFitDataChanged(DatasetIndex)), this,
-=======
       m_plotGuessInSeparateWindow(false),
       m_plotter(std::make_unique<IndirectPlotter>(pythonRunner)) {
-  connect(m_view, SIGNAL(selectedFitDataChanged(std::size_t)), this,
-          SLOT(setActiveIndex(std::size_t)));
-  connect(m_view, SIGNAL(selectedFitDataChanged(std::size_t)), this,
->>>>>>> f49a9d79
+  connect(m_view, SIGNAL(selectedFitDataChanged(DatasetIndex)), this,
+          SLOT(setActiveIndex(DatasetIndex)));
+  connect(m_view, SIGNAL(selectedFitDataChanged(DatasetIndex)), this,
           SLOT(updateAvailableSpectra()));
   connect(m_view, SIGNAL(selectedFitDataChanged(DatasetIndex)), this,
           SLOT(updatePlots()));
@@ -120,6 +110,9 @@
           SLOT(setModelBackground(double)));
   connect(m_view, SIGNAL(backgroundChanged(double)), this,
           SIGNAL(backgroundChanged(double)));
+
+  connect(&m_pythonRunner, SIGNAL(runAsPythonScript(const QString &, bool)),
+          this, SIGNAL(runAsPythonScript(const QString &, bool)));
 
   updateRangeSelectors();
   updateAvailableSpectra();
@@ -416,12 +409,7 @@
     m_view->setBackgroundLevel(*background);
 }
 
-<<<<<<< HEAD
-std::string
-IndirectFitPlotPresenter::getPlotString(WorkspaceIndex spectrum) const {
-=======
-void IndirectFitPlotPresenter::plotSpectrum(std::size_t spectrum) const {
->>>>>>> f49a9d79
+void IndirectFitPlotPresenter::plotSpectrum(WorkspaceIndex spectrum) const {
   const auto resultWs = m_model->getResultWorkspace();
   if (resultWs)
     m_plotter->plotSpectra(resultWs->getName(), "0-2");
