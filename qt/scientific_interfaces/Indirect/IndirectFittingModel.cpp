#include "IndirectFittingModel.h"

#include "MantidAPI/AlgorithmManager.h"
#include "MantidAPI/AnalysisDataService.h"
#include "MantidAPI/CompositeFunction.h"
#include "MantidAPI/FunctionFactory.h"
#include "MantidAPI/ITableWorkspace.h"
#include "MantidAPI/MultiDomainFunction.h"
#include "MantidAPI/TableRow.h"

#include <numeric>
#include <set>

#include <boost/algorithm/string.hpp>

using namespace Mantid::API;

namespace {
using namespace MantidQt::CustomInterfaces::IDA;

/**
 * @return  True if the first function precedes the second when ordering by
 *          name.
 */
bool functionNameComparator(IFunction_const_sptr first,
                            IFunction_const_sptr second) {
  return first->name() < second->name();
}

/**
 * Extracts the functions from a composite function into a vector.
 *
 * @param composite The composite function.
 * @return          A vector of the functions in the specified composite
 *                  function.
 */
std::vector<IFunction_const_sptr>
extractFunctions(const CompositeFunction &composite) {
  std::vector<IFunction_const_sptr> functions;
  functions.reserve(composite.nFunctions());

  for (auto i = 0u; i < composite.nFunctions(); ++i)
    functions.emplace_back(composite.getFunction(i));
  return functions;
}

bool equivalentFunctions(IFunction_const_sptr func1,
                         IFunction_const_sptr func2);

/*
 * Checks whether the specified composite functions have the same composition.
 *
 * @param composite1 Function to compare.
 * @param composite2 Function to compare.
 * @return           True if the specified functions have the same composition,
 *                   False otherwise.
 */
bool equivalentComposites(const CompositeFunction &composite1,
                          const CompositeFunction &composite2) {

  if (composite1.nFunctions() != composite2.nFunctions() ||
      composite1.nParams() != composite2.nParams()) {
    return false;
  } else {
    auto functions1 = extractFunctions(composite1);
    auto functions2 = extractFunctions(composite2);
    std::sort(functions1.begin(), functions1.end(), functionNameComparator);
    std::sort(functions2.begin(), functions2.end(), functionNameComparator);

    for (auto i = 0u; i < functions1.size(); ++i) {
      if (!equivalentFunctions(functions1[i], functions2[i]))
        return false;
    }
    return true;
  }
}

/*
 * Checks whether the specified functions have the same composition.
 *
 * @param func1 Function to compare.
 * @param func2 Function to compare.
 * @return      True if the specified functions have the same composition,
 *              False otherwise.
 */
bool equivalentFunctions(IFunction_const_sptr func1,
                         IFunction_const_sptr func2) {
  const auto composite1 =
      boost::dynamic_pointer_cast<const CompositeFunction>(func1);
  const auto composite2 =
      boost::dynamic_pointer_cast<const CompositeFunction>(func2);

  if (composite1 && composite2)
    return equivalentComposites(*composite1, *composite2);
  else if (func1 && func2 && !composite1 && !composite2)
    return func1->name() == func2->name();
  return false;
}

std::vector<double>
excludeRegionsStringToVector(const std::string &excludeRegions) {
  std::vector<std::string> regionStrings;
  boost::split(regionStrings, excludeRegions, boost::is_any_of(",-"));
  std::vector<double> regions;
  std::transform(
      regionStrings.begin(), regionStrings.end(), std::back_inserter(regions),
      [](const std::string &str) { return boost::lexical_cast<double>(str); });
  return regions;
}

std::ostringstream &addInputString(IndirectFitData *fitData,
                                   std::ostringstream &stream) {
  const auto &name = fitData->workspace()->getName();
  auto addToStream = [&](std::size_t spectrum) {
    stream << name << ",i" << spectrum << ";";
  };
  fitData->applySpectra(addToStream);
  return stream;
}

std::string constructInputString(
    const std::vector<std::unique_ptr<IndirectFitData>> &fittingData) {
  std::ostringstream input;
  for (const auto &fitData : fittingData)
    addInputString(fitData.get(), input);
  return input.str();
}

void addInputDataToSimultaneousFit(IAlgorithm_sptr fitAlgorithm,
                                   MatrixWorkspace_sptr workspace,
                                   std::size_t spectrum,
                                   const std::pair<double, double> &xRange,
                                   const std::vector<double> excludeRegions,
                                   const std::string &suffix) {
  fitAlgorithm->setProperty("InputWorkspace" + suffix, workspace);
  fitAlgorithm->setProperty("StartX" + suffix, xRange.first);
  fitAlgorithm->setProperty("EndX" + suffix, xRange.second);
  fitAlgorithm->setProperty("WorkspaceIndex" + suffix,
                            boost::numeric_cast<int>(spectrum));

  if (!excludeRegions.empty())
    fitAlgorithm->setProperty("Exclude" + suffix, excludeRegions);
}

void addInputDataToSimultaneousFit(
    IAlgorithm_sptr fitAlgorithm,
    const std::unique_ptr<IndirectFitData> &fitData) {
  const auto workspace = fitData->workspace();

  const auto addData = [&](std::size_t i, std::size_t spectrum) {
    const auto suffix = i == 0 ? "" : "_" + std::to_string(i);
    addInputDataToSimultaneousFit(
        fitAlgorithm, workspace, spectrum, fitData->getRange(spectrum),
        fitData->excludeRegionsVector(spectrum), suffix);
  };
  fitData->applyEnumeratedSpectra(addData);
}

void addInputDataToSimultaneousFit(
    IAlgorithm_sptr fitAlgorithm,
    const std::vector<std::unique_ptr<IndirectFitData>> &fittingData) {
  for (auto i = 0u; i < fittingData.size(); ++i)
    addInputDataToSimultaneousFit(fitAlgorithm, fittingData[i]);
}

IAlgorithm_sptr saveNexusProcessedAlgorithm(Workspace_sptr workspace,
                                            const std::string &filename) {
  IAlgorithm_sptr saveAlg =
      AlgorithmManager::Instance().create("SaveNexusProcessed");
  saveAlg->setProperty("InputWorkspace", workspace);
  saveAlg->setProperty("Filename", filename);
  return saveAlg;
}

template <typename Map> Map combine(const Map &mapA, const Map &mapB) {
  Map newMap(mapA);
  newMap.insert(std::begin(mapB), std::end(mapB));
  return newMap;
}

std::unordered_map<std::string, std::string>
shortToLongParameterNames(IFunction_sptr function) {
  std::unordered_map<std::string, std::string> shortToLong;
  for (const auto &name : function->getParameterNames())
    shortToLong[name.substr(name.rfind(".") + 1)] = name;
  return shortToLong;
}

template <typename Map, typename KeyMap>
Map mapKeys(const Map &map, const KeyMap &mapping) {
  Map mapped;
  for (const auto value : map) {
    auto it = mapping.find(value.first);
    if (it != mapping.end())
      mapped[it->second] = value.second;
  }
  return mapped;
}

void removeFromADSIfExists(const std::string &name) {
  if (AnalysisDataService::Instance().doesExist(name))
    AnalysisDataService::Instance().remove(name);
}

void cleanTemporaries(const std::string &base) {
  removeFromADSIfExists(base + "_Parameters");
  removeFromADSIfExists(base + "_Workspace");
  removeFromADSIfExists(base + "_NormalisedCovarianceMatrix");
}

void cleanTemporaries(const std::string &base,
                      const std::unique_ptr<IndirectFitData> &fitData) {
  removeFromADSIfExists(base);

  const auto clean = [&](std::size_t index, std::size_t) {
    cleanTemporaries(base + "_" + std::to_string(index));
  };
  fitData->applyEnumeratedSpectra(clean);
}

void cleanTemporaries(
    const std::string &algorithmName,
    const std::vector<std::unique_ptr<IndirectFitData>> &fittingData) {
  const auto prefix = "__" + algorithmName + "_ws";
  for (auto i = 0u; i < fittingData.size(); ++i)
    cleanTemporaries(prefix + std::to_string(i + 1), fittingData[i]);
}

CompositeFunction_sptr createMultiDomainFunction(IFunction_sptr function,
                                                 std::size_t numberOfDomains) {
  auto multiDomainFunction = boost::make_shared<MultiDomainFunction>();

  for (auto i = 0u; i < numberOfDomains; ++i) {
    multiDomainFunction->addFunction(function);
    multiDomainFunction->setDomainIndex(i, i);
  }
  return multiDomainFunction;
}

template <typename WorkspaceType>
boost::shared_ptr<WorkspaceType>
getWorkspaceOutput(IAlgorithm_sptr algorithm, const std::string &propertyName) {
  return AnalysisDataService::Instance().retrieveWS<WorkspaceType>(
      algorithm->getProperty(propertyName));
}

MatrixWorkspace_sptr getOutputResult(IAlgorithm_sptr algorithm) {
  return getWorkspaceOutput<MatrixWorkspace>(algorithm, "OutputWorkspace");
}

ITableWorkspace_sptr getOutputParameters(IAlgorithm_sptr algorithm) {
  return getWorkspaceOutput<ITableWorkspace>(algorithm,
                                             "OutputParameterWorkspace");
}

WorkspaceGroup_sptr getOutputGroup(IAlgorithm_sptr algorithm) {
  return getWorkspaceOutput<WorkspaceGroup>(algorithm, "OutputWorkspaceGroup");
}
} // namespace

namespace MantidQt {
namespace CustomInterfaces {
namespace IDA {

IndirectFittingModel::IndirectFittingModel()
    : m_previousModelSelected(false), m_fittingMode(FittingMode::SEQUENTIAL) {}

MatrixWorkspace_sptr
IndirectFittingModel::getWorkspace(std::size_t index) const {
  if (index < m_fittingData.size())
    return m_fittingData[index]->workspace();
  return nullptr;
}

Spectra IndirectFittingModel::getSpectra(std::size_t index) const {
  if (index < m_fittingData.size())
    return m_fittingData[index]->spectra();
  return DiscontinuousSpectra<std::size_t>("");
}

std::pair<double, double>
IndirectFittingModel::getFittingRange(std::size_t dataIndex,
                                      std::size_t spectrum) const {
  if (dataIndex < m_fittingData.size() &&
      !m_fittingData[dataIndex]->zeroSpectra()) {
    if (FittingMode::SEQUENTIAL == m_fittingMode)
      return m_fittingData.front()->getRange(0);
    return m_fittingData[dataIndex]->getRange(spectrum);
  }
  return std::make_pair(0., 0.);
}

std::string IndirectFittingModel::getExcludeRegion(std::size_t dataIndex,
                                                   std::size_t spectrum) const {
  if (dataIndex < m_fittingData.size() &&
      !m_fittingData[dataIndex]->zeroSpectra()) {
    if (FittingMode::SEQUENTIAL == m_fittingMode)
      return m_fittingData.back()->getExcludeRegion(0);
    return m_fittingData[dataIndex]->getExcludeRegion(spectrum);
  }
  return "";
}

std::string
IndirectFittingModel::createDisplayName(const std::string &formatString,
                                        const std::string &rangeDelimiter,
                                        std::size_t dataIndex) const {
  return m_fittingData[dataIndex]->displayName(formatString, rangeDelimiter);
}

std::string
IndirectFittingModel::createOutputName(const std::string &formatString,
                                       const std::string &rangeDelimiter,
                                       std::size_t dataIndex) const {
  return createDisplayName(formatString, rangeDelimiter, dataIndex) + "_Result";
}

bool IndirectFittingModel::isMultiFit() const {
  return numberOfWorkspaces() > 1;
}

bool IndirectFittingModel::isPreviouslyFit(std::size_t dataIndex,
                                           std::size_t spectrum) const {
  if (!m_previousModelSelected || !m_fitOutput ||
      m_fittingData.size() <= dataIndex)
    return false;
  const auto fitData = m_fittingData[dataIndex].get();
  return m_fitOutput->isSpectrumFit(fitData, spectrum);
}

<<<<<<< HEAD
boost::optional<std::string> IndirectFittingModel::isInvalidFunction() const {
  if (!m_activeFunction)
    return "No fit function has been defined.";

  const auto composite =
      boost::dynamic_pointer_cast<CompositeFunction>(m_activeFunction);
  if (composite && composite->nFunctions() == 0)
    return "No fit function has been defined.";
  return boost::none;
=======
bool IndirectFittingModel::hasZeroSpectra(std::size_t dataIndex) const {
  if (m_fittingData.size() > dataIndex)
    return m_fittingData[dataIndex]->zeroSpectra();
  return true;
>>>>>>> 42bd025e
}

std::size_t IndirectFittingModel::numberOfWorkspaces() const {
  return m_fittingData.size();
}

std::size_t IndirectFittingModel::getNumberOfSpectra(std::size_t index) const {
  return m_fittingData[index]->numberOfSpectra();
}

std::vector<std::string> IndirectFittingModel::getFitParameterNames() const {
  if (m_fitFunction)
    return m_fitFunction->getParameterNames();
  return std::vector<std::string>();
}

Mantid::API::IFunction_sptr IndirectFittingModel::getFittingFunction() const {
  return m_activeFunction;
}

void IndirectFittingModel::setSpectra(Spectra &&spectra,
                                      std::size_t dataIndex) {
  m_fittingData[dataIndex]->setSpectra(std::forward<Spectra>(spectra));
}

void IndirectFittingModel::setSpectra(const Spectra &spectra,
                                      std::size_t dataIndex) {
  m_fittingData[dataIndex]->setSpectra(spectra);
}

void IndirectFittingModel::setStartX(double startX, std::size_t dataIndex,
                                     std::size_t spectrum) {
  if (FittingMode::SEQUENTIAL == m_fittingMode)
    m_fittingData.front()->setStartX(startX, 0);
  else
    m_fittingData[dataIndex]->setStartX(startX, spectrum);
}

void IndirectFittingModel::setEndX(double endX, std::size_t dataIndex,
                                   std::size_t spectrum) {
  if (FittingMode::SEQUENTIAL == m_fittingMode)
    m_fittingData.front()->setEndX(endX, 0);
  else
    m_fittingData[dataIndex]->setEndX(endX, spectrum);
}

void IndirectFittingModel::setExcludeRegion(const std::string &exclude,
                                            std::size_t dataIndex,
                                            std::size_t spectrum) {
  if (FittingMode::SEQUENTIAL == m_fittingMode)
    m_fittingData.front()->setExcludeRegionString(exclude, 0);
  else
    m_fittingData[dataIndex]->setExcludeRegionString(exclude, spectrum);
}

void IndirectFittingModel::addWorkspace(const std::string &workspaceName) {
  auto workspace = AnalysisDataService::Instance().retrieveWS<MatrixWorkspace>(
      workspaceName);
  addWorkspace(workspace,
               std::make_pair(0u, workspace->getNumberHistograms() - 1));
}

void IndirectFittingModel::addWorkspace(const std::string &workspaceName,
                                        const Spectra &spectra) {
  auto workspace = AnalysisDataService::Instance().retrieveWS<MatrixWorkspace>(
      workspaceName);
  addWorkspace(workspace, spectra);
}

void IndirectFittingModel::addWorkspace(MatrixWorkspace_sptr workspace,
                                        const Spectra &spectra) {
  if (!m_fittingData.empty() && workspace == m_fittingData.back()->workspace())
    m_fittingData.back()->combine(IndirectFitData(workspace, spectra));
  else {
    m_fittingData.emplace_back(new IndirectFitData(workspace, spectra));
    m_defaultParameters.emplace_back(
        createDefaultParameters(m_fittingData.size() - 1));
  }
}

void IndirectFittingModel::removeWorkspace(std::size_t index) {
  if (m_fitOutput)
    m_fitOutput->removeOutput(m_fittingData[index].get());
  m_fittingData.erase(m_fittingData.begin() + index);
  m_defaultParameters.erase(m_defaultParameters.begin() + index);
}

void IndirectFittingModel::clearWorkspaces() {
  m_fittingData.clear();
  m_fitOutput.reset();
}

void IndirectFittingModel::setFittingMode(FittingMode mode) {
  m_fittingMode = mode;
}

void IndirectFittingModel::setFitFunction(IFunction_sptr function) {
  m_activeFunction = function;
  m_previousModelSelected = isPreviousModelSelected();
}

void IndirectFittingModel::setDefaultParameterValue(const std::string &name,
                                                    double value,
                                                    std::size_t dataIndex) {
  if (m_defaultParameters.size() > dataIndex)
    m_defaultParameters[dataIndex][name] = ParameterValue(value);
}

void IndirectFittingModel::addOutput(IAlgorithm_sptr fitAlgorithm) {
  addOutput(fitAlgorithm, m_fittingData.begin(), m_fittingData.end());
}

void IndirectFittingModel::addOutput(IAlgorithm_sptr fitAlgorithm,
                                     const FitDataIterator &fitDataBegin,
                                     const FitDataIterator &fitDataEnd) {
  auto group = getOutputGroup(fitAlgorithm);
  auto parameters = getOutputParameters(fitAlgorithm);
  auto result = getOutputResult(fitAlgorithm);
  m_fitFunction = FunctionFactory::Instance().createInitialized(
      fitAlgorithm->getPropertyValue("Function"));
  addOutput(group, parameters, result, fitDataBegin, fitDataEnd);
}

void IndirectFittingModel::addSingleFitOutput(IAlgorithm_sptr fitAlgorithm,
                                              std::size_t index) {
  auto group = getOutputGroup(fitAlgorithm);
  auto parameters = getOutputParameters(fitAlgorithm);
  auto result = getOutputResult(fitAlgorithm);
  int spectrum = fitAlgorithm->getProperty("WorkspaceIndex");
  m_fitFunction = FunctionFactory::Instance().createInitialized(
      fitAlgorithm->getPropertyValue("Function"));
  addOutput(group, parameters, result, m_fittingData[index].get(),
            boost::numeric_cast<std::size_t>(spectrum));
}

void IndirectFittingModel::addOutput(WorkspaceGroup_sptr resultGroup,
                                     ITableWorkspace_sptr parameterTable,
                                     MatrixWorkspace_sptr resultWorkspace,
                                     const FitDataIterator &fitDataBegin,
                                     const FitDataIterator &fitDataEnd) {
  if (m_previousModelSelected && m_fitOutput)
    addOutput(m_fitOutput.get(), resultGroup, parameterTable, resultWorkspace,
              fitDataBegin, fitDataEnd);
  else
    m_fitOutput = std::make_unique<IndirectFitOutput>(
        createFitOutput(resultGroup, parameterTable, resultWorkspace,
                        fitDataBegin, fitDataEnd));
  m_previousModelSelected = isPreviousModelSelected();
}

void IndirectFittingModel::addOutput(WorkspaceGroup_sptr resultGroup,
                                     ITableWorkspace_sptr parameterTable,
                                     MatrixWorkspace_sptr resultWorkspace,
                                     IndirectFitData *fitData,
                                     std::size_t spectrum) {
  if (m_previousModelSelected && m_fitOutput)
    addOutput(m_fitOutput.get(), resultGroup, parameterTable, resultWorkspace,
              fitData, spectrum);
  else
    m_fitOutput = std::make_unique<IndirectFitOutput>(createFitOutput(
        resultGroup, parameterTable, resultWorkspace, fitData, spectrum));
  m_previousModelSelected = isPreviousModelSelected();
}

IndirectFitOutput IndirectFittingModel::createFitOutput(
    WorkspaceGroup_sptr resultGroup, ITableWorkspace_sptr parameterTable,
    MatrixWorkspace_sptr resultWorkspace, const FitDataIterator &fitDataBegin,
    const FitDataIterator &fitDataEnd) const {
  return IndirectFitOutput(resultGroup, parameterTable, resultWorkspace,
                           fitDataBegin, fitDataEnd);
}

IndirectFitOutput IndirectFittingModel::createFitOutput(
    Mantid::API::WorkspaceGroup_sptr resultGroup,
    Mantid::API::ITableWorkspace_sptr parameterTable,
    Mantid::API::MatrixWorkspace_sptr resultWorkspace, IndirectFitData *fitData,
    std::size_t spectrum) const {
  return IndirectFitOutput(resultGroup, parameterTable, resultWorkspace,
                           fitData, spectrum);
}

void IndirectFittingModel::addOutput(IndirectFitOutput *fitOutput,
                                     WorkspaceGroup_sptr resultGroup,
                                     ITableWorkspace_sptr parameterTable,
                                     MatrixWorkspace_sptr resultWorkspace,
                                     const FitDataIterator &fitDataBegin,
                                     const FitDataIterator &fitDataEnd) const {
  fitOutput->addOutput(resultGroup, parameterTable, resultWorkspace,
                       fitDataBegin, fitDataEnd);
}

void IndirectFittingModel::addOutput(
    IndirectFitOutput *fitOutput, Mantid::API::WorkspaceGroup_sptr resultGroup,
    Mantid::API::ITableWorkspace_sptr parameterTable,
    Mantid::API::MatrixWorkspace_sptr resultWorkspace, IndirectFitData *fitData,
    std::size_t spectrum) const {
  fitOutput->addOutput(resultGroup, parameterTable, resultWorkspace, fitData,
                       spectrum);
}

FittingMode IndirectFittingModel::getFittingMode() const {
  return m_fittingMode;
}

std::unordered_map<std::string, ParameterValue>
IndirectFittingModel::getParameterValues(std::size_t index,
                                         std::size_t spectrum) const {
  if (m_fittingData.size() > index) {
    const auto parameters = getFitParameters(index, spectrum);
    if (m_previousModelSelected)
      return parameters;
    else if (parameters.empty())
      return getDefaultParameters(index);
    return combine(getDefaultParameters(index), parameters);
  }
  return std::unordered_map<std::string, ParameterValue>();
}

std::unordered_map<std::string, ParameterValue>
IndirectFittingModel::getFitParameters(std::size_t index,
                                       std::size_t spectrum) const {
  if (m_fitOutput)
    return m_fitOutput->getParameters(m_fittingData[index].get(), spectrum);
  return std::unordered_map<std::string, ParameterValue>();
}

std::unordered_map<std::string, ParameterValue>
IndirectFittingModel::getDefaultParameters(std::size_t index) const {
  return mapKeys(m_defaultParameters[index], mapDefaultParameterNames());
}

std::unordered_map<std::string, std::string>
IndirectFittingModel::mapDefaultParameterNames() const {
  if (m_activeFunction)
    return shortToLongParameterNames(m_activeFunction);
  return std::unordered_map<std::string, std::string>();
}

std::unordered_map<std::string, ParameterValue>
IndirectFittingModel::createDefaultParameters(std::size_t) const {
  return std::unordered_map<std::string, ParameterValue>();
}

boost::optional<ResultLocation>
IndirectFittingModel::getResultLocation(std::size_t index,
                                        std::size_t spectrum) const {
  if (m_previousModelSelected)
    return m_fitOutput->getResultLocation(m_fittingData[index].get(), spectrum);
  return boost::none;
}

void IndirectFittingModel::saveResult() const {
  const auto resultWorkspace = getResultWorkspace();

  if (resultWorkspace) {
    const auto filename = Mantid::Kernel::ConfigService::Instance().getString(
                              "defaultsave.directory") +
                          resultWorkspace->getName() + ".nxs";
    saveNexusProcessedAlgorithm(resultWorkspace, filename)->execute();
  }
}

MatrixWorkspace_sptr IndirectFittingModel::getResultWorkspace() const {
  return m_fitOutput->getLastResultWorkspace();
}

WorkspaceGroup_sptr IndirectFittingModel::getResultGroup() const {
  return m_fitOutput->getLastResultGroup();
}

bool IndirectFittingModel::isPreviousModelSelected() const {
  return m_fitFunction && equivalentFunctions(m_activeFunction, m_fitFunction);
}

CompositeFunction_sptr IndirectFittingModel::getMultiDomainFunction() const {
  return createMultiDomainFunction(m_activeFunction, numberOfWorkspaces());
}

IAlgorithm_sptr IndirectFittingModel::getFittingAlgorithm() const {
  if (m_fittingMode == FittingMode::SEQUENTIAL)
    return createSequentialFit(m_activeFunction);
  else
    return createSimultaneousFit(getMultiDomainFunction());
}

IAlgorithm_sptr IndirectFittingModel::getSingleFit(std::size_t dataIndex,
                                                   std::size_t spectrum) const {
  const auto &fitData = m_fittingData[dataIndex];
  const auto workspace = fitData->workspace();
  const auto range = fitData->getRange(spectrum);
  const auto exclude = fitData->excludeRegionsVector(spectrum);

  auto fitAlgorithm = simultaneousFitAlgorithm();
  fitAlgorithm->setProperty("Function", m_activeFunction);
  addInputDataToSimultaneousFit(fitAlgorithm, workspace, spectrum, range,
                                exclude, "");
  fitAlgorithm->setProperty("OutputWorkspace",
                            singleFitOutputName(dataIndex, spectrum));
  return fitAlgorithm;
}

Mantid::API::IAlgorithm_sptr
IndirectFittingModel::sequentialFitAlgorithm() const {
  return AlgorithmManager::Instance().create("QENSFitSequential");
}

Mantid::API::IAlgorithm_sptr
IndirectFittingModel::simultaneousFitAlgorithm() const {
  return AlgorithmManager::Instance().create("QENSFitSimultaneous");
}

IAlgorithm_sptr
IndirectFittingModel::createSequentialFit(IFunction_sptr function) const {
  const auto input = constructInputString(m_fittingData);
  return createSequentialFit(function, input, m_fittingData.front().get());
}

IAlgorithm_sptr IndirectFittingModel::createSequentialFit(
    IFunction_sptr function, const std::string &input,
    IndirectFitData *initialFitData) const {
  auto fitAlgorithm = sequentialFitAlgorithm();
  fitAlgorithm->setProperty("Input", input);
  fitAlgorithm->setProperty("OutputWorkspace", sequentialFitOutputName());
  fitAlgorithm->setProperty("Function", function);

  const auto range = initialFitData->getRange(0);
  fitAlgorithm->setProperty("StartX", range.first);
  fitAlgorithm->setProperty("EndX", range.second);

  auto excludeRegion = initialFitData->excludeRegionsVector(0);
  if (!excludeRegion.empty())
    fitAlgorithm->setProperty("Exclude", excludeRegion);

  return fitAlgorithm;
}

IAlgorithm_sptr
IndirectFittingModel::createSimultaneousFit(IFunction_sptr function) const {
  auto fitAlgorithm = simultaneousFitAlgorithm();
  fitAlgorithm->setProperty("Function", function);
  addInputDataToSimultaneousFit(fitAlgorithm, m_fittingData);
  fitAlgorithm->setProperty("Output", simultaneousFitOutputName());
  return fitAlgorithm;
}

std::string
IndirectFittingModel::createSingleFitOutputName(const std::string &formatString,
                                                std::size_t index,
                                                std::size_t spectrum) const {
  return m_fittingData[index]->displayName(formatString, spectrum);
}

void IndirectFittingModel::cleanFailedRun(IAlgorithm_sptr fittingAlgorithm) {
  cleanTemporaries(fittingAlgorithm->name(), m_fittingData);
}

void IndirectFittingModel::cleanFailedSingleRun(
    IAlgorithm_sptr fittingAlgorithm, std::size_t index) {
  const auto base =
      "__" + fittingAlgorithm->name() + "_ws" + std::to_string(index + 1);
  removeFromADSIfExists(base);
  cleanTemporaries(base + "_0");
}
} // namespace IDA
} // namespace CustomInterfaces
} // namespace MantidQt<|MERGE_RESOLUTION|>--- conflicted
+++ resolved
@@ -328,7 +328,6 @@
   return m_fitOutput->isSpectrumFit(fitData, spectrum);
 }
 
-<<<<<<< HEAD
 boost::optional<std::string> IndirectFittingModel::isInvalidFunction() const {
   if (!m_activeFunction)
     return "No fit function has been defined.";
@@ -338,12 +337,12 @@
   if (composite && composite->nFunctions() == 0)
     return "No fit function has been defined.";
   return boost::none;
-=======
+}
+
 bool IndirectFittingModel::hasZeroSpectra(std::size_t dataIndex) const {
   if (m_fittingData.size() > dataIndex)
     return m_fittingData[dataIndex]->zeroSpectra();
   return true;
->>>>>>> 42bd025e
 }
 
 std::size_t IndirectFittingModel::numberOfWorkspaces() const {
