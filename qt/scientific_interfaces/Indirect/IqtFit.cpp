#include "IqtFit.h"

#include "../General/UserInputValidator.h"
#include "MantidQtWidgets/LegacyQwt/RangeSelector.h"

#include "MantidAPI/AlgorithmManager.h"
#include "MantidAPI/AnalysisDataService.h"
#include "MantidAPI/FunctionFactory.h"
#include "MantidAPI/WorkspaceGroup.h"

#include <QMenu>

#include <qwt_plot.h>
#include <qwt_plot_curve.h>

#include <boost/algorithm/string/predicate.hpp>

using namespace Mantid::API;

namespace {
Mantid::Kernel::Logger g_log("IqtFit");
}

namespace MantidQt {
namespace CustomInterfaces {
namespace IDA {

IqtFit::IqtFit(QWidget *parent)
    : IndirectFitAnalysisTab(parent), m_uiForm(new Ui::IqtFit) {
  m_uiForm->setupUi(parent);
  IndirectFitAnalysisTab::addPropertyBrowserToUI(m_uiForm.get());
}

void IqtFit::setup() {
  setMinimumSpectrum(0);
  setMaximumSpectrum(0);

  m_uiForm->ckPlotGuess->setChecked(false);
  disablePlotGuess();

  // Create custom function groups
  const auto exponential =
      FunctionFactory::Instance().createFunction("ExpDecay");
  const auto stretchedExponential =
      FunctionFactory::Instance().createFunction("StretchExp");
  addSpinnerFunctionGroup("Exponential", {exponential}, 0, 2);
  addCheckBoxFunctionGroup("Stretched Exponential", {stretchedExponential});

  // Add custom settings
  addBoolCustomSetting("ConstrainIntensities", "Constrain Intensities");
  addBoolCustomSetting("ConstrainBeta", "Make Beta Global");
<<<<<<< HEAD
  addBoolCustomSetting("ExtractMembers", "Extract Members");
=======
>>>>>>> 369feb67
  setCustomSettingEnabled("ConstrainBeta", false);

  // Set available background options
  setBackgroundOptions({"None", "FlatBackground"});

  auto fitRangeSelector = m_uiForm->ppPlotTop->addRangeSelector("IqtFitRange");
  connect(fitRangeSelector, SIGNAL(minValueChanged(double)), this,
          SLOT(xMinSelected(double)));
  connect(fitRangeSelector, SIGNAL(maxValueChanged(double)), this,
          SLOT(xMaxSelected(double)));

  auto backRangeSelector = m_uiForm->ppPlotTop->addRangeSelector(
      "IqtFitBackRange", MantidWidgets::RangeSelector::YSINGLE);
  backRangeSelector->setVisible(false);
  backRangeSelector->setColour(Qt::darkGreen);
  backRangeSelector->setRange(0.0, 1.0);
  connect(backRangeSelector, SIGNAL(minValueChanged(double)), this,
          SLOT(backgroundSelectorChanged(double)));

  // Signal/slot ui connections
  connect(m_uiForm->dsSampleInput, SIGNAL(dataReady(const QString &)), this,
          SLOT(newDataLoaded(const QString &)));
  connect(m_uiForm->pbSingle, SIGNAL(clicked()), this, SLOT(singleFit()));

  // Update plot when fit type changes
  connect(m_uiForm->spPlotSpectrum, SIGNAL(valueChanged(int)), this,
          SLOT(setSelectedSpectrum(int)));
  connect(m_uiForm->spPlotSpectrum, SIGNAL(valueChanged(int)), this,
          SLOT(updatePreviewPlots()));

  connect(m_uiForm->spSpectraMin, SIGNAL(valueChanged(int)), this,
          SLOT(specMinChanged(int)));
  connect(m_uiForm->spSpectraMin, SIGNAL(valueChanged(int)), this,
          SLOT(setMinimumSpectrum(int)));
  connect(m_uiForm->spSpectraMax, SIGNAL(valueChanged(int)), this,
          SLOT(specMaxChanged(int)));
  connect(m_uiForm->spSpectraMax, SIGNAL(valueChanged(int)), this,
          SLOT(setMaximumSpectrum(int)));

  connect(m_uiForm->pbPlot, SIGNAL(clicked()), this, SLOT(plotWorkspace()));
  connect(m_uiForm->pbSave, SIGNAL(clicked()), this, SLOT(saveResult()));
  connect(m_uiForm->pbPlotPreview, SIGNAL(clicked()), this,
          SLOT(plotCurrentPreview()));

  connect(m_uiForm->ckPlotGuess, SIGNAL(stateChanged(int)), this,
          SLOT(updatePlotGuess()));

  connect(this, SIGNAL(parameterChanged(const Mantid::API::IFunction *)), this,
          SLOT(parameterUpdated(const Mantid::API::IFunction *)));
  connect(this, SIGNAL(functionChanged()), this, SLOT(fitFunctionChanged()));
}

void IqtFit::fitFunctionChanged() {
  auto backRangeSelector =
      m_uiForm->ppPlotTop->getRangeSelector("IqtFitBackRange");

  if (backgroundName() == "None")
    backRangeSelector->setVisible(false);
  else
    backRangeSelector->setVisible(true);

  if (numberOfCustomFunctions("StretchExp") > 0) {
    setCustomSettingEnabled("ConstrainBeta", true);
  } else {
    setCustomBoolSetting("ConstrainBeta", false);
    setCustomSettingEnabled("ConstrainBeta", false);
  }
}

void IqtFit::run() {
  if (validate())
    executeSequentialFit();
}

bool IqtFit::doPlotGuess() const {
  return m_uiForm->ckPlotGuess->isEnabled() &&
         m_uiForm->ckPlotGuess->isChecked();
}

std::string IqtFit::fitTypeString() const {
  const auto numberOfExponential = numberOfCustomFunctions("ExpDecay");
  const auto numberOfStretched = numberOfCustomFunctions("StretchExp");

  if (numberOfExponential > 0)
    return std::to_string(numberOfExponential) + "E";

  if (numberOfStretched > 0)
    return std::to_string(numberOfStretched) + "S";

  return "";
}

MatrixWorkspace_sptr IqtFit::fitWorkspace() const {
  auto replaceAlg = replaceInfinityAndNaN(inputWorkspace());
  replaceAlg->execute();
  return replaceAlg->getProperty("OutputWorkspace");
}

std::string IqtFit::constructBaseName() const {
  auto outputName = inputWorkspace()->getName();

  // Remove _red
  const auto cutIndex = outputName.find_last_of('_');
  if (cutIndex != std::string::npos)
    outputName = outputName.substr(0, cutIndex);

  outputName += "_IqtFit_" + fitTypeString();

  if (boolSettingValue("ConstrainBeta"))
    outputName += "mult";
  return outputName + "_s";
}

std::string IqtFit::createSingleFitOutputName() const {
  return constructBaseName() + std::to_string(selectedSpectrum());
}

std::string IqtFit::createSequentialFitOutputName() const {
  const auto minSpectrum = std::to_string(minimumSpectrum());
  const auto maxSpectrum = std::to_string(maximumSpectrum());
  return constructBaseName() + minSpectrum + "_to_" + maxSpectrum;
}

IAlgorithm_sptr IqtFit::singleFitAlgorithm() const {
  size_t specNo = static_cast<size_t>(m_uiForm->spPlotSpectrum->value());
  return iqtFitAlgorithm(specNo, specNo);
}

IAlgorithm_sptr IqtFit::sequentialFitAlgorithm() const {
  size_t specMin = static_cast<size_t>(m_uiForm->spSpectraMin->value());
  size_t specMax = static_cast<size_t>(m_uiForm->spSpectraMax->value());
  return iqtFitAlgorithm(specMin, specMax);
}

IAlgorithm_sptr IqtFit::iqtFitAlgorithm(const size_t &specMin,
                                        const size_t &specMax) const {
  const auto outputName = outputWorkspaceName();
  const bool constrainBeta = boolSettingValue("ConstrainBeta");
  const bool constrainIntens = boolSettingValue("ConstrainIntensities");
<<<<<<< HEAD
  const bool extractMembers = boolSettingValue("ExtractMembers");
=======
>>>>>>> 369feb67

  IAlgorithm_sptr iqtFitAlg;

  if (constrainBeta)
    iqtFitAlg = AlgorithmManager::Instance().create("IqtFitMultiple");
  else
    iqtFitAlg = AlgorithmManager::Instance().create("IqtFitSequential");

  iqtFitAlg->initialize();
  iqtFitAlg->setProperty("FitType", fitTypeString() + "_s");
  iqtFitAlg->setProperty("SpecMin", boost::numeric_cast<long>(specMin));
  iqtFitAlg->setProperty("SpecMax", boost::numeric_cast<long>(specMax));
  iqtFitAlg->setProperty("ConstrainIntensities", constrainIntens);
<<<<<<< HEAD
  iqtFitAlg->setProperty("ExtractMembers", extractMembers);
=======
>>>>>>> 369feb67
  iqtFitAlg->setProperty("OutputResultWorkspace", outputName + "_Result");
  iqtFitAlg->setProperty("OutputParameterWorkspace",
                         outputName + "_Parameters");
  iqtFitAlg->setProperty("OutputWorkspaceGroup", outputName + "_Workspaces");
  return iqtFitAlg;
}

IFunction_sptr IqtFit::fitFunction() const {
  auto function = IndirectFitAnalysisTab::fitFunction();

  if (!function)
    return CompositeFunction_sptr(new CompositeFunction);
  else
    function = function->clone();

  const bool constrainIntensities = boolSettingValue("ConstrainIntensities");

  if (constrainIntensities) {
    const auto intensityTie = createIntensityTie(function);

    if (!intensityTie.empty())
      function->addTies(intensityTie);
  }
  return function;
}

std::string IqtFit::createIntensityTie(IFunction_sptr function) const {
  std::string tieString = "1";
<<<<<<< HEAD
  auto backIndex = backgroundIndex();

  if (backIndex != -1)
    tieString += "-f" + std::to_string(backIndex) + ".A0";
=======
  const auto backIndex = backgroundIndex();

  if (backIndex)
    tieString += "-f" + std::to_string(backIndex.get()) + ".A0";
>>>>>>> 369feb67

  const auto intensityParameters = getParameters(function, "Height");

  if (intensityParameters.empty())
    return "";

  for (auto i = 1u; i < intensityParameters.size(); ++i)
    tieString += "-" + intensityParameters[i];
  return intensityParameters[0] + "=" + tieString;
}

std::vector<std::string>
IqtFit::getParameters(IFunction_sptr function,
                      const std::string &shortParameterName) const {
  std::vector<std::string> parameters;

  for (const auto &longName : function->getParameterNames()) {
    if (boost::algorithm::ends_with(longName, shortParameterName))
      parameters.push_back(longName);
  }
  return parameters;
}

void IqtFit::setMaxIterations(IAlgorithm_sptr fitAlgorithm,
                              int maxIterations) const {
  fitAlgorithm->setProperty("MaxIterations", static_cast<long>(maxIterations));
}

void IqtFit::updatePlotOptions() {
  IndirectFitAnalysisTab::updatePlotOptions(m_uiForm->cbPlotType);
}

void IqtFit::enablePlotResult() {
  m_uiForm->pbPlot->setEnabled(true);
  m_uiForm->pbPlot->blockSignals(false);
}

void IqtFit::disablePlotResult() {
  m_uiForm->pbPlot->setEnabled(false);
  m_uiForm->pbPlot->blockSignals(true);
}

void IqtFit::enableSaveResult() {
  m_uiForm->pbSave->setEnabled(true);
  m_uiForm->pbSave->blockSignals(false);
}

void IqtFit::disableSaveResult() {
  m_uiForm->pbSave->setEnabled(false);
  m_uiForm->pbSave->blockSignals(true);
}

/**
 * Plot workspace based on user input
 */
void IqtFit::plotWorkspace() {
  IndirectFitAnalysisTab::plotResult(outputWorkspaceName() + "_Result",
                                     m_uiForm->cbPlotType->currentText());
}

/**
 * Save the result of the algorithm
 */
void IqtFit::saveResult() {
  IndirectFitAnalysisTab::saveResult(outputWorkspaceName() + "_Result");
}

/**
 * Handles completion of the IqtFitMultiple algorithm.
 * @param error True if the algorithm was stopped due to error, false otherwise
 * @param outputWsName The name of the output workspace
 */
void IqtFit::algorithmComplete(bool error) {

  if (error) {
    QString msg =
        "There was an error executing the fitting algorithm. Please see the "
        "Results Log pane for more details.";
    showMessageBox(msg);
    return;
  }

  IndirectFitAnalysisTab::fitAlgorithmComplete(outputWorkspaceName() +
                                               "_Parameters");
  m_uiForm->pbPlot->setEnabled(true);
  m_uiForm->pbSave->setEnabled(true);
  m_uiForm->cbPlotType->setEnabled(true);
}

bool IqtFit::validate() {
  UserInputValidator uiv;

  uiv.checkDataSelectorIsValid("Sample", m_uiForm->dsSampleInput);

  QString error = uiv.generateErrorMessage();
  showMessageBox(error);

  if (!inputWorkspace()) {
    QString msg = "Input workspace was deleted from the Analysis Data Service "
                  "before Algorithm could run.";
    showMessageBox(msg);
  }

  return error.isEmpty();
}

void IqtFit::loadSettings(const QSettings &settings) {
  m_uiForm->dsSampleInput->readSettings(settings.group());
}

/**
 * Called when new data has been loaded by the data selector.
 *
 * Configures ranges for spin boxes before raw plot is done.
 *
 * @param wsName Name of new workspace loaded
 */
void IqtFit::newDataLoaded(const QString wsName) {
  IndirectFitAnalysisTab::newInputDataLoaded(wsName);

  int maxWsIndex =
      static_cast<int>(inputWorkspace()->getNumberHistograms()) - 1;

  m_uiForm->spPlotSpectrum->setMaximum(maxWsIndex);
  m_uiForm->spPlotSpectrum->setMinimum(0);
  m_uiForm->spPlotSpectrum->setValue(0);

  m_uiForm->spSpectraMin->setMaximum(maxWsIndex);
  m_uiForm->spSpectraMin->setMinimum(0);

  m_uiForm->spSpectraMax->setMaximum(maxWsIndex);
  m_uiForm->spSpectraMax->setMinimum(0);
  m_uiForm->spSpectraMax->setValue(maxWsIndex);
}

void IqtFit::backgroundSelectorChanged(double val) {
  setDefaultPropertyValue("A0", val);
  setParameterValue("LinearBackground", "A0", val);
  setParameterValue("FlatBackground", "A0", val);
}

void IqtFit::parameterUpdated(const Mantid::API::IFunction *function) {

  if (background() && function->asString() == background()->asString()) {
    auto rangeSelector =
        m_uiForm->ppPlotTop->getRangeSelector("IqtFitBackRange");
    rangeSelector->blockSignals(true);
    rangeSelector->setMinimum(function->getParameter("A0"));
    rangeSelector->blockSignals(false);
  }
}

void IqtFit::updatePreviewPlots() {
  // If there is a result workspace plot then plot it
  const auto groupName = outputWorkspaceName() + "_Workspaces";
  IndirectFitAnalysisTab::updatePlot(groupName, m_uiForm->ppPlotTop,
                                     m_uiForm->ppPlotBottom);
}

void IqtFit::updatePlotRange() {
  auto rangeSelector = m_uiForm->ppPlotTop->getRangeSelector("IqtFitRange");
  if (m_uiForm->ppPlotTop->hasCurve("Sample")) {
    const auto range = m_uiForm->ppPlotTop->getCurveRange("Sample");
    rangeSelector->setRange(range.first, range.second);
  }
}

QHash<QString, double> IqtFit::createDefaultValues() const {
  QHash<QString, double> defaultValues;
  // intensity is always 1-background
  double height = 1.0;
  if (background() != nullptr)
    height -= background()->getParameter("A0");
  defaultValues["Height"] = height;

  auto inputWs = inputWorkspace();
  double tau = 0;

  if (inputWs) {
    auto x = inputWs->x(0);
    auto y = inputWs->y(0);

    if (x.size() > 4) {
      tau = -x[4] / log(y[4]);
    }
  }

  defaultValues["Lifetime"] = tau;
  defaultValues["Stretching"] = 1.0;
  defaultValues["A0"] = 0.0;
  return defaultValues;
}

/**
 * Handles the user entering a new minimum spectrum index.
 *
 * Prevents the user entering an overlapping spectra range.
 *
 * @param value Minimum spectrum index
 */
void IqtFit::specMinChanged(int value) {
  m_uiForm->spSpectraMax->setMinimum(value);
}

/**
 * Handles the user entering a new maximum spectrum index.
 *
 * Prevents the user entering an overlapping spectra range.
 *
 * @param value Maximum spectrum index
 */
void IqtFit::specMaxChanged(int value) {
  m_uiForm->spSpectraMin->setMaximum(value);
}

void IqtFit::startXChanged(double startX) {
  auto rangeSelector = m_uiForm->ppPlotTop->getRangeSelector("IqtFitRange");
  rangeSelector->blockSignals(true);
  rangeSelector->setMinimum(startX);
  rangeSelector->blockSignals(false);
}

void IqtFit::endXChanged(double endX) {
  auto rangeSelector = m_uiForm->ppPlotTop->getRangeSelector("IqtFitRange");
  rangeSelector->blockSignals(true);
  rangeSelector->setMaximum(endX);
  rangeSelector->blockSignals(false);
}

void IqtFit::singleFit() {
  if (validate())
    executeSingleFit();
}

void IqtFit::disablePlotGuess() {
  m_uiForm->ckPlotGuess->setEnabled(false);
  m_uiForm->ckPlotGuess->blockSignals(true);
}

void IqtFit::enablePlotGuess() {
  m_uiForm->ckPlotGuess->setEnabled(true);
  m_uiForm->ckPlotGuess->blockSignals(false);
}

void IqtFit::addGuessPlot(MatrixWorkspace_sptr workspace) {
  m_uiForm->ppPlotTop->addSpectrum("Guess", workspace, 0, Qt::green);
}

void IqtFit::removeGuessPlot() {
  m_uiForm->ppPlotTop->removeSpectrum("Guess");
  m_uiForm->ckPlotGuess->setChecked(false);
}

IAlgorithm_sptr
IqtFit::replaceInfinityAndNaN(MatrixWorkspace_sptr inputWS) const {
  auto replaceAlg = AlgorithmManager::Instance().create("ReplaceSpecialValues");
  replaceAlg->setChild(true);
  replaceAlg->initialize();
  replaceAlg->setProperty("InputWorkspace", inputWS);
  replaceAlg->setProperty("NaNValue", 0.0);
  replaceAlg->setProperty("InfinityError", 0.0);
  replaceAlg->setProperty("OutputWorkspace", inputWS->getName() + "_nospecial");
  return replaceAlg;
}
} // namespace IDA
} // namespace CustomInterfaces
} // namespace MantidQt<|MERGE_RESOLUTION|>--- conflicted
+++ resolved
@@ -49,10 +49,7 @@
   // Add custom settings
   addBoolCustomSetting("ConstrainIntensities", "Constrain Intensities");
   addBoolCustomSetting("ConstrainBeta", "Make Beta Global");
-<<<<<<< HEAD
   addBoolCustomSetting("ExtractMembers", "Extract Members");
-=======
->>>>>>> 369feb67
   setCustomSettingEnabled("ConstrainBeta", false);
 
   // Set available background options
@@ -192,10 +189,7 @@
   const auto outputName = outputWorkspaceName();
   const bool constrainBeta = boolSettingValue("ConstrainBeta");
   const bool constrainIntens = boolSettingValue("ConstrainIntensities");
-<<<<<<< HEAD
   const bool extractMembers = boolSettingValue("ExtractMembers");
-=======
->>>>>>> 369feb67
 
   IAlgorithm_sptr iqtFitAlg;
 
@@ -209,10 +203,7 @@
   iqtFitAlg->setProperty("SpecMin", boost::numeric_cast<long>(specMin));
   iqtFitAlg->setProperty("SpecMax", boost::numeric_cast<long>(specMax));
   iqtFitAlg->setProperty("ConstrainIntensities", constrainIntens);
-<<<<<<< HEAD
   iqtFitAlg->setProperty("ExtractMembers", extractMembers);
-=======
->>>>>>> 369feb67
   iqtFitAlg->setProperty("OutputResultWorkspace", outputName + "_Result");
   iqtFitAlg->setProperty("OutputParameterWorkspace",
                          outputName + "_Parameters");
@@ -241,17 +232,10 @@
 
 std::string IqtFit::createIntensityTie(IFunction_sptr function) const {
   std::string tieString = "1";
-<<<<<<< HEAD
-  auto backIndex = backgroundIndex();
-
-  if (backIndex != -1)
-    tieString += "-f" + std::to_string(backIndex) + ".A0";
-=======
   const auto backIndex = backgroundIndex();
 
   if (backIndex)
     tieString += "-f" + std::to_string(backIndex.get()) + ".A0";
->>>>>>> 369feb67
 
   const auto intensityParameters = getParameters(function, "Height");
 
