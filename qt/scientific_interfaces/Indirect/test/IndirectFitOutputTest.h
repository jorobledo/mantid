--- conflicted
+++ resolved
@@ -306,19 +306,11 @@
     TS_ASSERT(m_ads->doesExist("ConvFit_1L_Result"));
   }
 
-<<<<<<< HEAD
   //void
   //test_that_the_resultworkspace_is_renamed_to_have_the_correct_name_after_a_fit_is_executed_with_multiple_data() {
   //  (void)getFitOutputData();
-  //  TS_ASSERT(m_ads->doesExist("MultiConvFit_1L__s0_to_4_Result"));
+  //  TS_ASSERT(m_ads->doesExist("MultiConvFit_1L_Workspaces_1__s0_to_4_Result"));
   //}
-=======
-  void
-  test_that_the_resultworkspace_is_renamed_to_have_the_correct_name_after_a_fit_is_executed_with_multiple_data() {
-    (void)getFitOutputData();
-    TS_ASSERT(m_ads->doesExist("MultiConvFit_1L_Workspaces_1__s0_to_4_Result"));
-  }
->>>>>>> c2aaf5a8
 
 private:
   /// This will return fit output with workspaces still stored in the ADS
