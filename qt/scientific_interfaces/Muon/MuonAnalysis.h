--- conflicted
+++ resolved
@@ -262,12 +262,8 @@
   void updateNormalization(QString name);
 
 private:
-<<<<<<< HEAD
-  void moveUnNormWS(const std::string &name, std::vector<std::string> &wsNames);
-=======
   void moveUnNormWS(const std::string &name, std::vector<std::string> &wsNames,
                     bool raw);
->>>>>>> 46dc4bf3
   bool getIfTFAsymmStore() const;
   /// Initialize local Python environment
   void initLocalPython() override;
