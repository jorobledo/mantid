--- conflicted
+++ resolved
@@ -29,14 +29,9 @@
 
   MOCK_CONST_METHOD1(getFocusedRun,
                      boost::optional<Mantid::API::MatrixWorkspace_sptr>(
-<<<<<<< HEAD
-                         const int runNumber, const size_t bank));
+                         const RunLabel &runLabel));
 
-  MOCK_CONST_METHOD2(hasFittedPeaksForRun,
-                     bool(const int runNumber, const size_t bank));
-=======
-                         const RunLabel &runLabel));
->>>>>>> 5c8b3899
+  MOCK_CONST_METHOD1(hasFittedPeaksForRun, bool(const RunLabel &runLabel));
 };
 
 GCC_DIAG_ON_SUGGEST_OVERRIDE
