--- conflicted
+++ resolved
@@ -45,27 +45,12 @@
 class MockBatchPresenterFactory : public IBatchPresenterFactory {
 public:
   MOCK_METHOD1(makeProxy, IBatchPresenter *(IBatchView *));
-  std::unique_ptr<IBatchPresenter> make(IBatchView *view) {
-    return std::unique_ptr<IBatchPresenter>(makeProxy(view));
+  std::shared_ptr<IBatchPresenter> make(IBatchView *view) {
+    return std::shared_ptr<IBatchPresenter>(makeProxy(view));
   }
 };
 
-<<<<<<< HEAD
-class MockMainWindowPresenter : public IMainWindowPresenter {
-public:
-  MOCK_METHOD1(settingsChanged, void(int));
-  MOCK_CONST_METHOD0(isAnyBatchProcessing, bool());
-  MOCK_CONST_METHOD0(isAnyBatchAutoreducing, bool());
-  MOCK_METHOD0(notifyAutoreductionResumed, void());
-  MOCK_METHOD0(notifyAutoreductionPaused, void());
-  MOCK_METHOD0(reductionResumed, void());
-  MOCK_METHOD0(reductionPaused, void());
-
-  ~MockMainWindowPresenter() override{};
-};
-=======
 /**** Presenters ****/
->>>>>>> b943b6fd
 
 class MockBatchPresenter : public IBatchPresenter {
 public:
