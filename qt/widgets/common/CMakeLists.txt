<<<<<<< HEAD
set ( QT5_SRC_FILES
  src/AlgorithmDialog.cpp
  src/AlgorithmHistoryWindow.cpp
  src/AlgorithmInputHistory.cpp
  src/AlgorithmPropertiesWidget.cpp
  src/AlgorithmRunner.cpp
  src/AlgorithmSelectorWidget.cpp
  src/AlternateCSPythonLexer.cpp
  src/BatchAlgorithmRunner.cpp
  src/BoolPropertyWidget.cpp
  src/DataSelector.cpp
  src/DropEventHelper.cpp
  src/FileDialogHandler.cpp
  src/FilePropertyWidget.cpp
  src/FindFilesThreadPoolManager.cpp
  src/FindFilesWorker.cpp
  src/FindReplaceDialog.cpp
  src/FitPropertyBrowser.cpp
  src/FlowLayout.cpp
  src/FunctionBrowser.cpp
  src/GenericDialog.cpp
  src/HelpWindow.cpp
  src/Hint.cpp
  src/HintingLineEdit.cpp
  src/Icons.cpp
  # todo: move this to the instrument view library when the slice
  # viewer library is removed
  src/InputController.cpp
  src/InterfaceManager.cpp
  src/LineEditWithClear.cpp
  src/ListPropertyWidget.cpp
  src/ManageUserDirectories.cpp
  src/MantidDesktopServices.cpp
  src/MantidHelpInterface.cpp
  src/MantidTreeModel.cpp
  src/MantidTreeWidget.cpp
  src/MantidTreeWidgetItem.cpp
  src/MantidWidget.cpp
  src/MantidWSIndexDialog.cpp
  src/Message.cpp
  src/MessageDisplay.cpp
  src/MultifitSetupDialog.cpp
  src/MWRunFiles.cpp
  src/OptionsPropertyWidget.cpp
  src/ParseKeyValueString.cpp
  src/pixmaps.cpp
  src/PluginLibraries.cpp
  src/ProcessingAlgoWidget.cpp
  src/PropertyHandler.cpp
  src/PropertyWidget.cpp
  src/PropertyWidgetFactory.cpp
  src/ProgressableView.cpp
  src/PythonRunner.cpp
  src/QtSignalChannel.cpp
  src/RenameParDialog.cpp
  src/ScriptEditor.cpp
  src/SequentialFitDialog.cpp
  src/SelectFunctionDialog.cpp
  src/SelectWorkspacesDialog.cpp
  src/SlitCalculator.cpp
  src/TextPropertyWidget.cpp
  src/TSVSerialiser.cpp
  src/UserFunctionDialog.cpp
  src/UserSubWindow.cpp
  src/UserSubWindowFactoryImpl.cpp
  src/VatesViewerInterface.cpp
  src/WidgetScrollbarDecorator.cpp
  src/WorkspaceIcons.cpp
  src/WorkspaceObserver.cpp
  src/WorkspacePresenter/ADSAdapter.cpp
  src/WorkspacePresenter/WorkspacePresenter.cpp
  src/WorkspacePresenter/WorkspaceTreeWidget.cpp
  src/WorkspacePresenter/WorkspaceTreeWidgetSimple.cpp
  src/WorkspaceSelector.cpp

  src/AlgorithmProgress/AlgorithmProgressDialogPresenter.cpp
  src/AlgorithmProgress/AlgorithmProgressDialogWidget.cpp
  src/AlgorithmProgress/AlgorithmProgressModel.cpp
  src/AlgorithmProgress/AlgorithmProgressPresenter.cpp
  src/AlgorithmProgress/AlgorithmProgressPresenterBase.cpp
  src/AlgorithmProgress/AlgorithmProgressWidget.cpp

  src/Batch/RowLocation.cpp
  src/Batch/RowLocationAdapter.cpp
  src/Batch/RowPredicate.cpp
  src/Batch/Row.cpp
  src/Batch/Cell.cpp
  src/Batch/CellStandardItem.cpp
  src/Batch/ExtractSubtrees.cpp
  src/Batch/FindSubtreeRoots.cpp
  src/Batch/JobTreeView.cpp
  src/Batch/JobTreeViewSignalAdapter.cpp
  src/Batch/QtStandardItemTreeAdapter.cpp
  src/Batch/FilteredTreeModel.cpp
  src/Batch/QtBasicNavigation.cpp
  src/Batch/QtTreeCursorNavigation.cpp
  src/Batch/CellDelegate.cpp
  src/Batch/BuildSubtreeItems.cpp

  src/QtPropertyBrowser/DoubleDialogEditor.cpp
  src/QtPropertyBrowser/DoubleEditorFactory.cpp
  src/QtPropertyBrowser/FilenameDialogEditor.cpp
  src/QtPropertyBrowser/FormulaDialogEditor.cpp
  src/QtPropertyBrowser/ParameterPropertyManager.cpp
  src/QtPropertyBrowser/qtbuttonpropertybrowser.cpp
  src/QtPropertyBrowser/qteditorfactory.cpp
  src/QtPropertyBrowser/qtgroupboxpropertybrowser.cpp
  src/QtPropertyBrowser/qtpropertybrowser.cpp
  src/QtPropertyBrowser/qtpropertybrowserutils.cpp
  src/QtPropertyBrowser/qtpropertymanager.cpp
  src/QtPropertyBrowser/qttreepropertybrowser.cpp
  src/QtPropertyBrowser/qtvariantproperty.cpp
  src/QtPropertyBrowser/StringDialogEditor.cpp
  src/QtPropertyBrowser/StringEditorFactory.cpp
  src/QtPropertyBrowser/WorkspaceEditorFactory.cpp

  src/Python/Sip.cpp
)

set ( QT5_MOC_FILES
=======
set(QT5_SRC_FILES
    src/AlgorithmDialog.cpp
    src/AlgorithmHistoryWindow.cpp
    src/AlgorithmInputHistory.cpp
    src/AlgorithmPropertiesWidget.cpp
    src/AlgorithmRunner.cpp
    src/AlgorithmSelectorWidget.cpp
    src/AlternateCSPythonLexer.cpp
    src/BatchAlgorithmRunner.cpp
    src/BoolPropertyWidget.cpp
    src/DataSelector.cpp
    src/DropEventHelper.cpp
    src/FileDialogHandler.cpp
    src/FilePropertyWidget.cpp
    src/FindFilesThreadPoolManager.cpp
    src/FindFilesWorker.cpp
    src/FindReplaceDialog.cpp
    src/FitPropertyBrowser.cpp
    src/FlowLayout.cpp
    src/FunctionBrowser.cpp
    src/GenericDialog.cpp
    src/HelpWindow.cpp
    src/Hint.cpp
    src/HintingLineEdit.cpp
    # todo: move this to the instrument view library when the slice
    # viewer library is removed
    src/InputController.cpp
    src/InterfaceFactory.cpp
    src/InterfaceManager.cpp
    src/LineEditWithClear.cpp
    src/ListPropertyWidget.cpp
    src/ManageUserDirectories.cpp
    src/MantidDesktopServices.cpp
    src/MantidHelpInterface.cpp
    src/MantidTreeModel.cpp
    src/MantidTreeWidget.cpp
    src/MantidTreeWidgetItem.cpp
    src/MantidWidget.cpp
    src/MantidWSIndexDialog.cpp
    src/Message.cpp
    src/MessageDisplay.cpp
    src/MultifitSetupDialog.cpp
    src/MWRunFiles.cpp
    src/OptionsPropertyWidget.cpp
    src/pixmaps.cpp
    src/PluginLibraries.cpp
    src/ProcessingAlgoWidget.cpp
    src/PropertyHandler.cpp
    src/PropertyWidget.cpp
    src/PropertyWidgetFactory.cpp
    src/PythonRunner.cpp
    src/QtSignalChannel.cpp
    src/RenameParDialog.cpp
    src/ScriptEditor.cpp
    src/SequentialFitDialog.cpp
    src/SelectFunctionDialog.cpp
    src/SelectWorkspacesDialog.cpp
    src/TextPropertyWidget.cpp
    src/TSVSerialiser.cpp
    src/UserFunctionDialog.cpp
    src/UserInputValidator.cpp
    src/UserSubWindow.cpp
    src/VatesViewerInterface.cpp
    src/WidgetScrollbarDecorator.cpp
    src/WorkspaceIcons.cpp
    src/WorkspaceObserver.cpp
    src/WorkspacePresenter/ADSAdapter.cpp
    src/WorkspacePresenter/WorkspacePresenter.cpp
    src/WorkspacePresenter/WorkspaceTreeWidget.cpp
    src/WorkspacePresenter/WorkspaceTreeWidgetSimple.cpp
    src/WorkspaceSelector.cpp
    src/AlgorithmProgress/AlgorithmProgressDialogPresenter.cpp
    src/AlgorithmProgress/AlgorithmProgressDialogWidget.cpp
    src/AlgorithmProgress/AlgorithmProgressModel.cpp
    src/AlgorithmProgress/AlgorithmProgressPresenter.cpp
    src/AlgorithmProgress/AlgorithmProgressPresenterBase.cpp
    src/AlgorithmProgress/AlgorithmProgressWidget.cpp
    src/Batch/RowLocation.cpp
    src/Batch/RowLocationAdapter.cpp
    src/Batch/RowPredicate.cpp
    src/Batch/Row.cpp
    src/Batch/Cell.cpp
    src/Batch/CellStandardItem.cpp
    src/Batch/ExtractSubtrees.cpp
    src/Batch/FindSubtreeRoots.cpp
    src/Batch/JobTreeView.cpp
    src/Batch/JobTreeViewSignalAdapter.cpp
    src/Batch/QtStandardItemTreeAdapter.cpp
    src/Batch/FilteredTreeModel.cpp
    src/Batch/QtBasicNavigation.cpp
    src/Batch/QtTreeCursorNavigation.cpp
    src/Batch/CellDelegate.cpp
    src/Batch/BuildSubtreeItems.cpp
    src/QtPropertyBrowser/DoubleDialogEditor.cpp
    src/QtPropertyBrowser/DoubleEditorFactory.cpp
    src/QtPropertyBrowser/FilenameDialogEditor.cpp
    src/QtPropertyBrowser/FormulaDialogEditor.cpp
    src/QtPropertyBrowser/ParameterPropertyManager.cpp
    src/QtPropertyBrowser/qtbuttonpropertybrowser.cpp
    src/QtPropertyBrowser/qteditorfactory.cpp
    src/QtPropertyBrowser/qtgroupboxpropertybrowser.cpp
    src/QtPropertyBrowser/qtpropertybrowser.cpp
    src/QtPropertyBrowser/qtpropertybrowserutils.cpp
    src/QtPropertyBrowser/qtpropertymanager.cpp
    src/QtPropertyBrowser/qttreepropertybrowser.cpp
    src/QtPropertyBrowser/qtvariantproperty.cpp
    src/QtPropertyBrowser/StringDialogEditor.cpp
    src/QtPropertyBrowser/StringEditorFactory.cpp
    src/QtPropertyBrowser/WorkspaceEditorFactory.cpp)

set(QT5_MOC_FILES
>>>>>>> d2ac37ea
  inc/MantidQtWidgets/Common/AlgorithmDialog.h
  inc/MantidQtWidgets/Common/AlgorithmHistoryWindow.h
  inc/MantidQtWidgets/Common/AlgorithmPropertiesWidget.h
  inc/MantidQtWidgets/Common/AlgorithmRunner.h
  inc/MantidQtWidgets/Common/AlgorithmSelectorWidget.h
  inc/MantidQtWidgets/Common/BatchAlgorithmRunner.h
  inc/MantidQtWidgets/Common/BoolPropertyWidget.h
  inc/MantidQtWidgets/Common/DataSelector.h
  inc/MantidQtWidgets/Common/FilePropertyWidget.h
  inc/MantidQtWidgets/Common/FindFilesThreadPoolManager.h
  inc/MantidQtWidgets/Common/FindFilesThreadPoolManagerMockObjects.h
  inc/MantidQtWidgets/Common/FindFilesWorker.h
  inc/MantidQtWidgets/Common/FindReplaceDialog.h
  inc/MantidQtWidgets/Common/FitPropertyBrowser.h
  inc/MantidQtWidgets/Common/FunctionBrowser.h
  inc/MantidQtWidgets/Common/GenericDialog.h
  inc/MantidQtWidgets/Common/HintingLineEdit.h
  inc/MantidQtWidgets/Common/InputController.h
  inc/MantidQtWidgets/Common/LineEditWithClear.h
  inc/MantidQtWidgets/Common/ListPropertyWidget.h
  inc/MantidQtWidgets/Common/ManageUserDirectories.h
  inc/MantidQtWidgets/Common/MantidHelpInterface.h
  inc/MantidQtWidgets/Common/MantidTreeModel.h
  inc/MantidQtWidgets/Common/MantidTreeWidget.h
  inc/MantidQtWidgets/Common/MantidWidget.h
  inc/MantidQtWidgets/Common/MantidWSIndexDialog.h
  inc/MantidQtWidgets/Common/MessageDisplay.h
  inc/MantidQtWidgets/Common/MultifitSetupDialog.h
  inc/MantidQtWidgets/Common/MWRunFiles.h
  inc/MantidQtWidgets/Common/OptionsPropertyWidget.h
  inc/MantidQtWidgets/Common/ProcessingAlgoWidget.h
  inc/MantidQtWidgets/Common/PropertyHandler.h
  inc/MantidQtWidgets/Common/PropertyWidget.h
  inc/MantidQtWidgets/Common/PythonRunner.h
  inc/MantidQtWidgets/Common/QtSignalChannel.h
  inc/MantidQtWidgets/Common/RenameParDialog.h
  inc/MantidQtWidgets/Common/ScriptEditor.h
  inc/MantidQtWidgets/Common/SequentialFitDialog.h
  inc/MantidQtWidgets/Common/SelectFunctionDialog.h
  inc/MantidQtWidgets/Common/SelectWorkspacesDialog.h
  inc/MantidQtWidgets/Common/SlitCalculator.h
  inc/MantidQtWidgets/Common/TextPropertyWidget.h
  inc/MantidQtWidgets/Common/UserFunctionDialog.h
  inc/MantidQtWidgets/Common/UserSubWindow.h
  inc/MantidQtWidgets/Common/VatesViewerInterface.h
  inc/MantidQtWidgets/Common/WorkspaceObserver.h
  inc/MantidQtWidgets/Common/WorkspacePresenter/WorkspaceTreeWidget.h
  inc/MantidQtWidgets/Common/WorkspacePresenter/WorkspaceTreeWidgetSimple.h
  inc/MantidQtWidgets/Common/WorkspaceSelector.h
  inc/MantidQtWidgets/Common/AlgorithmProgress/AlgorithmProgressDialogPresenter.h
  inc/MantidQtWidgets/Common/AlgorithmProgress/AlgorithmProgressDialogWidget.h
  inc/MantidQtWidgets/Common/AlgorithmProgress/AlgorithmProgressPresenter.h
  inc/MantidQtWidgets/Common/AlgorithmProgress/AlgorithmProgressPresenterBase.h
  inc/MantidQtWidgets/Common/AlgorithmProgress/AlgorithmProgressWidget.h
  inc/MantidQtWidgets/Common/Batch/JobTreeView.h
  inc/MantidQtWidgets/Common/Batch/JobTreeViewSignalAdapter.h
  inc/MantidQtWidgets/Common/QtPropertyBrowser/ButtonEditorFactory.h
  inc/MantidQtWidgets/Common/QtPropertyBrowser/DoubleDialogEditor.h
  inc/MantidQtWidgets/Common/QtPropertyBrowser/DoubleEditorFactory.h
  inc/MantidQtWidgets/Common/QtPropertyBrowser/FilenameDialogEditor.h
  inc/MantidQtWidgets/Common/QtPropertyBrowser/FormulaDialogEditor.h
  inc/MantidQtWidgets/Common/QtPropertyBrowser/ParameterPropertyManager.h
  inc/MantidQtWidgets/Common/QtPropertyBrowser/qtbuttonpropertybrowser.h
  inc/MantidQtWidgets/Common/QtPropertyBrowser/qteditorfactory.h
  inc/MantidQtWidgets/Common/QtPropertyBrowser/qtgroupboxpropertybrowser.h
  inc/MantidQtWidgets/Common/QtPropertyBrowser/qtpropertybrowser.h
  inc/MantidQtWidgets/Common/QtPropertyBrowser/qtpropertybrowserutils_p.h
  inc/MantidQtWidgets/Common/QtPropertyBrowser/qtpropertymanager.h
  inc/MantidQtWidgets/Common/QtPropertyBrowser/qttreepropertybrowser.h
  inc/MantidQtWidgets/Common/QtPropertyBrowser/qtvariantproperty.h
  inc/MantidQtWidgets/Common/QtPropertyBrowser/StringDialogEditor.h
  inc/MantidQtWidgets/Common/QtPropertyBrowser/StringEditorFactory.h
  inc/MantidQtWidgets/Common/QtPropertyBrowser/WorkspaceEditorFactory.h)

# Include files aren't required, but this makes them appear in Visual Studio
<<<<<<< HEAD
set ( QT5_INC_FILES
  ${QT5_MOC_FILES}
  inc/MantidQtWidgets/Common/AlgorithmInputHistory.h
  inc/MantidQtWidgets/Common/AlgorithmRunner.h
  inc/MantidQtWidgets/Common/AlgorithmDialogFactoryImpl.h
  inc/MantidQtWidgets/Common/AlternateCSPythonLexer.h
  inc/MantidQtWidgets/Common/BatchAlgorithmRunner.h
  inc/MantidQtWidgets/Common/DropEventHelper.h
  inc/MantidQtWidgets/Common/FileDialogHandler.h
  inc/MantidQtWidgets/Common/FlowLayout.h
  inc/MantidQtWidgets/Common/HelpWindow.h
  inc/MantidQtWidgets/Common/Hint.h
  inc/MantidQtWidgets/Common/Icons.h
  inc/MantidQtWidgets/Common/IFunctionBrowser.h
  inc/MantidQtWidgets/Common/InterfaceManager.h
  inc/MantidQtWidgets/Common/MantidDesktopServices.h
  inc/MantidQtWidgets/Common/MantidTreeWidgetItem.h
  inc/MantidQtWidgets/Common/MultifitSetupDialog.h
  inc/MantidQtWidgets/Common/ParseKeyValueString.h
  inc/MantidQtWidgets/Common/pixmaps.h
  inc/MantidQtWidgets/Common/PropertyWidgetFactory.h
  inc/MantidQtWidgets/Common/ProgressableView.h
  inc/MantidQtWidgets/Common/SequentialFitDialog.h
  inc/MantidQtWidgets/Common/WidgetScrollbarDecorator.h
  inc/MantidQtWidgets/Common/WorkspaceIcons.h
  inc/MantidQtWidgets/Common/Batch/QtStandardItemTreeAdapter.h
  inc/MantidQtWidgets/Common/Batch/QtBasicNavigation.h
  inc/MantidQtWidgets/Common/Batch/QtTreeCursorNavigation.h
  inc/MantidQtWidgets/Common/Batch/StrictQModelIndices.h
  inc/MantidQtWidgets/Common/Batch/FilteredTreeModel.h
  inc/MantidQtWidgets/Common/Batch/RowLocation.h
  inc/MantidQtWidgets/Common/Batch/RowPredicate.h
  inc/MantidQtWidgets/Common/Batch/RowLocationAdapter.h
  inc/MantidQtWidgets/Common/Batch/Row.h
  inc/MantidQtWidgets/Common/Batch/Cell.h
  inc/MantidQtWidgets/Common/Batch/CellStandardItem.h
  inc/MantidQtWidgets/Common/Batch/CellDelegate.h
  inc/MantidQtWidgets/Common/Batch/ExtractSubtrees.h
  inc/MantidQtWidgets/Common/Batch/FindSubtreeRoots.h
  inc/MantidQtWidgets/Common/Batch/BuildSubtreeItems.h
  inc/MantidQtWidgets/Common/WorkspacePresenter/ADSAdapter.h
  inc/MantidQtWidgets/Common/WorkspacePresenter/IWorkspaceDockView.h
  inc/MantidQtWidgets/Common/WorkspacePresenter/ViewNotifiable.h
  inc/MantidQtWidgets/Common/WorkspacePresenter/WorkspaceDockMockObjects.h
  inc/MantidQtWidgets/Common/WorkspacePresenter/WorkspacePresenter.h
  inc/MantidQtWidgets/Common/WorkspacePresenter/WorkspaceProvider.h
  inc/MantidQtWidgets/Common/WorkspacePresenter/WorkspaceProviderNotifiable.h
  inc/MantidQtWidgets/Common/AlgorithmProgress/AlgorithmProgressModel.h

  inc/MantidQtWidgets/Common/Python/Object.h
  inc/MantidQtWidgets/Common/Python/QHashToDict.h
  inc/MantidQtWidgets/Common/Python/Sip.h
)

set ( QT5_UI_FILES
  inc/MantidQtWidgets/Common/DataSelector.ui
  inc/MantidQtWidgets/Common/ManageUserDirectories.ui
  inc/MantidQtWidgets/Common/MultifitSetupDialog.ui
  inc/MantidQtWidgets/Common/MWRunFiles.ui
  inc/MantidQtWidgets/Common/ProcessingAlgoWidget.ui
  inc/MantidQtWidgets/Common/RenameParDialog.ui
  inc/MantidQtWidgets/Common/SequentialFitDialog.ui
  inc/MantidQtWidgets/Common/SelectFunctionDialog.ui
  inc/MantidQtWidgets/Common/SlitCalculator.ui
  inc/MantidQtWidgets/Common/UserFunctionDialog.ui
)

set ( SRC_FILES
  src/AlgorithmDialog.cpp
  src/AlgorithmHistoryWindow.cpp
  src/AlgorithmInputHistory.cpp
  src/AlgorithmPropertiesWidget.cpp
  src/AlgorithmRunner.cpp
  src/AlternateCSPythonLexer.cpp
  src/BatchAlgorithmRunner.cpp
  src/BoolPropertyWidget.cpp
  src/DropEventHelper.cpp
  src/FileDialogHandler.cpp
  src/FilePropertyWidget.cpp
  src/GenericDialog.cpp
  src/HelpWindow.cpp
  src/FlowLayout.cpp
  src/Hint.cpp
  src/InterfaceManager.cpp
  src/ListPropertyWidget.cpp
  src/ManageUserDirectories.cpp
  src/MantidDesktopServices.cpp
  src/MantidDialog.cpp
  src/MantidHelpInterface.cpp
  src/MantidWidget.cpp
  src/MdConstants.cpp
  src/MdSettings.cpp
  src/Message.cpp
  src/NonOrthogonal.cpp
  src/MWRunFiles.cpp
  src/OptionsPropertyWidget.cpp
  src/pixmaps.cpp
  src/PlotAxis.cpp
  src/PluginLibraries.cpp
  src/PropertyWidget.cpp
  src/PropertyWidgetFactory.cpp
  src/PythonRunner.cpp
  src/QScienceSpinBox.cpp
  src/QtSignalChannel.cpp
  src/RepoModel.cpp
  src/ScriptRepositoryView.cpp
  src/SelectionNotificationService.cpp
  src/SignalBlocker.cpp
  src/SyncedCheckboxes.cpp
  src/TextPropertyWidget.cpp
  src/TSVSerialiser.cpp
  src/UserSubWindow.cpp
  src/UserSubWindowFactoryImpl.cpp
  src/VatesViewerInterface.cpp
  src/WidgetScrollbarDecorator.cpp
  src/WindowIcons.cpp
  src/WorkspaceObserver.cpp
  src/WorkspaceIcons.cpp
  src/AlgorithmSelectorWidget.cpp
  src/CatalogHelper.cpp
  src/CatalogSearch.cpp
  src/CatalogSelector.cpp
  src/CheckboxHeader.cpp
  src/DataProcessorUI/AbstractTreeModel.cpp
  src/DataProcessorUI/TreeData.cpp
  src/DataProcessorUI/GenerateNotebook.cpp
  src/DataProcessorUI/OneLevelTreeManager.cpp
  src/DataProcessorUI/OptionsMap.cpp
  src/DataProcessorUI/PostprocessingAlgorithm.cpp
  src/DataProcessorUI/PreprocessingAlgorithm.cpp
  src/DataProcessorUI/PreprocessMap.cpp
  src/DataProcessorUI/ProcessingAlgorithm.cpp
  src/DataProcessorUI/ProcessingAlgorithmBase.cpp
  src/DataProcessorUI/TreeData.cpp
  src/DataProcessorUI/TwoLevelTreeManager.cpp
  src/DataProcessorUI/WhiteList.cpp
  src/DataProcessorUI/WorkspaceNameUtils.cpp
  src/DataProcessorUI/PostprocessingStep.cpp
  src/DataProcessorUI/GenericDataProcessorPresenter.cpp
  src/DataProcessorUI/Column.cpp
  src/DataProcessorUI/ConstColumnIterator.cpp
  src/ParseKeyValueString.cpp
  src/ParseNumerics.cpp
  src/DataProcessorUI/QOneLevelTreeModel.cpp
  src/DataProcessorUI/QTwoLevelTreeModel.cpp
  src/DataProcessorUI/QDataProcessorWidget.cpp
  src/DataProcessorUI/QtDataProcessorOptionsDialog.cpp
  src/DataProcessorUI/VectorString.cpp
  src/Batch/RowLocation.cpp
  src/Batch/RowLocationAdapter.cpp
  src/Batch/RowPredicate.cpp
  src/Batch/Row.cpp
  src/Batch/Cell.cpp
  src/Batch/CellStandardItem.cpp
  src/Batch/ExtractSubtrees.cpp
  src/Batch/FindSubtreeRoots.cpp
  src/Batch/JobTreeView.cpp
  src/Batch/JobTreeViewSignalAdapter.cpp
  src/Batch/QtStandardItemTreeAdapter.cpp
  src/Batch/FilteredTreeModel.cpp
  src/Batch/QtBasicNavigation.cpp
  src/Batch/QtTreeCursorNavigation.cpp
  src/Batch/CellDelegate.cpp
  src/Batch/BuildSubtreeItems.cpp
  src/DataSelector.cpp
  src/DiagResults.cpp
  src/DoubleSpinBox.cpp
  src/FindDialog.cpp
  src/FindFilesThreadPoolManager.cpp
  src/FindFilesWorker.cpp
  src/FindReplaceDialog.cpp
  src/FitOptionsBrowser.cpp
  src/FitPropertyBrowser.cpp
  src/FunctionBrowser.cpp
  src/HintingLineEdit.cpp
  src/IndirectFitPropertyBrowser.cpp
  src/IndirectInstrumentConfig.cpp
  src/InputController.cpp
  src/InstrumentSelector.cpp
  src/LineEditWithClear.cpp
  src/LogValueSelector.cpp
  src/MWDiag.cpp
  src/MantidHelpWindow.cpp
  src/MantidTreeModel.cpp
  src/MantidTreeWidget.cpp
  src/MantidTreeWidgetItem.cpp
  src/MantidWSIndexDialog.cpp
  src/MessageDisplay.cpp
  src/MultifitSetupDialog.cpp
  src/MuonFitDataSelector.cpp
  src/MuonFitPropertyBrowser.cpp
  src/MuonFunctionBrowser.cpp
  src/ProcessingAlgoWidget.cpp
  src/ProgressableView.cpp
  src/ProjectSavePresenter.cpp
  src/ProjectSaveModel.cpp
  src/PropertyHandler.cpp
  src/RenameParDialog.cpp
  src/SaveWorkspaces.cpp
  src/ScriptEditor.cpp
  src/SelectFunctionDialog.cpp
  src/SelectWorkspacesDialog.cpp
  src/SequentialFitDialog.cpp
  src/SlicingAlgorithmDialog.cpp
  src/SlitCalculator.cpp
  src/TrackedAction.cpp
  src/UserFunctionDialog.cpp
  src/WorkspacePresenter/ADSAdapter.cpp
  src/WorkspacePresenter/WorkspacePresenter.cpp
  src/WorkspacePresenter/WorkspaceTreeWidget.cpp
  src/WorkspacePresenter/WorkspaceTreeWidgetSimple.cpp
  src/WorkspaceSelector.cpp
  src/pqHelpWindow.cxx
  src/pythonCalc.cpp
=======
set(QT5_INC_FILES
    ${QT5_MOC_FILES}
    inc/MantidQtWidgets/Common/AlgorithmInputHistory.h
    inc/MantidQtWidgets/Common/AlgorithmRunner.h
    inc/MantidQtWidgets/Common/AlternateCSPythonLexer.h
    inc/MantidQtWidgets/Common/BatchAlgorithmRunner.h
    inc/MantidQtWidgets/Common/DropEventHelper.h
    inc/MantidQtWidgets/Common/FileDialogHandler.h
    inc/MantidQtWidgets/Common/FlowLayout.h
    inc/MantidQtWidgets/Common/HelpWindow.h
    inc/MantidQtWidgets/Common/IFunctionBrowser.h
    inc/MantidQtWidgets/Common/InterfaceFactory.h
    inc/MantidQtWidgets/Common/MantidDesktopServices.h
    inc/MantidQtWidgets/Common/MantidTreeWidgetItem.h
    inc/MantidQtWidgets/Common/MultifitSetupDialog.h
    inc/MantidQtWidgets/Common/pixmaps.h
    inc/MantidQtWidgets/Common/PropertyWidgetFactory.h
    inc/MantidQtWidgets/Common/SequentialFitDialog.h
    inc/MantidQtWidgets/Common/UserInputValidator.h
    inc/MantidQtWidgets/Common/WidgetScrollbarDecorator.h
    inc/MantidQtWidgets/Common/Batch/QtStandardItemTreeAdapter.h
    inc/MantidQtWidgets/Common/Batch/QtBasicNavigation.h
    inc/MantidQtWidgets/Common/Batch/QtTreeCursorNavigation.h
    inc/MantidQtWidgets/Common/Batch/StrictQModelIndices.h
    inc/MantidQtWidgets/Common/Batch/FilteredTreeModel.h
    inc/MantidQtWidgets/Common/Batch/RowLocation.h
    inc/MantidQtWidgets/Common/Batch/RowPredicate.h
    inc/MantidQtWidgets/Common/Batch/RowLocationAdapter.h
    inc/MantidQtWidgets/Common/Batch/Row.h
    inc/MantidQtWidgets/Common/Batch/Cell.h
    inc/MantidQtWidgets/Common/Batch/CellStandardItem.h
    inc/MantidQtWidgets/Common/Batch/CellDelegate.h
    inc/MantidQtWidgets/Common/Batch/ExtractSubtrees.h
    inc/MantidQtWidgets/Common/Batch/FindSubtreeRoots.h
    inc/MantidQtWidgets/Common/Batch/BuildSubtreeItems.h
    inc/MantidQtWidgets/Common/WorkspacePresenter/ADSAdapter.h
    inc/MantidQtWidgets/Common/WorkspacePresenter/IWorkspaceDockView.h
    inc/MantidQtWidgets/Common/WorkspacePresenter/ViewNotifiable.h
    inc/MantidQtWidgets/Common/WorkspacePresenter/WorkspaceDockMockObjects.h
    inc/MantidQtWidgets/Common/WorkspacePresenter/WorkspacePresenter.h
    inc/MantidQtWidgets/Common/WorkspacePresenter/WorkspaceProvider.h
    inc/MantidQtWidgets/Common/WorkspacePresenter/WorkspaceProviderNotifiable.h
    inc/MantidQtWidgets/Common/AlgorithmProgress/AlgorithmProgressModel.h)

set(QT5_UI_FILES
    inc/MantidQtWidgets/Common/DataSelector.ui
    inc/MantidQtWidgets/Common/ManageUserDirectories.ui
    inc/MantidQtWidgets/Common/MultifitSetupDialog.ui
    inc/MantidQtWidgets/Common/MWRunFiles.ui
    inc/MantidQtWidgets/Common/ProcessingAlgoWidget.ui
    inc/MantidQtWidgets/Common/RenameParDialog.ui
    inc/MantidQtWidgets/Common/SequentialFitDialog.ui
    inc/MantidQtWidgets/Common/SelectFunctionDialog.ui
    inc/MantidQtWidgets/Common/UserFunctionDialog.ui)
>>>>>>> d2ac37ea

set(SRC_FILES
    src/AlgorithmDialog.cpp
    src/AlgorithmHistoryWindow.cpp
    src/AlgorithmInputHistory.cpp
    src/AlgorithmPropertiesWidget.cpp
    src/AlgorithmRunner.cpp
    src/AlternateCSPythonLexer.cpp
    src/BatchAlgorithmRunner.cpp
    src/BoolPropertyWidget.cpp
    src/DropEventHelper.cpp
    src/FileDialogHandler.cpp
    src/FilePropertyWidget.cpp
    src/GenericDialog.cpp
    src/HelpWindow.cpp
    src/FlowLayout.cpp
    src/Hint.cpp
    src/InterfaceFactory.cpp
    src/InterfaceManager.cpp
    src/ListPropertyWidget.cpp
    src/ManageUserDirectories.cpp
    src/MantidDesktopServices.cpp
    src/MantidDialog.cpp
    src/MantidHelpInterface.cpp
    src/MantidWidget.cpp
    src/MdConstants.cpp
    src/MdSettings.cpp
    src/Message.cpp
    src/NonOrthogonal.cpp
    src/MWRunFiles.cpp
    src/OptionsPropertyWidget.cpp
    src/pixmaps.cpp
    src/PlotAxis.cpp
    src/PluginLibraries.cpp
    src/PropertyWidget.cpp
    src/PropertyWidgetFactory.cpp
    src/PythonRunner.cpp
    src/QScienceSpinBox.cpp
    src/QtSignalChannel.cpp
    src/RepoModel.cpp
    src/ScriptRepositoryView.cpp
    src/SelectionNotificationService.cpp
    src/SignalBlocker.cpp
    src/SyncedCheckboxes.cpp
    src/TextPropertyWidget.cpp
    src/TSVSerialiser.cpp
    src/UserInputValidator.cpp
    src/UserSubWindow.cpp
    src/VatesViewerInterface.cpp
    src/WidgetScrollbarDecorator.cpp
    src/WindowIcons.cpp
    src/WorkspaceObserver.cpp
    src/WorkspaceIcons.cpp
    src/AlgorithmSelectorWidget.cpp
    src/CatalogHelper.cpp
    src/CatalogSearch.cpp
    src/CatalogSelector.cpp
    src/CheckboxHeader.cpp
    src/DataProcessorUI/AbstractTreeModel.cpp
    src/DataProcessorUI/TreeData.cpp
    src/DataProcessorUI/GenerateNotebook.cpp
    src/DataProcessorUI/OneLevelTreeManager.cpp
    src/DataProcessorUI/OptionsMap.cpp
    src/DataProcessorUI/PostprocessingAlgorithm.cpp
    src/DataProcessorUI/PreprocessingAlgorithm.cpp
    src/DataProcessorUI/PreprocessMap.cpp
    src/DataProcessorUI/ProcessingAlgorithm.cpp
    src/DataProcessorUI/ProcessingAlgorithmBase.cpp
    src/DataProcessorUI/TreeData.cpp
    src/DataProcessorUI/TwoLevelTreeManager.cpp
    src/DataProcessorUI/WhiteList.cpp
    src/DataProcessorUI/WorkspaceNameUtils.cpp
    src/DataProcessorUI/PostprocessingStep.cpp
    src/DataProcessorUI/GenericDataProcessorPresenter.cpp
    src/DataProcessorUI/Column.cpp
    src/DataProcessorUI/ConstColumnIterator.cpp
    src/ParseKeyValueString.cpp
    src/ParseNumerics.cpp
    src/DataProcessorUI/QOneLevelTreeModel.cpp
    src/DataProcessorUI/QTwoLevelTreeModel.cpp
    src/DataProcessorUI/QDataProcessorWidget.cpp
    src/DataProcessorUI/QtDataProcessorOptionsDialog.cpp
    src/DataProcessorUI/VectorString.cpp
    src/Batch/RowLocation.cpp
    src/Batch/RowLocationAdapter.cpp
    src/Batch/RowPredicate.cpp
    src/Batch/Row.cpp
    src/Batch/Cell.cpp
    src/Batch/CellStandardItem.cpp
    src/Batch/ExtractSubtrees.cpp
    src/Batch/FindSubtreeRoots.cpp
    src/Batch/JobTreeView.cpp
    src/Batch/JobTreeViewSignalAdapter.cpp
    src/Batch/QtStandardItemTreeAdapter.cpp
    src/Batch/FilteredTreeModel.cpp
    src/Batch/QtBasicNavigation.cpp
    src/Batch/QtTreeCursorNavigation.cpp
    src/Batch/CellDelegate.cpp
    src/Batch/BuildSubtreeItems.cpp
    src/DataSelector.cpp
    src/DiagResults.cpp
    src/DoubleSpinBox.cpp
    src/FindDialog.cpp
    src/FindFilesThreadPoolManager.cpp
    src/FindFilesWorker.cpp
    src/FindReplaceDialog.cpp
    src/FitOptionsBrowser.cpp
    src/FitPropertyBrowser.cpp
    src/FunctionBrowser.cpp
    src/HintingLineEdit.cpp
    src/IndirectFitPropertyBrowser.cpp
    src/InputController.cpp
    src/InstrumentSelector.cpp
    src/LineEditWithClear.cpp
    src/LogValueSelector.cpp
    src/MantidHelpWindow.cpp
    src/MantidTreeModel.cpp
    src/MantidTreeWidget.cpp
    src/MantidTreeWidgetItem.cpp
    src/MantidWSIndexDialog.cpp
    src/MessageDisplay.cpp
    src/MultifitSetupDialog.cpp
    src/MuonFitDataSelector.cpp
    src/MuonFitPropertyBrowser.cpp
    src/MuonFunctionBrowser.cpp
    src/ProcessingAlgoWidget.cpp
    src/ProgressableView.cpp
    src/ProjectSavePresenter.cpp
    src/ProjectSaveModel.cpp
    src/PropertyHandler.cpp
    src/RenameParDialog.cpp
    src/SaveWorkspaces.cpp
    src/ScriptEditor.cpp
    src/SelectFunctionDialog.cpp
    src/SelectWorkspacesDialog.cpp
    src/SequentialFitDialog.cpp
    src/SlicingAlgorithmDialog.cpp
    src/SlitCalculator.cpp
    src/TrackedAction.cpp
    src/UserFunctionDialog.cpp
    src/WorkspacePresenter/ADSAdapter.cpp
    src/WorkspacePresenter/WorkspacePresenter.cpp
    src/WorkspacePresenter/WorkspaceTreeWidget.cpp
    src/WorkspacePresenter/WorkspaceTreeWidgetSimple.cpp
    src/WorkspaceSelector.cpp
    src/pqHelpWindow.cxx
    src/QtPropertyBrowser/qtpropertybrowser.cpp
    src/QtPropertyBrowser/qtpropertymanager.cpp
    src/QtPropertyBrowser/qteditorfactory.cpp
    src/QtPropertyBrowser/qtvariantproperty.cpp
    src/QtPropertyBrowser/qttreepropertybrowser.cpp
    src/QtPropertyBrowser/qtbuttonpropertybrowser.cpp
    src/QtPropertyBrowser/qtgroupboxpropertybrowser.cpp
    src/QtPropertyBrowser/qtpropertybrowserutils.cpp
    src/QtPropertyBrowser/DoubleDialogEditor.cpp
    src/QtPropertyBrowser/DoubleEditorFactory.cpp
    src/QtPropertyBrowser/FilenameDialogEditor.cpp
    src/QtPropertyBrowser/FormulaDialogEditor.cpp
    src/QtPropertyBrowser/ParameterPropertyManager.cpp
    src/QtPropertyBrowser/StringDialogEditor.cpp
    src/QtPropertyBrowser/StringEditorFactory.cpp
    src/QtPropertyBrowser/WorkspaceEditorFactory.cpp)

set(MOC_FILES
  inc/MantidQtWidgets/Common/AlgorithmDialog.h
  inc/MantidQtWidgets/Common/AlgorithmHistoryWindow.h
  inc/MantidQtWidgets/Common/AlgorithmRunner.h
  inc/MantidQtWidgets/Common/AlgorithmPropertiesWidget.h
  inc/MantidQtWidgets/Common/BatchAlgorithmRunner.h
  inc/MantidQtWidgets/Common/BoolPropertyWidget.h
  inc/MantidQtWidgets/Common/FilePropertyWidget.h
  inc/MantidQtWidgets/Common/GenericDialog.h
  inc/MantidQtWidgets/Common/ListPropertyWidget.h
  inc/MantidQtWidgets/Common/ManageUserDirectories.h
  inc/MantidQtWidgets/Common/MantidDialog.h
  inc/MantidQtWidgets/Common/MantidHelpInterface.h
  inc/MantidQtWidgets/Common/MantidWidget.h
  inc/MantidQtWidgets/Common/MWRunFiles.h
  inc/MantidQtWidgets/Common/OptionsPropertyWidget.h
  inc/MantidQtWidgets/Common/PropertyWidget.h
  inc/MantidQtWidgets/Common/PythonRunner.h
  inc/MantidQtWidgets/Common/QScienceSpinBox.h
  inc/MantidQtWidgets/Common/QtSignalChannel.h
  inc/MantidQtWidgets/Common/ScriptRepositoryView.h
  inc/MantidQtWidgets/Common/RepoTreeView.h
  inc/MantidQtWidgets/Common/RepoModel.h
  inc/MantidQtWidgets/Common/SyncedCheckboxes.h
  inc/MantidQtWidgets/Common/TextPropertyWidget.h
  inc/MantidQtWidgets/Common/UserSubWindow.h
  inc/MantidQtWidgets/Common/VatesViewerInterface.h
  inc/MantidQtWidgets/Common/WorkspaceObserver.h
  inc/MantidQtWidgets/Common/SelectionNotificationService.h
  inc/MantidQtWidgets/Common/AlgorithmSelectorWidget.h
  inc/MantidQtWidgets/Common/CheckboxHeader.h
  inc/MantidQtWidgets/Common/Batch/JobTreeView.h
  inc/MantidQtWidgets/Common/Batch/JobTreeViewSignalAdapter.h
  inc/MantidQtWidgets/Common/DataProcessorUI/AbstractTreeModel.h
  inc/MantidQtWidgets/Common/DataProcessorUI/QtCommandAdapter.h
  inc/MantidQtWidgets/Common/DataProcessorUI/GenericDataProcessorPresenter.h
  inc/MantidQtWidgets/Common/DataProcessorUI/GenericDataProcessorPresenterThread.h
  inc/MantidQtWidgets/Common/DataProcessorUI/GenericDataProcessorPresenterRowReducerWorker.h
  inc/MantidQtWidgets/Common/DataProcessorUI/GenericDataProcessorPresenterGroupReducerWorker.h
  inc/MantidQtWidgets/Common/DataProcessorUI/QOneLevelTreeModel.h
  inc/MantidQtWidgets/Common/DataProcessorUI/QTwoLevelTreeModel.h
  inc/MantidQtWidgets/Common/DataProcessorUI/QDataProcessorWidget.h
  inc/MantidQtWidgets/Common/DataProcessorUI/QtDataProcessorOptionsDialog.h
  inc/MantidQtWidgets/Common/DataSelector.h
  inc/MantidQtWidgets/Common/DiagResults.h
  inc/MantidQtWidgets/Common/DoubleSpinBox.h
  inc/MantidQtWidgets/Common/FindReplaceDialog.h
  inc/MantidQtWidgets/Common/FindDialog.h
  inc/MantidQtWidgets/Common/FitPropertyBrowser.h
  inc/MantidQtWidgets/Common/FitOptionsBrowser.h
  inc/MantidQtWidgets/Common/FunctionBrowser.h
  inc/MantidQtWidgets/Common/HintingLineEdit.h
  inc/MantidQtWidgets/Common/CatalogSearch.h
  inc/MantidQtWidgets/Common/CatalogSelector.h
  inc/MantidQtWidgets/Common/InstrumentSelector.h
  inc/MantidQtWidgets/Common/IndirectFitPropertyBrowser.h
  inc/MantidQtWidgets/Common/InputController.h
  inc/MantidQtWidgets/Common/MantidWSIndexDialog.h
  inc/MantidQtWidgets/Common/MantidTreeModel.h
  inc/MantidQtWidgets/Common/MantidTreeWidget.h
  inc/MantidQtWidgets/Common/MantidHelpWindow.h
  inc/MantidQtWidgets/Common/MessageDisplay.h
  inc/MantidQtWidgets/Common/MultifitSetupDialog.h
  inc/MantidQtWidgets/Common/MuonFitDataSelector.h
  inc/MantidQtWidgets/Common/MuonFitPropertyBrowser.h
  inc/MantidQtWidgets/Common/MuonFunctionBrowser.h
  inc/MantidQtWidgets/Common/pqHelpWindow.h
  inc/MantidQtWidgets/Common/PropertyHandler.h
  inc/MantidQtWidgets/Common/ProcessingAlgoWidget.h
  inc/MantidQtWidgets/Common/RenameParDialog.h
  inc/MantidQtWidgets/Common/SaveWorkspaces.h
  inc/MantidQtWidgets/Common/ScriptEditor.h
  inc/MantidQtWidgets/Common/SelectFunctionDialog.h
  inc/MantidQtWidgets/Common/SelectWorkspacesDialog.h
  inc/MantidQtWidgets/Common/SequentialFitDialog.h
  inc/MantidQtWidgets/Common/SlicingAlgorithmDialog.h
  inc/MantidQtWidgets/Common/SlitCalculator.h
  inc/MantidQtWidgets/Common/TrackedAction.h
  inc/MantidQtWidgets/Common/UserFunctionDialog.h
  inc/MantidQtWidgets/Common/WorkspaceSelector.h
  inc/MantidQtWidgets/Common/LineEditWithClear.h
  inc/MantidQtWidgets/Common/LogValueSelector.h
  inc/MantidQtWidgets/Common/FindFilesThreadPoolManager.h
  inc/MantidQtWidgets/Common/FindFilesThreadPoolManagerMockObjects.h
  inc/MantidQtWidgets/Common/FindFilesWorker.h
  inc/MantidQtWidgets/Common/WorkspacePresenter/WorkspaceTreeWidget.h
  inc/MantidQtWidgets/Common/WorkspacePresenter/WorkspaceTreeWidgetSimple.h
  inc/MantidQtWidgets/Common/QtPropertyBrowser/ButtonEditorFactory.h
  inc/MantidQtWidgets/Common/QtPropertyBrowser/DoubleEditorFactory.h
  inc/MantidQtWidgets/Common/QtPropertyBrowser/DoubleDialogEditor.h
  inc/MantidQtWidgets/Common/QtPropertyBrowser/FormulaDialogEditor.h
  inc/MantidQtWidgets/Common/QtPropertyBrowser/FilenameDialogEditor.h
  inc/MantidQtWidgets/Common/QtPropertyBrowser/ParameterPropertyManager.h
  inc/MantidQtWidgets/Common/QtPropertyBrowser/StringDialogEditor.h
  inc/MantidQtWidgets/Common/QtPropertyBrowser/StringEditorFactory.h
  inc/MantidQtWidgets/Common/QtPropertyBrowser/WorkspaceEditorFactory.h
  inc/MantidQtWidgets/Common/QtPropertyBrowser/qtvariantproperty.h
  inc/MantidQtWidgets/Common/QtPropertyBrowser/qtpropertybrowserutils_p.h
  inc/MantidQtWidgets/Common/QtPropertyBrowser/qtpropertybrowser.h
  inc/MantidQtWidgets/Common/QtPropertyBrowser/qtpropertymanager.h
  inc/MantidQtWidgets/Common/QtPropertyBrowser/qteditorfactory.h
  inc/MantidQtWidgets/Common/QtPropertyBrowser/qttreepropertybrowser.h
  inc/MantidQtWidgets/Common/QtPropertyBrowser/qtbuttonpropertybrowser.h
  inc/MantidQtWidgets/Common/QtPropertyBrowser/qtgroupboxpropertybrowser.h)

# Include files aren't required, but this makes them appear in Visual Studio
set(INC_FILES
  ${MOC_FILES}
  inc/MantidQtWidgets/Common/AlgorithmHistoryWindow.h
  inc/MantidQtWidgets/Common/AlgorithmInputHistory.h
  inc/MantidQtWidgets/Common/AlgorithmRunner.h
  inc/MantidQtWidgets/Common/AlternateCSPythonLexer.h
  inc/MantidQtWidgets/Common/AlgorithmDialogFactoryImpl.h
  inc/MantidQtWidgets/Common/BatchAlgorithmRunner.h
  inc/MantidQtWidgets/Common/Configurable.h
  inc/MantidQtWidgets/Common/DllOption.h
  inc/MantidQtWidgets/Common/DropEventHelper.h
  inc/MantidQtWidgets/Common/FileDialogHandler.h
  inc/MantidQtWidgets/Common/FlowLayout.h
  inc/MantidQtWidgets/Common/GraphOptions.h
  inc/MantidQtWidgets/Common/DistributionOptions.h
  inc/MantidQtWidgets/Common/HelpWindow.h
  inc/MantidQtWidgets/Common/Hint.h
  inc/MantidQtWidgets/Common/InterfaceManager.h
  inc/MantidQtWidgets/Common/IProjectSerialisable.h
  inc/MantidQtWidgets/Common/MantidDesktopServices.h
  inc/MantidQtWidgets/Common/MantidAlgorithmMetatype.h
  inc/MantidQtWidgets/Common/MdConstants.h
  inc/MantidQtWidgets/Common/MdSettings.h
  inc/MantidQtWidgets/Common/NonOrthogonal.h
  inc/MantidQtWidgets/Common/pixmaps.h
  inc/MantidQtWidgets/Common/PlotAxis.h
  inc/MantidQtWidgets/Common/PluginLibraries.h
  inc/MantidQtWidgets/Common/PropertyWidgetFactory.h
  inc/MantidQtWidgets/Common/QScienceSpinBox.h
  inc/MantidQtWidgets/Common/QStringUtils.h
  inc/MantidQtWidgets/Common/ScriptRepositoryView.h
  inc/MantidQtWidgets/Common/SelectionNotificationService.h
  inc/MantidQtWidgets/Common/SignalBlocker.h
  inc/MantidQtWidgets/Common/UserSubWindowFactoryImpl.h
  inc/MantidQtWidgets/Common/TSVSerialiser.h
  inc/MantidQtWidgets/Common/UserInputValidator.h
  inc/MantidQtWidgets/Common/WidgetScrollbarDecorator.h
  inc/MantidQtWidgets/Common/WindowIcons.h
  inc/MantidQtWidgets/Common/WorkspaceIcons.h
  inc/MantidQtWidgets/Common/AlgorithmHintStrategy.h
  inc/MantidQtWidgets/Common/CatalogHelper.h
  inc/MantidQtWidgets/Common/DataProcessorUI/AppendGroupCommand.h
  inc/MantidQtWidgets/Common/DataProcessorUI/AppendRowCommand.h
  inc/MantidQtWidgets/Common/DataProcessorUI/ClearSelectedCommand.h
  inc/MantidQtWidgets/Common/DataProcessorUI/Command.h
  inc/MantidQtWidgets/Common/DataProcessorUI/CommandBase.h
  inc/MantidQtWidgets/Common/DataProcessorUI/CollapseGroupsCommand.h
  inc/MantidQtWidgets/Common/DataProcessorUI/CopySelectedCommand.h
  inc/MantidQtWidgets/Common/DataProcessorUI/CutSelectedCommand.h
  inc/MantidQtWidgets/Common/DataProcessorUI/DeleteGroupCommand.h
  inc/MantidQtWidgets/Common/DataProcessorUI/DeleteRowCommand.h
  inc/MantidQtWidgets/Common/DataProcessorUI/ExpandCommand.h
  inc/MantidQtWidgets/Common/DataProcessorUI/ExpandGroupsCommand.h
  inc/MantidQtWidgets/Common/DataProcessorUI/ExportTableCommand.h
  inc/MantidQtWidgets/Common/DataProcessorUI/GenerateNotebook.h
  inc/MantidQtWidgets/Common/DataProcessorUI/GroupRowsCommand.h
  inc/MantidQtWidgets/Common/DataProcessorUI/ImportTableCommand.h
  inc/MantidQtWidgets/Common/DataProcessorUI/DataProcessorMainPresenter.h
  inc/MantidQtWidgets/Common/DataProcessorUI/NewTableCommand.h
  inc/MantidQtWidgets/Common/DataProcessorUI/OneLevelTreeManager.h
  inc/MantidQtWidgets/Common/DataProcessorUI/OpenTableCommand.h
  inc/MantidQtWidgets/Common/DataProcessorUI/OptionsCommand.h
  inc/MantidQtWidgets/Common/DataProcessorUI/OptionsMap.h
  inc/MantidQtWidgets/Common/DataProcessorUI/OptionsQMap.h
  inc/MantidQtWidgets/Common/DataProcessorUI/PasteSelectedCommand.h
  inc/MantidQtWidgets/Common/DataProcessorUI/PauseCommand.h
  inc/MantidQtWidgets/Common/DataProcessorUI/PlotGroupCommand.h
  inc/MantidQtWidgets/Common/DataProcessorUI/PlotRowCommand.h
  inc/MantidQtWidgets/Common/DataProcessorUI/PostprocessingAlgorithm.h
  inc/MantidQtWidgets/Common/DataProcessorUI/PreprocessingAlgorithm.h
  inc/MantidQtWidgets/Common/DataProcessorUI/PreprocessMap.h
  inc/MantidQtWidgets/Common/DataProcessorUI/DataProcessorPresenter.h
  inc/MantidQtWidgets/Common/DataProcessorUI/ProcessCommand.h
  inc/MantidQtWidgets/Common/DataProcessorUI/ProcessingAlgorithm.h
  inc/MantidQtWidgets/Common/DataProcessorUI/ProcessingAlgorithmBase.h
  inc/MantidQtWidgets/Common/DataProcessorUI/SaveTableAsCommand.h
  inc/MantidQtWidgets/Common/DataProcessorUI/SaveTableCommand.h
  inc/MantidQtWidgets/Common/DataProcessorUI/ToStdStringMap.h
  inc/MantidQtWidgets/Common/DataProcessorUI/TreeData.h
  inc/MantidQtWidgets/Common/DataProcessorUI/TreeManager.h
  inc/MantidQtWidgets/Common/DataProcessorUI/TwoLevelTreeManager.h
  inc/MantidQtWidgets/Common/DataProcessorUI/VectorString.h
  inc/MantidQtWidgets/Common/DataProcessorUI/DataProcessorView.h
  inc/MantidQtWidgets/Common/DataProcessorUI/WhiteList.h
  inc/MantidQtWidgets/Common/DataProcessorUI/WorkspaceCommand.h
  inc/MantidQtWidgets/Common/DataProcessorUI/WorkspaceNameUtils.h
  inc/MantidQtWidgets/Common/DataProcessorUI/GenericDataProcessorPresenterFactory.h
  inc/MantidQtWidgets/Common/ParseKeyValueString.h
  inc/MantidQtWidgets/Common/ParseNumerics.h
  inc/MantidQtWidgets/Common/HintStrategy.h
  inc/MantidQtWidgets/Common/IFunctionBrowser.h
  inc/MantidQtWidgets/Common/IMuonFitDataModel.h
  inc/MantidQtWidgets/Common/IMuonFitDataSelector.h
  inc/MantidQtWidgets/Common/IMuonFitFunctionModel.h
  inc/MantidQtWidgets/Common/IProjectSaveView.h
  inc/MantidQtWidgets/Common/IWorkspaceFitControl.h
  inc/MantidQtWidgets/Common/LogValueSelector.h
  inc/MantidQtWidgets/Common/MantidDisplayBase.h
  inc/MantidQtWidgets/Common/MantidTreeWidgetItem.h
  inc/MantidQtWidgets/Common/MuonFitDataSelector.h
  inc/MantidQtWidgets/Common/MuonFunctionBrowser.h
  inc/MantidQtWidgets/Common/ProgressableView.h
  inc/MantidQtWidgets/Common/MockProgressableView.h
  inc/MantidQtWidgets/Common/ProgressPresenter.h
  inc/MantidQtWidgets/Common/ProjectSavePresenter.h
  inc/MantidQtWidgets/Common/ProjectSaveModel.h
  inc/MantidQtWidgets/Common/WorkspacePresenter/ADSAdapter.h
  inc/MantidQtWidgets/Common/WorkspacePresenter/IWorkspaceDockView.h
  inc/MantidQtWidgets/Common/WorkspacePresenter/ViewNotifiable.h
  inc/MantidQtWidgets/Common/WorkspacePresenter/WorkspacePresenter.h
  inc/MantidQtWidgets/Common/WorkspacePresenter/WorkspaceProvider.h
  inc/MantidQtWidgets/Common/WorkspacePresenter/WorkspaceProviderNotifiable.h
  inc/MantidQtWidgets/Common/WorkspacePresenter/IWorkspaceDockView.h
  inc/MantidQtWidgets/Common/QtPropertyBrowser/ButtonEditorFactory.h
  inc/MantidQtWidgets/Common/QtPropertyBrowser/CompositeEditorFactory.h
  inc/MantidQtWidgets/Common/QtPropertyBrowser/DoubleDialogEditor.h
  inc/MantidQtWidgets/Common/QtPropertyBrowser/DoubleEditorFactory.h
  inc/MantidQtWidgets/Common/QtPropertyBrowser/FilenameDialogEditor.h
  inc/MantidQtWidgets/Common/QtPropertyBrowser/FormulaDialogEditor.h
  inc/MantidQtWidgets/Common/QtPropertyBrowser/ParameterPropertyManager.h
  inc/MantidQtWidgets/Common/QtPropertyBrowser/StringDialogEditor.h
  inc/MantidQtWidgets/Common/QtPropertyBrowser/StringEditorFactory.h
  inc/MantidQtWidgets/Common/QtPropertyBrowser/WorkspaceEditorFactory.h
  inc/MantidQtWidgets/Common/QtPropertyBrowser/qtbuttonpropertybrowser.h
  inc/MantidQtWidgets/Common/QtPropertyBrowser/qteditorfactory.h
  inc/MantidQtWidgets/Common/QtPropertyBrowser/qtgroupboxpropertybrowser.h
  inc/MantidQtWidgets/Common/QtPropertyBrowser/qtpropertybrowserutils_p.h
  inc/MantidQtWidgets/Common/QtPropertyBrowser/qttreepropertybrowser.h
  inc/MantidQtWidgets/Common/QtPropertyBrowser/qtvariantproperty.h
  inc/MantidQtWidgets/Common/FindFilesThreadPoolManager.h
  inc/MantidQtWidgets/Common/FindFilesThreadPoolManagerMockObjects.h
  inc/MantidQtWidgets/Common/FindFilesWorker.h
  inc/MantidQtWidgets/Common/Batch/QtStandardItemTreeAdapter.h
  inc/MantidQtWidgets/Common/Batch/QtBasicNavigation.h
  inc/MantidQtWidgets/Common/Batch/QtTreeCursorNavigation.h
  inc/MantidQtWidgets/Common/Batch/StrictQModelIndices.h
  inc/MantidQtWidgets/Common/Batch/FilteredTreeModel.h
  inc/MantidQtWidgets/Common/Batch/RowLocation.h
  inc/MantidQtWidgets/Common/Batch/RowPredicate.h
  inc/MantidQtWidgets/Common/Batch/RowLocationAdapter.h
  inc/MantidQtWidgets/Common/Batch/Row.h
  inc/MantidQtWidgets/Common/Batch/Cell.h
  inc/MantidQtWidgets/Common/Batch/CellStandardItem.h
  inc/MantidQtWidgets/Common/Batch/CellDelegate.h
  inc/MantidQtWidgets/Common/Batch/ExtractSubtrees.h
  inc/MantidQtWidgets/Common/Batch/FindSubtreeRoots.h
<<<<<<< HEAD
  inc/MantidQtWidgets/Common/Batch/BuildSubtreeItems.h
  inc/MantidQtWidgets/Common/Batch/MockJobTreeView.h
)
=======
  inc/MantidQtWidgets/Common/Batch/BuildSubtreeItems.h)
>>>>>>> d2ac37ea

set(UI_FILES
    inc/MantidQtWidgets/Common/ManageUserDirectories.ui
    inc/MantidQtWidgets/Common/MWRunFiles.ui
    inc/MantidQtWidgets/Common/ScriptRepositoryView.ui
    inc/MantidQtWidgets/Common/DataProcessorUI/DataProcessorOptionsDialog.ui
    inc/MantidQtWidgets/Common/DataProcessorUI/DataProcessorWidget.ui
    inc/MantidQtWidgets/Common/DataSelector.ui
    inc/MantidQtWidgets/Common/CatalogSearch.ui
    inc/MantidQtWidgets/Common/CatalogSelector.ui
    inc/MantidQtWidgets/Common/LogValueSelector.ui
    inc/MantidQtWidgets/Common/MultifitSetupDialog.ui
    inc/MantidQtWidgets/Common/MuonFitDataSelector.ui
    inc/MantidQtWidgets/Common/ProcessingAlgoWidget.ui
    inc/MantidQtWidgets/Common/RenameParDialog.ui
    inc/MantidQtWidgets/Common/SelectFunctionDialog.ui
    inc/MantidQtWidgets/Common/SequentialFitDialog.ui
    inc/MantidQtWidgets/Common/SlicingAlgorithmDialog.ui
    inc/MantidQtWidgets/Common/SlitCalculator.ui
    inc/MantidQtWidgets/Common/UserFunctionDialog.ui
    inc/MantidQtWidgets/Common/pqHelpWindow.ui)

# Temporary workaround to remove stale ui_* header files after they were moved
# to a separate library. They cause build problems if they're not deleted
set(OLD_UI_HEADERS
    ${CMAKE_CURRENT_BINARY_DIR}/qt4/ui_ColorBarWidget.h
    ${CMAKE_CURRENT_BINARY_DIR}/qt4/ui_DisplayCurveFit.h
    ${CMAKE_CURRENT_BINARY_DIR}/qt4/ui_MWView.h
    ${CMAKE_CURRENT_BINARY_DIR}/qt4/ui_PreviewPlot.h)
foreach(_header ${OLD_UI_HEADERS})
  file(REMOVE ${_header})
endforeach()

# Python unit tests
set(TEST_PY_FILES test/MWRunFilesTest.py)

set(TARGET_LIBRARIES
    ${TCMALLOC_LIBRARIES_LINKTIME}
    ${CORE_MANTIDLIBS}
    ${POCO_LIBRARIES}
    ${Boost_LIBRARIES})

if(${CMAKE_SYSTEM_NAME} MATCHES "Darwin")
  list(APPEND TARGET_LIBRARIES "-framework CoreFoundation")
endif()

# Target
if(ENABLE_WORKBENCH)
  # Additional components for this module
  find_package(Qt5
               COMPONENTS Concurrent
                          Help
                          Network
                          PrintSupport
               REQUIRED)
  # Prefer WebEngineWidgets over WebkitWidgets
  unset(Qt5_FOUND)
  find_package(Qt5 COMPONENTS WebEngineWidgets QUIET)
  if(Qt5_FOUND)
    set(_webwidgets_tgt Qt5::WebEngineWidgets)
  else()
    find_package(Qt5 COMPONENTS WebKitWidgets QUIET)
    if(Qt5_FOUND)
      set(_webwidgets_tgt Qt5::WebKitWidgets)
      set(_webengine_def USE_QTWEBKIT)
    else()
      message(
        FATAL_ERROR
          "Unable to find suitable module for web widgets. Tried: WebEnginewidgets, WebKitWidgets"
        )
    endif()
  endif()

  find_package(QScintillaQt5 REQUIRED)
endif()

mtd_add_qt_library(TARGET_NAME MantidQtWidgetsCommon
                   QT_VERSION 4
                   SRC ${SRC_FILES}
                   MOC ${MOC_FILES}
                   NOMOC ${INC_FILES}
                   UI ${UI_FILES}
                   DEFS
                     IN_MANTIDQT_COMMON
                     QSCINTILLA_DLL
                   QT4_DEFS
                     USE_QTWEBKIT
                   INCLUDE_DIRS
                     inc
                   SYSTEM_INCLUDE_DIRS
                     ${Boost_INCLUDE_DIRS}
                   LINK_LIBS
                     ${TARGET_LIBRARIES}
                   QT4_LINK_LIBS
                     Qt4::QtHelp
                     Qt4::QtNetwork
                     Qt4::QtWebKit
                     Qt4::Qscintilla
                   INSTALL_DIR
                     ${LIB_DIR}
                   OSX_INSTALL_RPATH
                     @loader_path/../MacOS
                     @loader_path/../Libraries
                   LINUX_INSTALL_RPATH
                     "\$ORIGIN/../${LIB_DIR}")

<<<<<<< HEAD
mtd_add_qt_library (TARGET_NAME MantidQtWidgetsCommon
  QT_VERSION 5
  SRC ${QT5_SRC_FILES}
  MOC ${QT5_MOC_FILES}
  NOMOC ${QT5_INC_FILES}
  UI ${QT5_UI_FILES}
  DEFS
    IN_MANTIDQT_COMMON
    QSCINTILLA_DLL
  QT5_DEFS
    ${_webengine_def}
  INCLUDE_DIRS
    inc
    ../../../Framework/PythonInterface/core/inc
    ${PYTHON_INCLUDE_PATH}
  LINK_LIBS
    ${TARGET_LIBRARIES}
    PythonInterfaceCore
  QT5_LINK_LIBS
    Qt5::Concurrent
    Qt5::Help
    Qt5::Network
    Qt5::PrintSupport
    ${_webwidgets_tgt}
    Qt5::Qscintilla
  INSTALL_DIR
    ${LIB_DIR}
    ${WORKBENCH_LIB_DIR}
  OSX_INSTALL_RPATH
    @loader_path/../MacOS
    @loader_path/../Libraries
  LINUX_INSTALL_RPATH
    "\$ORIGIN/../${WORKBENCH_LIB_DIR}"
)
=======
mtd_add_qt_library(TARGET_NAME MantidQtWidgetsCommon
                   QT_VERSION 5
                   SRC ${QT5_SRC_FILES}
                   MOC ${QT5_MOC_FILES}
                   NOMOC ${QT5_INC_FILES}
                   UI ${QT5_UI_FILES}
                   DEFS
                     IN_MANTIDQT_COMMON
                     QSCINTILLA_DLL
                   QT5_DEFS
                     ${_webengine_def}
                   INCLUDE_DIRS
                     inc
                     ${PYTHON_INCLUDE_PATH}
                   LINK_LIBS
                     ${TARGET_LIBRARIES}
                   QT5_LINK_LIBS
                     Qt5::Concurrent
                     Qt5::Help
                     Qt5::Network
                     Qt5::PrintSupport
                     ${_webwidgets_tgt}
                     Qt5::Qscintilla
                   INSTALL_DIR
                     ${LIB_DIR}
                     ${WORKBENCH_LIB_DIR}
                   OSX_INSTALL_RPATH
                     @loader_path/../MacOS
                     @loader_path/../Libraries
                   LINUX_INSTALL_RPATH
                     "\$ORIGIN/../${WORKBENCH_LIB_DIR}")
>>>>>>> d2ac37ea

# Testing
set(TEST_FILES
    test/BatchAlgorithmRunnerTest.h
    test/FileDialogHandlerTest.h
    test/FindFilesThreadPoolManagerTest.h
    test/FindFilesWorkerTest.h
    test/InterfaceManagerTest.h
    test/NonOrthogonalTest.h
    test/PlotAxisTest.h
    test/SelectionNotificationServiceTest.h
    test/SignalBlockerTest.h
    test/AlgorithmHintStrategyTest.h
    test/TrackedActionTest.h
    test/UserInputValidatorTest.h
    test/DataProcessorUI/CommandsTest.h
    test/DataProcessorUI/GenerateNotebookTest.h
    test/DataProcessorUI/OneLevelTreeManagerTest.h
    test/DataProcessorUI/PostprocessingAlgorithmTest.h
    test/DataProcessorUI/PreprocessingAlgorithmTest.h
    test/DataProcessorUI/PreprocessMapTest.h
    test/DataProcessorUI/ProcessingAlgorithmBaseTest.h
    test/DataProcessorUI/ProcessingAlgorithmTest.h
    test/DataProcessorUI/TwoLevelTreeManagerTest.h
    test/DataProcessorUI/WhiteListTest.h
    test/DataProcessorUI/GenericDataProcessorPresenterTest.h
    test/Batch/QtAdaptedModelTest.h
    test/Batch/RowLocationTest.h
    test/Batch/FindSubtreeRootsTest.h
    test/Batch/ExtractSubtreesTest.h
    test/Batch/BuildSubtreeItemsTest.h
    test/ParseKeyValueStringTest.h
    test/DataProcessorUI/QOneLevelTreeModelTest.h
    test/DataProcessorUI/QTwoLevelTreeModelTest.h
    test/ProgressableViewTest.h
    test/ProjectSaveModelTest.h
    test/ProjectSavePresenterTest.h
    test/WorkspacePresenter/ADSAdapterTest.h
    test/WorkspacePresenter/WorkspacePresenterTest.h)

mtd_add_qt_tests(TARGET_NAME MantidQtWidgetsCommonTest
                 QT_VERSION 4
                 SRC ${TEST_FILES}
                 INCLUDE_DIRS
                   ../../../Framework/TestHelpers/inc
                   ../../../Framework/DataObjects/inc
                   ../../../Framework/Crystal/inc
                 TEST_HELPER_SRCS
                   ../../../Framework/TestHelpers/src/TearDownWorld.cpp
                   ../../../Framework/TestHelpers/src/ComponentCreationHelper.cpp
                   ../../../Framework/TestHelpers/src/DataProcessorTestHelper.cpp
                   ../../../Framework/TestHelpers/src/InstrumentCreationHelper.cpp
                   ../../../Framework/TestHelpers/src/WorkspaceCreationHelper.cpp
                 LINK_LIBS
                   ${TARGET_LIBRARIES}
                   DataObjects
                   ${GMOCK_LIBRARIES}
                   ${GTEST_LIBRARIES}
                 MTD_QT_LINK_LIBS
                   MantidQtWidgetsCommon
                 PARENT_DEPENDENCIES
                   GUITests)

set(QT5_TEST_FILES
    test/BatchAlgorithmRunnerTest.h
    test/FileDialogHandlerTest.h
    test/FindFilesThreadPoolManagerTest.h
    test/FindFilesWorkerTest.h
    test/InterfaceManagerTest.h
    test/UserInputValidatorTest.h
    test/WorkspacePresenter/ADSAdapterTest.h
    test/WorkspacePresenter/WorkspacePresenterTest.h)

mtd_add_qt_tests(TARGET_NAME MantidQtWidgetsCommonTest
                 QT_VERSION 5
                 SRC ${QT5_TEST_FILES}
                 INCLUDE_DIRS
                   ../../../Framework/TestHelpers/inc
                   ../../../Framework/DataObjects/inc
                   ../../../Framework/Crystal/inc
                 TEST_HELPER_SRCS
                   ../../../Framework/TestHelpers/src/TearDownWorld.cpp
                   ../../../Framework/TestHelpers/src/WorkspaceCreationHelper.cpp
                   ../../../Framework/TestHelpers/src/ComponentCreationHelper.cpp
                   ../../../Framework/TestHelpers/src/InstrumentCreationHelper.cpp
                 LINK_LIBS
                   ${TARGET_LIBRARIES}
                   DataObjects
                   ${GMOCK_LIBRARIES}
                   ${GTEST_LIBRARIES}
                 MTD_QT_LINK_LIBS
                   MantidQtWidgetsCommon
                 PARENT_DEPENDENCIES
                   GUITests)

# Windows: Generate a qt.conf file so that the dev build finds the qt plugins in
# third party. Done in two steps to get it into the build directory that is
# selected at build time. This file is NOT packaged. See installers/WinInstaller
# for the package version.
if(WIN32 AND ENABLE_MANTIDPLOT)
  set(QT_CONF qt.conf)
  configure_file(qt.conf.template ${CMAKE_CURRENT_BINARY_DIR}/${QT_CONF} @ONLY)
  add_custom_command(
    TARGET MantidQtWidgetsCommonQt4 POST_BUILD
    COMMAND
      ${CMAKE_COMMAND}
      ARGS -E
           copy_if_different
           ${CMAKE_CURRENT_BINARY_DIR}/${QT_CONF}
           ${CMAKE_LIBRARY_OUTPUT_DIRECTORY}/${CMAKE_CFG_INTDIR}/${QT_CONF})
endif()<|MERGE_RESOLUTION|>--- conflicted
+++ resolved
@@ -1,4 +1,5 @@
-<<<<<<< HEAD
+    src/QtPropertyBrowser/WorkspaceEditorFactory.cpp
+    src/Python/Sip.cpp)
 set ( QT5_SRC_FILES
   src/AlgorithmDialog.cpp
   src/AlgorithmHistoryWindow.cpp
@@ -119,119 +120,6 @@
 )
 
 set ( QT5_MOC_FILES
-=======
-set(QT5_SRC_FILES
-    src/AlgorithmDialog.cpp
-    src/AlgorithmHistoryWindow.cpp
-    src/AlgorithmInputHistory.cpp
-    src/AlgorithmPropertiesWidget.cpp
-    src/AlgorithmRunner.cpp
-    src/AlgorithmSelectorWidget.cpp
-    src/AlternateCSPythonLexer.cpp
-    src/BatchAlgorithmRunner.cpp
-    src/BoolPropertyWidget.cpp
-    src/DataSelector.cpp
-    src/DropEventHelper.cpp
-    src/FileDialogHandler.cpp
-    src/FilePropertyWidget.cpp
-    src/FindFilesThreadPoolManager.cpp
-    src/FindFilesWorker.cpp
-    src/FindReplaceDialog.cpp
-    src/FitPropertyBrowser.cpp
-    src/FlowLayout.cpp
-    src/FunctionBrowser.cpp
-    src/GenericDialog.cpp
-    src/HelpWindow.cpp
-    src/Hint.cpp
-    src/HintingLineEdit.cpp
-    # todo: move this to the instrument view library when the slice
-    # viewer library is removed
-    src/InputController.cpp
-    src/InterfaceFactory.cpp
-    src/InterfaceManager.cpp
-    src/LineEditWithClear.cpp
-    src/ListPropertyWidget.cpp
-    src/ManageUserDirectories.cpp
-    src/MantidDesktopServices.cpp
-    src/MantidHelpInterface.cpp
-    src/MantidTreeModel.cpp
-    src/MantidTreeWidget.cpp
-    src/MantidTreeWidgetItem.cpp
-    src/MantidWidget.cpp
-    src/MantidWSIndexDialog.cpp
-    src/Message.cpp
-    src/MessageDisplay.cpp
-    src/MultifitSetupDialog.cpp
-    src/MWRunFiles.cpp
-    src/OptionsPropertyWidget.cpp
-    src/pixmaps.cpp
-    src/PluginLibraries.cpp
-    src/ProcessingAlgoWidget.cpp
-    src/PropertyHandler.cpp
-    src/PropertyWidget.cpp
-    src/PropertyWidgetFactory.cpp
-    src/PythonRunner.cpp
-    src/QtSignalChannel.cpp
-    src/RenameParDialog.cpp
-    src/ScriptEditor.cpp
-    src/SequentialFitDialog.cpp
-    src/SelectFunctionDialog.cpp
-    src/SelectWorkspacesDialog.cpp
-    src/TextPropertyWidget.cpp
-    src/TSVSerialiser.cpp
-    src/UserFunctionDialog.cpp
-    src/UserInputValidator.cpp
-    src/UserSubWindow.cpp
-    src/VatesViewerInterface.cpp
-    src/WidgetScrollbarDecorator.cpp
-    src/WorkspaceIcons.cpp
-    src/WorkspaceObserver.cpp
-    src/WorkspacePresenter/ADSAdapter.cpp
-    src/WorkspacePresenter/WorkspacePresenter.cpp
-    src/WorkspacePresenter/WorkspaceTreeWidget.cpp
-    src/WorkspacePresenter/WorkspaceTreeWidgetSimple.cpp
-    src/WorkspaceSelector.cpp
-    src/AlgorithmProgress/AlgorithmProgressDialogPresenter.cpp
-    src/AlgorithmProgress/AlgorithmProgressDialogWidget.cpp
-    src/AlgorithmProgress/AlgorithmProgressModel.cpp
-    src/AlgorithmProgress/AlgorithmProgressPresenter.cpp
-    src/AlgorithmProgress/AlgorithmProgressPresenterBase.cpp
-    src/AlgorithmProgress/AlgorithmProgressWidget.cpp
-    src/Batch/RowLocation.cpp
-    src/Batch/RowLocationAdapter.cpp
-    src/Batch/RowPredicate.cpp
-    src/Batch/Row.cpp
-    src/Batch/Cell.cpp
-    src/Batch/CellStandardItem.cpp
-    src/Batch/ExtractSubtrees.cpp
-    src/Batch/FindSubtreeRoots.cpp
-    src/Batch/JobTreeView.cpp
-    src/Batch/JobTreeViewSignalAdapter.cpp
-    src/Batch/QtStandardItemTreeAdapter.cpp
-    src/Batch/FilteredTreeModel.cpp
-    src/Batch/QtBasicNavigation.cpp
-    src/Batch/QtTreeCursorNavigation.cpp
-    src/Batch/CellDelegate.cpp
-    src/Batch/BuildSubtreeItems.cpp
-    src/QtPropertyBrowser/DoubleDialogEditor.cpp
-    src/QtPropertyBrowser/DoubleEditorFactory.cpp
-    src/QtPropertyBrowser/FilenameDialogEditor.cpp
-    src/QtPropertyBrowser/FormulaDialogEditor.cpp
-    src/QtPropertyBrowser/ParameterPropertyManager.cpp
-    src/QtPropertyBrowser/qtbuttonpropertybrowser.cpp
-    src/QtPropertyBrowser/qteditorfactory.cpp
-    src/QtPropertyBrowser/qtgroupboxpropertybrowser.cpp
-    src/QtPropertyBrowser/qtpropertybrowser.cpp
-    src/QtPropertyBrowser/qtpropertybrowserutils.cpp
-    src/QtPropertyBrowser/qtpropertymanager.cpp
-    src/QtPropertyBrowser/qttreepropertybrowser.cpp
-    src/QtPropertyBrowser/qtvariantproperty.cpp
-    src/QtPropertyBrowser/StringDialogEditor.cpp
-    src/QtPropertyBrowser/StringEditorFactory.cpp
-    src/QtPropertyBrowser/WorkspaceEditorFactory.cpp)
-
-set(QT5_MOC_FILES
->>>>>>> d2ac37ea
   inc/MantidQtWidgets/Common/AlgorithmDialog.h
   inc/MantidQtWidgets/Common/AlgorithmHistoryWindow.h
   inc/MantidQtWidgets/Common/AlgorithmPropertiesWidget.h
@@ -307,8 +195,6 @@
   inc/MantidQtWidgets/Common/QtPropertyBrowser/WorkspaceEditorFactory.h)
 
 # Include files aren't required, but this makes them appear in Visual Studio
-<<<<<<< HEAD
-set ( QT5_INC_FILES
   ${QT5_MOC_FILES}
   inc/MantidQtWidgets/Common/AlgorithmInputHistory.h
   inc/MantidQtWidgets/Common/AlgorithmRunner.h
@@ -522,224 +408,6 @@
   src/WorkspaceSelector.cpp
   src/pqHelpWindow.cxx
   src/pythonCalc.cpp
-=======
-set(QT5_INC_FILES
-    ${QT5_MOC_FILES}
-    inc/MantidQtWidgets/Common/AlgorithmInputHistory.h
-    inc/MantidQtWidgets/Common/AlgorithmRunner.h
-    inc/MantidQtWidgets/Common/AlternateCSPythonLexer.h
-    inc/MantidQtWidgets/Common/BatchAlgorithmRunner.h
-    inc/MantidQtWidgets/Common/DropEventHelper.h
-    inc/MantidQtWidgets/Common/FileDialogHandler.h
-    inc/MantidQtWidgets/Common/FlowLayout.h
-    inc/MantidQtWidgets/Common/HelpWindow.h
-    inc/MantidQtWidgets/Common/IFunctionBrowser.h
-    inc/MantidQtWidgets/Common/InterfaceFactory.h
-    inc/MantidQtWidgets/Common/MantidDesktopServices.h
-    inc/MantidQtWidgets/Common/MantidTreeWidgetItem.h
-    inc/MantidQtWidgets/Common/MultifitSetupDialog.h
-    inc/MantidQtWidgets/Common/pixmaps.h
-    inc/MantidQtWidgets/Common/PropertyWidgetFactory.h
-    inc/MantidQtWidgets/Common/SequentialFitDialog.h
-    inc/MantidQtWidgets/Common/UserInputValidator.h
-    inc/MantidQtWidgets/Common/WidgetScrollbarDecorator.h
-    inc/MantidQtWidgets/Common/Batch/QtStandardItemTreeAdapter.h
-    inc/MantidQtWidgets/Common/Batch/QtBasicNavigation.h
-    inc/MantidQtWidgets/Common/Batch/QtTreeCursorNavigation.h
-    inc/MantidQtWidgets/Common/Batch/StrictQModelIndices.h
-    inc/MantidQtWidgets/Common/Batch/FilteredTreeModel.h
-    inc/MantidQtWidgets/Common/Batch/RowLocation.h
-    inc/MantidQtWidgets/Common/Batch/RowPredicate.h
-    inc/MantidQtWidgets/Common/Batch/RowLocationAdapter.h
-    inc/MantidQtWidgets/Common/Batch/Row.h
-    inc/MantidQtWidgets/Common/Batch/Cell.h
-    inc/MantidQtWidgets/Common/Batch/CellStandardItem.h
-    inc/MantidQtWidgets/Common/Batch/CellDelegate.h
-    inc/MantidQtWidgets/Common/Batch/ExtractSubtrees.h
-    inc/MantidQtWidgets/Common/Batch/FindSubtreeRoots.h
-    inc/MantidQtWidgets/Common/Batch/BuildSubtreeItems.h
-    inc/MantidQtWidgets/Common/WorkspacePresenter/ADSAdapter.h
-    inc/MantidQtWidgets/Common/WorkspacePresenter/IWorkspaceDockView.h
-    inc/MantidQtWidgets/Common/WorkspacePresenter/ViewNotifiable.h
-    inc/MantidQtWidgets/Common/WorkspacePresenter/WorkspaceDockMockObjects.h
-    inc/MantidQtWidgets/Common/WorkspacePresenter/WorkspacePresenter.h
-    inc/MantidQtWidgets/Common/WorkspacePresenter/WorkspaceProvider.h
-    inc/MantidQtWidgets/Common/WorkspacePresenter/WorkspaceProviderNotifiable.h
-    inc/MantidQtWidgets/Common/AlgorithmProgress/AlgorithmProgressModel.h)
-
-set(QT5_UI_FILES
-    inc/MantidQtWidgets/Common/DataSelector.ui
-    inc/MantidQtWidgets/Common/ManageUserDirectories.ui
-    inc/MantidQtWidgets/Common/MultifitSetupDialog.ui
-    inc/MantidQtWidgets/Common/MWRunFiles.ui
-    inc/MantidQtWidgets/Common/ProcessingAlgoWidget.ui
-    inc/MantidQtWidgets/Common/RenameParDialog.ui
-    inc/MantidQtWidgets/Common/SequentialFitDialog.ui
-    inc/MantidQtWidgets/Common/SelectFunctionDialog.ui
-    inc/MantidQtWidgets/Common/UserFunctionDialog.ui)
->>>>>>> d2ac37ea
-
-set(SRC_FILES
-    src/AlgorithmDialog.cpp
-    src/AlgorithmHistoryWindow.cpp
-    src/AlgorithmInputHistory.cpp
-    src/AlgorithmPropertiesWidget.cpp
-    src/AlgorithmRunner.cpp
-    src/AlternateCSPythonLexer.cpp
-    src/BatchAlgorithmRunner.cpp
-    src/BoolPropertyWidget.cpp
-    src/DropEventHelper.cpp
-    src/FileDialogHandler.cpp
-    src/FilePropertyWidget.cpp
-    src/GenericDialog.cpp
-    src/HelpWindow.cpp
-    src/FlowLayout.cpp
-    src/Hint.cpp
-    src/InterfaceFactory.cpp
-    src/InterfaceManager.cpp
-    src/ListPropertyWidget.cpp
-    src/ManageUserDirectories.cpp
-    src/MantidDesktopServices.cpp
-    src/MantidDialog.cpp
-    src/MantidHelpInterface.cpp
-    src/MantidWidget.cpp
-    src/MdConstants.cpp
-    src/MdSettings.cpp
-    src/Message.cpp
-    src/NonOrthogonal.cpp
-    src/MWRunFiles.cpp
-    src/OptionsPropertyWidget.cpp
-    src/pixmaps.cpp
-    src/PlotAxis.cpp
-    src/PluginLibraries.cpp
-    src/PropertyWidget.cpp
-    src/PropertyWidgetFactory.cpp
-    src/PythonRunner.cpp
-    src/QScienceSpinBox.cpp
-    src/QtSignalChannel.cpp
-    src/RepoModel.cpp
-    src/ScriptRepositoryView.cpp
-    src/SelectionNotificationService.cpp
-    src/SignalBlocker.cpp
-    src/SyncedCheckboxes.cpp
-    src/TextPropertyWidget.cpp
-    src/TSVSerialiser.cpp
-    src/UserInputValidator.cpp
-    src/UserSubWindow.cpp
-    src/VatesViewerInterface.cpp
-    src/WidgetScrollbarDecorator.cpp
-    src/WindowIcons.cpp
-    src/WorkspaceObserver.cpp
-    src/WorkspaceIcons.cpp
-    src/AlgorithmSelectorWidget.cpp
-    src/CatalogHelper.cpp
-    src/CatalogSearch.cpp
-    src/CatalogSelector.cpp
-    src/CheckboxHeader.cpp
-    src/DataProcessorUI/AbstractTreeModel.cpp
-    src/DataProcessorUI/TreeData.cpp
-    src/DataProcessorUI/GenerateNotebook.cpp
-    src/DataProcessorUI/OneLevelTreeManager.cpp
-    src/DataProcessorUI/OptionsMap.cpp
-    src/DataProcessorUI/PostprocessingAlgorithm.cpp
-    src/DataProcessorUI/PreprocessingAlgorithm.cpp
-    src/DataProcessorUI/PreprocessMap.cpp
-    src/DataProcessorUI/ProcessingAlgorithm.cpp
-    src/DataProcessorUI/ProcessingAlgorithmBase.cpp
-    src/DataProcessorUI/TreeData.cpp
-    src/DataProcessorUI/TwoLevelTreeManager.cpp
-    src/DataProcessorUI/WhiteList.cpp
-    src/DataProcessorUI/WorkspaceNameUtils.cpp
-    src/DataProcessorUI/PostprocessingStep.cpp
-    src/DataProcessorUI/GenericDataProcessorPresenter.cpp
-    src/DataProcessorUI/Column.cpp
-    src/DataProcessorUI/ConstColumnIterator.cpp
-    src/ParseKeyValueString.cpp
-    src/ParseNumerics.cpp
-    src/DataProcessorUI/QOneLevelTreeModel.cpp
-    src/DataProcessorUI/QTwoLevelTreeModel.cpp
-    src/DataProcessorUI/QDataProcessorWidget.cpp
-    src/DataProcessorUI/QtDataProcessorOptionsDialog.cpp
-    src/DataProcessorUI/VectorString.cpp
-    src/Batch/RowLocation.cpp
-    src/Batch/RowLocationAdapter.cpp
-    src/Batch/RowPredicate.cpp
-    src/Batch/Row.cpp
-    src/Batch/Cell.cpp
-    src/Batch/CellStandardItem.cpp
-    src/Batch/ExtractSubtrees.cpp
-    src/Batch/FindSubtreeRoots.cpp
-    src/Batch/JobTreeView.cpp
-    src/Batch/JobTreeViewSignalAdapter.cpp
-    src/Batch/QtStandardItemTreeAdapter.cpp
-    src/Batch/FilteredTreeModel.cpp
-    src/Batch/QtBasicNavigation.cpp
-    src/Batch/QtTreeCursorNavigation.cpp
-    src/Batch/CellDelegate.cpp
-    src/Batch/BuildSubtreeItems.cpp
-    src/DataSelector.cpp
-    src/DiagResults.cpp
-    src/DoubleSpinBox.cpp
-    src/FindDialog.cpp
-    src/FindFilesThreadPoolManager.cpp
-    src/FindFilesWorker.cpp
-    src/FindReplaceDialog.cpp
-    src/FitOptionsBrowser.cpp
-    src/FitPropertyBrowser.cpp
-    src/FunctionBrowser.cpp
-    src/HintingLineEdit.cpp
-    src/IndirectFitPropertyBrowser.cpp
-    src/InputController.cpp
-    src/InstrumentSelector.cpp
-    src/LineEditWithClear.cpp
-    src/LogValueSelector.cpp
-    src/MantidHelpWindow.cpp
-    src/MantidTreeModel.cpp
-    src/MantidTreeWidget.cpp
-    src/MantidTreeWidgetItem.cpp
-    src/MantidWSIndexDialog.cpp
-    src/MessageDisplay.cpp
-    src/MultifitSetupDialog.cpp
-    src/MuonFitDataSelector.cpp
-    src/MuonFitPropertyBrowser.cpp
-    src/MuonFunctionBrowser.cpp
-    src/ProcessingAlgoWidget.cpp
-    src/ProgressableView.cpp
-    src/ProjectSavePresenter.cpp
-    src/ProjectSaveModel.cpp
-    src/PropertyHandler.cpp
-    src/RenameParDialog.cpp
-    src/SaveWorkspaces.cpp
-    src/ScriptEditor.cpp
-    src/SelectFunctionDialog.cpp
-    src/SelectWorkspacesDialog.cpp
-    src/SequentialFitDialog.cpp
-    src/SlicingAlgorithmDialog.cpp
-    src/SlitCalculator.cpp
-    src/TrackedAction.cpp
-    src/UserFunctionDialog.cpp
-    src/WorkspacePresenter/ADSAdapter.cpp
-    src/WorkspacePresenter/WorkspacePresenter.cpp
-    src/WorkspacePresenter/WorkspaceTreeWidget.cpp
-    src/WorkspacePresenter/WorkspaceTreeWidgetSimple.cpp
-    src/WorkspaceSelector.cpp
-    src/pqHelpWindow.cxx
-    src/QtPropertyBrowser/qtpropertybrowser.cpp
-    src/QtPropertyBrowser/qtpropertymanager.cpp
-    src/QtPropertyBrowser/qteditorfactory.cpp
-    src/QtPropertyBrowser/qtvariantproperty.cpp
-    src/QtPropertyBrowser/qttreepropertybrowser.cpp
-    src/QtPropertyBrowser/qtbuttonpropertybrowser.cpp
-    src/QtPropertyBrowser/qtgroupboxpropertybrowser.cpp
-    src/QtPropertyBrowser/qtpropertybrowserutils.cpp
-    src/QtPropertyBrowser/DoubleDialogEditor.cpp
-    src/QtPropertyBrowser/DoubleEditorFactory.cpp
-    src/QtPropertyBrowser/FilenameDialogEditor.cpp
-    src/QtPropertyBrowser/FormulaDialogEditor.cpp
-    src/QtPropertyBrowser/ParameterPropertyManager.cpp
-    src/QtPropertyBrowser/StringDialogEditor.cpp
-    src/QtPropertyBrowser/StringEditorFactory.cpp
-    src/QtPropertyBrowser/WorkspaceEditorFactory.cpp)
 
 set(MOC_FILES
   inc/MantidQtWidgets/Common/AlgorithmDialog.h
@@ -993,13 +661,9 @@
   inc/MantidQtWidgets/Common/Batch/CellDelegate.h
   inc/MantidQtWidgets/Common/Batch/ExtractSubtrees.h
   inc/MantidQtWidgets/Common/Batch/FindSubtreeRoots.h
-<<<<<<< HEAD
   inc/MantidQtWidgets/Common/Batch/BuildSubtreeItems.h
   inc/MantidQtWidgets/Common/Batch/MockJobTreeView.h
 )
-=======
-  inc/MantidQtWidgets/Common/Batch/BuildSubtreeItems.h)
->>>>>>> d2ac37ea
 
 set(UI_FILES
     inc/MantidQtWidgets/Common/ManageUserDirectories.ui
@@ -1106,7 +770,6 @@
                    LINUX_INSTALL_RPATH
                      "\$ORIGIN/../${LIB_DIR}")
 
-<<<<<<< HEAD
 mtd_add_qt_library (TARGET_NAME MantidQtWidgetsCommon
   QT_VERSION 5
   SRC ${QT5_SRC_FILES}
@@ -1141,39 +804,6 @@
   LINUX_INSTALL_RPATH
     "\$ORIGIN/../${WORKBENCH_LIB_DIR}"
 )
-=======
-mtd_add_qt_library(TARGET_NAME MantidQtWidgetsCommon
-                   QT_VERSION 5
-                   SRC ${QT5_SRC_FILES}
-                   MOC ${QT5_MOC_FILES}
-                   NOMOC ${QT5_INC_FILES}
-                   UI ${QT5_UI_FILES}
-                   DEFS
-                     IN_MANTIDQT_COMMON
-                     QSCINTILLA_DLL
-                   QT5_DEFS
-                     ${_webengine_def}
-                   INCLUDE_DIRS
-                     inc
-                     ${PYTHON_INCLUDE_PATH}
-                   LINK_LIBS
-                     ${TARGET_LIBRARIES}
-                   QT5_LINK_LIBS
-                     Qt5::Concurrent
-                     Qt5::Help
-                     Qt5::Network
-                     Qt5::PrintSupport
-                     ${_webwidgets_tgt}
-                     Qt5::Qscintilla
-                   INSTALL_DIR
-                     ${LIB_DIR}
-                     ${WORKBENCH_LIB_DIR}
-                   OSX_INSTALL_RPATH
-                     @loader_path/../MacOS
-                     @loader_path/../Libraries
-                   LINUX_INSTALL_RPATH
-                     "\$ORIGIN/../${WORKBENCH_LIB_DIR}")
->>>>>>> d2ac37ea
 
 # Testing
 set(TEST_FILES
