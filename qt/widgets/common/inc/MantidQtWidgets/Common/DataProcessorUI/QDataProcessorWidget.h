--- conflicted
+++ resolved
@@ -54,15 +54,9 @@
 public:
   QDataProcessorWidget(std::unique_ptr<DataProcessorPresenter> presenter,
                        QWidget *parent = 0);
-<<<<<<< HEAD
   QDataProcessorWidget(const WhiteList &, QWidget *parent);
   QDataProcessorWidget(const WhiteList &,
                        const ProcessingAlgorithm &,
-=======
-  QDataProcessorWidget(const DataProcessorWhiteList &, QWidget *parent);
-  QDataProcessorWidget(const DataProcessorWhiteList &,
-                       const DataProcessorProcessingAlgorithm &,
->>>>>>> 8a0d5962
                        QWidget *parent);
   QDataProcessorWidget(const WhiteList &,
                        const PreprocessMap &,
