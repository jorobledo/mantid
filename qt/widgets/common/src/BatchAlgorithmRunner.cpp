--- conflicted
+++ resolved
@@ -135,13 +135,8 @@
  * Starts executing the queue of algorithms on a separate thread.
  */
 void BatchAlgorithmRunner::executeBatchAsync() {
-<<<<<<< HEAD
   addAllObservers();
-  Poco::ActiveResult<bool> result = m_executeAsync(Poco::Void());
-=======
-  m_notificationCenter.addObserver(m_notificationObserver);
   m_executeAsync(Poco::Void());
->>>>>>> 73e8bd57
 }
 
 /**
