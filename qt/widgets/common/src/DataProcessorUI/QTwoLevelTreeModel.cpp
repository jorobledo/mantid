#include "MantidQtWidgets/Common/DataProcessorUI/QTwoLevelTreeModel.h"
#include "MantidAPI/ITableWorkspace.h"
#include "MantidAPI/TableRow.h"
#include "MantidQtWidgets/Common/DataProcessorUI/TreeData.h"
#include <MantidKernel/StringTokenizer.h>

namespace MantidQt {
namespace MantidWidgets {
namespace DataProcessor {
using namespace Mantid::API;

// Utility class to hold information about a row
class RowInfo {
public:
  RowInfo() = delete;
  // Constructor taking a column count creates an empty data value list of that
  // size
  RowInfo(const size_t absoluteIndex, const int columnCount)
      : m_absoluteIndex(absoluteIndex),
        m_rowData(std::make_shared<RowData>(columnCount)) {}
  // Constructor taking a list of data values
  RowInfo(const size_t absoluteIndex, QStringList rowDataValues)
      : m_absoluteIndex(absoluteIndex),
        m_rowData(std::make_shared<RowData>(std::move(rowDataValues))) {}

  size_t absoluteIndex() const { return m_absoluteIndex; }
  RowData_sptr rowData() const { return m_rowData; }
  bool isProcessed() const { return m_rowData->isProcessed(); }
  void setProcessed(const bool isProcessed) const {
    m_rowData->setProcessed(isProcessed);
    // Also clear the error if resetting processed state
    if (!isProcessed)
      m_rowData->setError("");
  }
  bool reductionFailed() const { return m_rowData->reductionFailed(); }
  std::string error() const { return m_rowData->error(); }
  void setError(const std::string &error) { m_rowData->setError(error); }
  void setAbsoluteIndex(const size_t absoluteIndex) {
    m_absoluteIndex = absoluteIndex;
  }

private:
  // The row's absolute index in the table
  size_t m_absoluteIndex;
  // The row's data values and metadata
  RowData_sptr m_rowData;
};

// Utility class to hold information about a group
class GroupInfo {
public:
  GroupInfo() : m_name(""), m_isProcessed(false) {}
  explicit GroupInfo(const std::string &name)
      : m_name(name), m_isProcessed(false) {}

  std::string name() const { return m_name; }
  void setName(const std::string &name) { m_name = name; }
  bool isProcessed() const { return m_isProcessed; }
  void setProcessed(const bool isProcessed) { m_isProcessed = isProcessed; }
  bool allRowsProcessed() const {
    for (const auto &row : m_rows) {
      if (!row.isProcessed())
        return false;
    }
    return true;
  }
  // Get/set error
  std::string error() const {
    // Return the group's error, if set
    if (!m_error.empty())
      return m_error;
    // If the group's error is not set but some row errors are, then
    // report that some rows failed
    for (auto const &row : m_rows) {
      if (!row.error().empty())
        return "Some rows in the group have errors";
    }
    // Return an empty string if there is no error
    return std::string();
  }
  void setError(const std::string &error) { m_error = error; }
  // Return true if reduction failed for the group or any rows within it
  bool reductionFailed() const {
    if (!m_error.empty())
      return true;
    for (auto const &row : m_rows) {
      if (row.reductionFailed())
        return true;
    }
    return false;
  }
  // Get the row data for the given row index
  RowData_sptr rowData(const size_t rowIndex) const {
    checkRowIndex(rowIndex);
    return m_rows[rowIndex].rowData();
  }
  // Get the row's processed status for the given row index
  bool isRowProcessed(const size_t rowIndex) const {
    checkRowIndex(rowIndex);
    return m_rows[rowIndex].isProcessed();
  }
  // Check whether a row failed
  bool rowReductionFailed(const size_t rowIndex) const {
    checkRowIndex(rowIndex);
    return m_rows[rowIndex].reductionFailed();
  }
  // Set the row's processed status for the given row index
  void setRowProcessed(const size_t rowIndex, const bool isProcessed) const {
    checkRowIndex(rowIndex);
    m_rows[rowIndex].setProcessed(isProcessed);
  }
  // Get/set an error on a row for the given row index
  std::string rowError(const size_t rowIndex) const {
    checkRowIndex(rowIndex);
    return m_rows[rowIndex].error();
  }
  void setRowError(const size_t rowIndex, const std::string &error) {
    checkRowIndex(rowIndex);
    m_rows[rowIndex].setError(error);
  }
  // Get the row's absolute index for the given row index in the group
  size_t rowAbsoluteIndex(const size_t rowIndex) const {
    checkRowIndex(rowIndex);
    return m_rows[rowIndex].absoluteIndex();
  }
  // Get the last row's absolute index
  size_t lastRowAbsoluteIndex() const { return m_rows.back().absoluteIndex(); }
  // Get the number of rows in the group
  size_t rowCount() const { return m_rows.size(); }
  // Add a new row with the given absolute index and the given number of rows
  void addRow(const size_t absoluteIndex, const int columnCount) {
    m_rows.emplace_back(RowInfo(absoluteIndex, columnCount));
  }
  // Add a new row to the group at the given local row index
  // Note that new rows have an absolute index of 0 which must then
  // be set correctly by the caller.
  void insert(const size_t position, const int numToInsert,
              const int columnCount) {
    m_rows.insert(m_rows.begin() + position, numToInsert,
                  RowInfo(0, columnCount));
  }
  // Remove rows from the group
  void erase(const size_t position, const int numToErase) {
    m_rows.erase(m_rows.begin() + position,
                 m_rows.begin() + position + numToErase);
  }
  // Set the absolute index for a row
  void setRowAbsoluteIndex(const size_t localIndex,
                           const size_t absoluteIndex) {
    checkRowIndex(localIndex);
    m_rows[localIndex].setAbsoluteIndex(absoluteIndex);
  }

private:
  // Check a row index is valid and throw if not
  void checkRowIndex(const size_t rowIndex) const {
    if (rowIndex >= m_rows.size())
      throw std::runtime_error(
          "Attempted to access row index outside group's size");
  }
  // The group's name
  std::string m_name;
  // Whether the group has been processed
  bool m_isProcessed;
  // An error message, if reduction failed for this group
  std::string m_error;
  // The list of rows in this group
  std::vector<RowInfo> m_rows;
};

//----------------------------------------------------------------------------------------------
/** Constructor
@param tableWorkspace : The table workspace to wrap
@param whitelist : A WhiteList containing information about the
columns, their indices and descriptions
*/
QTwoLevelTreeModel::QTwoLevelTreeModel(ITableWorkspace_sptr tableWorkspace,
                                       const WhiteList &whitelist)
    : AbstractTreeModel(tableWorkspace, whitelist) {

  if (tableWorkspace->columnCount() != m_whitelist.size() + 1)
    throw std::invalid_argument("Invalid table workspace. Table workspace must "
                                "have one extra column accounting for groups");

  // Sort the table workspace by group, i.e. first column
  std::vector<std::pair<std::string, bool>> criteria = {
      std::make_pair(tableWorkspace->getColumnNames().at(0), true)};
  m_tWS->sort(criteria);

  setupModelData(tableWorkspace);

  connect(this, SIGNAL(dataChanged(const QModelIndex &, const QModelIndex &)),
          this,
          SLOT(tableDataUpdated(const QModelIndex &, const QModelIndex &)));
}

QTwoLevelTreeModel::~QTwoLevelTreeModel() {}

/** Return the Edit role data
 */
QVariant QTwoLevelTreeModel::getEditRole(const QModelIndex &index) const {
  return getDisplayRole(index);
}
<<<<<<< HEAD

/** Returns true if the given index corresponds to a group; false if it
    corresponds to a row
 */
bool QTwoLevelTreeModel::indexIsGroup(const QModelIndex &index) const {
  return (!parent(index).isValid());
}

/** Return the Display role data
 */
QVariant QTwoLevelTreeModel::getDisplayRole(const QModelIndex &index) const {
  if (indexIsGroup(index)) {
    const auto &group = m_groups.at(index.row());
    // Return the group name only in the first column
    if (index.column() == 0)
      return QString::fromStdString(group.name());
  } else {
    auto pIndex = parent(index);
    const auto &group = m_groups[pIndex.row()];
    return QString::fromStdString(
        m_tWS->String(group.rowAbsoluteIndex(index.row()), index.column() + 1));
  }

  return QVariant();
}

/** Return the Background role data
 */
QVariant QTwoLevelTreeModel::getBackgroundRole(const QModelIndex &index) const {
  if (indexIsGroup(index)) {
    const auto &group = m_groups.at(index.row());
    // Highlight if this group is processed
    if (group.reductionFailed())
      return QColor(Colour::FAILED);
    else if (group.isProcessed())
      return QColor(Colour::SUCCESS);
    else if (group.allRowsProcessed())
      return QColor(Colour::COMPLETE);
  } else {
    auto pIndex = parent(index);
    const auto &group = m_groups[pIndex.row()];
    // Highlight if this row is processed (red if failed, green if success)
    if (group.rowReductionFailed(index.row()))
      return QColor(Colour::FAILED);
    else if (group.isRowProcessed(index.row()))
      return QColor(Colour::SUCCESS);
  }

  return QVariant();
}

/** Return the ToolTip role data
 */
QVariant QTwoLevelTreeModel::getToolTipRole(const QModelIndex &index) const {
  if (indexIsGroup(index)) {
    const auto &group = m_groups.at(index.row());
    return QString::fromStdString(group.error());
  } else {
    auto pIndex = parent(index);
    const auto &group = m_groups[pIndex.row()];
    return QString::fromStdString(group.rowError(index.row()));
  }

  return QVariant();
}

/** Returns data for specified index
* @param index : The index
* @param role : The role
* @return : The data associated with the given index
*/
QVariant QTwoLevelTreeModel::data(const QModelIndex &index, int role) const {
=======
>>>>>>> 46dc4bf3

/** Returns true if the given index corresponds to a group; false if it
    corresponds to a row
 */
bool QTwoLevelTreeModel::indexIsGroup(const QModelIndex &index) const {
  return (!parent(index).isValid());
}

<<<<<<< HEAD
  switch (role) {
  case Qt::DisplayRole:
    return getDisplayRole(index);
  case Qt::EditRole:
    return getEditRole(index);
  case Qt::BackgroundRole:
    return getBackgroundRole(index);
  case Qt::ToolTipRole:
    return getToolTipRole(index);
  default:
    return QVariant();
  }
}

/** Utility to get the data for a cell from the group/row/column index
 */
std::string QTwoLevelTreeModel::cellValue(int groupIndex, int rowIndex,
                                          int columnIndex) const {
  const auto rowQIndex =
      index(rowIndex, columnIndex, index(groupIndex, columnIndex));
  auto result = data(rowQIndex).toString().toStdString();

  // Treat auto-generated values as empty cells
  auto currentRowData = rowData(groupIndex, rowIndex);
  if (currentRowData->isGenerated(columnIndex))
    result = "";
=======
/** Return the Display role data
 */
QVariant QTwoLevelTreeModel::getDisplayRole(const QModelIndex &index) const {
  if (indexIsGroup(index)) {
    const auto &group = m_groups.at(index.row());
    // Return the group name only in the first column
    if (index.column() == 0)
      return QString::fromStdString(group.name());
  } else {
    auto pIndex = parent(index);
    const auto &group = m_groups[pIndex.row()];
    return QString::fromStdString(
        m_tWS->String(group.rowAbsoluteIndex(index.row()), index.column() + 1));
  }

  return QVariant();
}

/** Return the Background role data
 */
QVariant QTwoLevelTreeModel::getBackgroundRole(const QModelIndex &index) const {
  if (indexIsGroup(index)) {
    const auto &group = m_groups.at(index.row());
    // Highlight if this group is processed
    if (group.reductionFailed())
      return QColor(Colour::FAILED);
    else if (group.isProcessed())
      return QColor(Colour::SUCCESS);
    else if (group.allRowsProcessed())
      return QColor(Colour::COMPLETE);
  } else {
    auto pIndex = parent(index);
    const auto &group = m_groups[pIndex.row()];
    // Highlight if this row is processed (red if failed, green if success)
    if (group.rowReductionFailed(index.row()))
      return QColor(Colour::FAILED);
    else if (group.isRowProcessed(index.row()))
      return QColor(Colour::SUCCESS);
  }

  return QVariant();
}

/** Return the ToolTip role data
 */
QVariant QTwoLevelTreeModel::getToolTipRole(const QModelIndex &index) const {
  if (indexIsGroup(index)) {
    const auto &group = m_groups.at(index.row());
    return QString::fromStdString(group.error());
  } else {
    auto pIndex = parent(index);
    const auto &group = m_groups[pIndex.row()];
    return QString::fromStdString(group.rowError(index.row()));
  }
>>>>>>> 46dc4bf3

  return result;
}

/** Returns data for specified index
 * @param index : The index
 * @param role : The role
 * @return : The data associated with the given index
 */
QVariant QTwoLevelTreeModel::data(const QModelIndex &index, int role) const {

  if (!index.isValid())
    return QVariant();

  switch (role) {
  case Qt::DisplayRole:
    return getDisplayRole(index);
  case Qt::EditRole:
    return getEditRole(index);
  case Qt::BackgroundRole:
    return getBackgroundRole(index);
  case Qt::ToolTipRole:
    return getToolTipRole(index);
  default:
    return QVariant();
  }
}

/** Utility to get the data for a cell from the group/row/column index
 */
std::string QTwoLevelTreeModel::cellValue(int groupIndex, int rowIndex,
                                          int columnIndex) const {
  const auto rowQIndex =
      index(rowIndex, columnIndex, index(groupIndex, columnIndex));
  auto result = data(rowQIndex).toString().toStdString();

  // Treat auto-generated values as empty cells
  auto currentRowData = rowData(groupIndex, rowIndex);
  if (currentRowData->isGenerated(columnIndex))
    result = "";

  return result;
}

/** Returns the column name (header data for given section)
 * @param section : The section (column) index
 * @param orientation : The orientation
 * @param role : The role
 * @return : The column name
 */
QVariant QTwoLevelTreeModel::headerData(int section,
                                        Qt::Orientation orientation,
                                        int role) const {

  if (orientation == Qt::Horizontal && role == Qt::DisplayRole)
    return m_whitelist.name(section);

  if (orientation == Qt::Horizontal && role == Qt::WhatsThisRole)
    return m_whitelist.description(section);

  return QVariant();
}

/** Returns row data struct (which includes metadata about the row)
 * for specified index
<<<<<<< HEAD
* @param index : The index
* @return : The data associated with the given index as a RowData class
*/
=======
 * @param index : The index
 * @return : The data associated with the given index as a RowData class
 */
>>>>>>> 46dc4bf3
RowData_sptr QTwoLevelTreeModel::rowData(const QModelIndex &index) const {

  RowData_sptr result;

  if (!index.isValid())
    return result;

  if (indexIsGroup(index)) {
    return result;
  } else {
    // Index corresponds to a row
    auto pIndex = parent(index);
    const auto &group = m_groups[pIndex.row()];
    return group.rowData(index.row());
  }

  return result;
}

/** Returns row data struct (which includes metadata about the row)
 * for specified index
<<<<<<< HEAD
* @param groupIndex : The group index
* @param rowIndex : The row index within the group
* @return : The data associated with the given index as a RowData class
*/
=======
 * @param groupIndex : The group index
 * @param rowIndex : The row index within the group
 * @return : The data associated with the given index as a RowData class
 */
>>>>>>> 46dc4bf3
RowData_sptr QTwoLevelTreeModel::rowData(int groupIndex, int rowIndex) const {
  const auto rowQIndex = index(rowIndex, 0, index(groupIndex, 0));
  return rowData(rowQIndex);
}

/** Returns the index of an element specified by its row, column and parent
 * @param row : The row
 * @param column : The column
 * @param parent : The parent element
 * @return : The index of the element
 */
QModelIndex QTwoLevelTreeModel::index(int row, int column,
                                      const QModelIndex &parent) const {

  return parent.isValid() ? createIndex(row, column, parent.row())
                          : createIndex(row, column, -1);
}

/** Gets the 'processed' status of a data item
 * @param position : The position of the item
 * @param parent : The parent of this item
 * @return : The 'processed' status
 */
bool QTwoLevelTreeModel::isProcessed(int position,
                                     const QModelIndex &parent) const {

  if (!parent.isValid()) {
    // We have a group item (no parent)

    // Invalid position
    if (position < 0 || position >= rowCount())
      throw std::invalid_argument("Invalid position. Position index must be "
                                  "within the range of the number of groups in "
                                  "this model");

    return m_groups[position].isProcessed();
  } else {
    // We have a row item (parent exists)

    // Invalid position
    if (position < 0 || position >= rowCount(parent))
      throw std::invalid_argument("Invalid position. Position index must be "
                                  "within the range of the number of rows in "
                                  "the given group for this model");

    return m_groups[parent.row()].isRowProcessed(position);
  }
}

/** Check whether the reduction failed for a group/row
<<<<<<< HEAD
* @param position : The position of the item
* @param parent : The parent of this item
* @return : true if the reduction failed
*/
=======
 * @param position : The position of the item
 * @param parent : The parent of this item
 * @return : true if the reduction failed
 */
>>>>>>> 46dc4bf3
bool QTwoLevelTreeModel::reductionFailed(int position,
                                         const QModelIndex &parent) const {

  if (!parent.isValid()) {
    // We have a group item (no parent)

    // Invalid position
    if (position < 0 || position >= rowCount())
      throw std::invalid_argument("Invalid position. Position index must be "
                                  "within the range of the number of groups in "
                                  "this model");

    return m_groups[position].reductionFailed();
  } else {
    // We have a row item (parent exists)

    // Invalid position
    if (position < 0 || position >= rowCount(parent))
      throw std::invalid_argument("Invalid position. Position index must be "
                                  "within the range of the number of rows in "
                                  "the given group for this model");

    return m_groups[parent.row()].rowReductionFailed(position);
  }
}

/** Returns the parent of a given index
 * @param index : The index
 * @return : Its parent
 */
QModelIndex QTwoLevelTreeModel::parent(const QModelIndex &index) const {

  int internalIdInt = int(index.internalId());

  return internalIdInt >= 0 ? createIndex(internalIdInt, 0, -1) : QModelIndex();
}

/** Adds elements to the tree
 * @param position : The position where to insert the new elements
 * @param count : The number of elements to insert
 * @param parent : The parent of the set of elements
 * @return : Boolean indicating whether the insertion was successful or not
 */
bool QTwoLevelTreeModel::insertRows(int position, int count,
                                    const QModelIndex &parent) {

  bool success = false;

  if (!parent.isValid()) {
    // Group
    success = insertGroups(position, count);
  } else {
    // Row
    success = insertRows(position, count, parent.row());
  }

  return success;
}

/** Insert new rows as children of a given parent. Parent must exist.
 * @param position : The position where new rows will be added
 * @param count : The number of new rows to insert
 * @param parent : The parent index (as integer)
 * @return : Boolean indicating if the insertion was successful
 */
bool QTwoLevelTreeModel::insertRows(int position, int count, int parent) {

  // Parent does not exist
  if (parent < 0 || parent >= rowCount())
    return false;

  // Incorrect position
  if (position < 0 || position > rowCount(index(parent, 0)))
    return false;

  // Incorrect number of rows
  if (count < 1)
    return false;

  // We need to update the absolute positions of the rows and the table
  // workspace

  beginInsertRows(index(parent, 0), position, position + count - 1);

  // Update the table workspace

  auto &group = m_groups[parent];
  size_t absolutePosition = 0;
  if (group.rowCount() > 0) {
    if (position == static_cast<int>(group.rowCount()))
      absolutePosition = group.rowAbsoluteIndex(position - 1) + 1;
    else
      absolutePosition = group.rowAbsoluteIndex(position);
  } else {
    absolutePosition =
        (parent > 0) ? m_groups[parent - 1].lastRowAbsoluteIndex() + 1 : 0;
  }

  for (int pos = position; pos < position + count; pos++) {
    m_tWS->insertRow(absolutePosition);
    m_tWS->String(absolutePosition, 0) = group.name();
  }

  size_t lastRowIndex = absolutePosition;

  // Insert new elements
  group.insert(position, count, columnCount());

  // Update row indices in the group where we are adding the new rows
  for (int pos = position; pos < rowCount(index(parent, 0)); pos++)
    group.setRowAbsoluteIndex(pos, lastRowIndex++);

  // Update row indices in subsequent groups
  for (int groupIdx = parent + 1; groupIdx < rowCount(); groupIdx++) {
    for (int row = 0; row < rowCount(index(groupIdx, 0)); row++)
      m_groups[groupIdx].setRowAbsoluteIndex(row, lastRowIndex++);
  }

  endInsertRows();

  return true;
}

/** Insert new groups at a given position
 * @param position : The position where new groups will be inserted
 * @param count : The number of groups to insert
 * @return : True if insertion was successful, false otherwise
 */
bool QTwoLevelTreeModel::insertGroups(int position, int count) {

  // Invalid position
  if (position < 0 || position > rowCount())
    return false;

  // Invalid number of groups
  if (count < 1)
    return false;

  beginInsertRows(QModelIndex(), position, position + count - 1);

  // Insert new groups into the list
  m_groups.insert(m_groups.begin() + position, count, GroupInfo());

  for (int pos = position; pos < position + count; pos++) {
    // Add one row to this new group
    insertRows(0, 1, pos);
    //// Update the table workspace
    // m_tWS->insertRow(pos);
  }

  endInsertRows();

  return true;
}

/** Removes elements from the tree
 * @param position : The position of the first element in the set to be removed
 * @param count : The number of elements to remove
 * @param parent : The parent of the set of elements
 * @return : Boolean indicating whether the elements were removed successfully
 * or not
 */
bool QTwoLevelTreeModel::removeRows(int position, int count,
                                    const QModelIndex &parent) {

  bool success = false;

  if (!parent.isValid()) {
    // Group
    success = removeGroups(position, count);
  } else {
    // Row
    success = removeRows(position, count, parent.row());
  }

  return success;
}

/** Removes groups from the tree
 * @param position : The position of the first group that will be removed
 * @param count : The number of groups to remove
 * @return : Boolean indicating whether or not groups were removed
 */
bool QTwoLevelTreeModel::removeGroups(int position, int count) {

  // Invalid position
  if (position < 0 || position >= rowCount())
    return false;

  // Invalid number of groups
  if (count < 1 || position + count > rowCount())
    return false;

  beginRemoveRows(QModelIndex(), position, position + count - 1);

  // Update table workspace

  size_t absolutePosition =
      (m_groups[position].rowCount() > 0)
          ? m_groups[position].rowAbsoluteIndex(0)
          : (position > 0) ? m_groups[position - 1].lastRowAbsoluteIndex() + 1
                           : 0;

  for (int group = position; group < position + count; group++) {
    for (int row = 0; row < rowCount(index(group, 0)); row++)
      m_tWS->removeRow(absolutePosition);
  }

  m_groups.erase(m_groups.begin() + position,
                 m_groups.begin() + position + count);

  if (m_groups.size() > 0) {
    // Update row positions
    for (int group = position; group < rowCount(); group++) {
      for (int row = 0; row < rowCount(index(group, 0)); row++)
        m_groups[group].setRowAbsoluteIndex(row, absolutePosition++);
    }
  } else {
    m_groups.clear();
  }

  endRemoveRows();

  return true;
}

/** Removes rows from a group
 * @param position : The position of the first row that will be removed
 * @param count : The number of rows to remove
 * @param parent : The parent item
 * @return : Boolean indicating whether or not rows were removed
 */
bool QTwoLevelTreeModel::removeRows(int position, int count, int parent) {

  // Parent does not exist
  if (parent < 0 || parent >= rowCount())
    return false;

  // Parent has no children
  if (rowCount(index(parent, 0)) < 1)
    return false;

  // Incorrect position
  if (position < 0 || position >= rowCount(index(parent, 0)))
    return false;

  // Incorrect number of rows
  if (count < 1 || position + count > rowCount(index(parent, 0)))
    return false;

  beginRemoveRows(index(parent, 0), position, position + count - 1);

  // Update the table workspace
  size_t absolutePosition = m_groups[parent].rowAbsoluteIndex(position);
  for (int pos = position; pos < position + count; pos++) {
    m_tWS->removeRow(absolutePosition);
  }

  m_groups[parent].erase(position, count);

  // Update row indices in this group
  for (int row = position; row < rowCount(index(parent, 0)); row++) {
    m_groups[parent].setRowAbsoluteIndex(row, absolutePosition++);
  }

  // Update row indices in subsequent groups
  for (int group = parent + 1; group < rowCount(); group++)
    for (int row = 0; row < rowCount(index(group, 0)); row++)
      m_groups[group].setRowAbsoluteIndex(row, absolutePosition++);

  if (m_groups[parent].rowCount() == 0) {
    removeGroups(parent, 1);
  }

  endRemoveRows();

  return true;
}

/** Remove all rows and groups
<<<<<<< HEAD
* @return : Boolean indicating whether or not rows were removed
*/
=======
 * @return : Boolean indicating whether or not rows were removed
 */
>>>>>>> 46dc4bf3
bool QTwoLevelTreeModel::removeAll() {
  beginRemoveRows(QModelIndex(), 0, rowCount() - 1);

  for (int group = 0; group < rowCount(); ++group) {
    for (int row = 0; row < rowCount(index(group, 0)); ++row) {
      m_tWS->removeRow(0);
    }
  }

  m_groups.clear();

  endRemoveRows();

  return true;
}

/** Returns the number of rows of a given parent
 * @param parent : The parent item
 * @return : The number of rows
 */
int QTwoLevelTreeModel::rowCount(const QModelIndex &parent) const {

  // We are counting the number of groups
  if (!parent.isValid())
    return static_cast<int>(m_groups.size());

  // This shouldn't happen
  if (parent.parent().isValid())
    return 0;

  // This group does not exist anymore
  if (parent.row() >= static_cast<int>(m_groups.size()))
    return 0;

  // Group exists, return number of children
  return static_cast<int>(m_groups[parent.row()].rowCount());
}

/** Updates an index with given data
 * @param index : the index
 * @param value : the new value
 * @param role : the role
 */
bool QTwoLevelTreeModel::setData(const QModelIndex &index,
                                 const QVariant &value, int role) {

  if (role != Qt::EditRole)
    return false;

  const std::string newName = value.toString().toStdString();

  if (indexIsGroup(index)) {
    // Index corresponds to a group

    if (index.column() != 0)
      return false;

    if (m_groups[index.row()].name() == newName)
      return false;

    // Update the group name, which means updating:

    // 1. Auxiliary member variables

    m_groups[index.row()].setName(newName);

    // 2. Table workspace

    size_t nrows = m_groups[index.row()].rowCount();
    for (size_t row = 0; row < nrows; row++) {
      m_tWS->String(m_groups[index.row()].rowAbsoluteIndex(row), 0) = newName;
    }
  } else {
    // Index corresponds to a row

    // First we need to find the absolute position of this row in the table
    size_t absolutePosition =
        m_groups[parent(index).row()].rowAbsoluteIndex(index.row());

    if (m_tWS->String(absolutePosition, index.column() + 1) == newName)
      return false;

    m_tWS->String(absolutePosition, index.column() + 1) = newName;
  }

  emit dataChanged(index, index);

  return true;
}

/** Setup the data, initialize member variables using a table workspace and
 * whitelist
 * @param table : A table workspace containing the data
 */
void QTwoLevelTreeModel::setupModelData(ITableWorkspace_sptr table) {

  int nrows = static_cast<int>(table->rowCount());

  int lastIndex = 0;
  std::map<std::string, int> groupIndex;

  for (int r = 0; r < nrows; r++) {

    const std::string &groupName = m_tWS->String(r, 0);

    // If the group doesn't exist yet, add a new group with this name to the
    // groups list
    if (groupIndex.count(groupName) == 0) {
      groupIndex[groupName] = lastIndex++;
      m_groups.emplace_back(GroupInfo(groupName));
    }

    // Add a new row to the group with the correct number of columns
    m_groups[groupIndex[groupName]].addRow(r, columnCount());
  }

  // Update values in the cached group data from the table
  updateAllGroupData();
}

/** Return the underlying data structure, i.e. the table workspace this model is
 * representing
 * @return :: the underlying table workspace
 */
ITableWorkspace_sptr QTwoLevelTreeModel::getTableWorkspace() const {
  return m_tWS;
}

/** Sets the 'processed' status of a data item
 * @param processed : True to set processed, false to set unprocessed
 * @param position : The position of the item
 * @param parent : The parent of this item
 * @return : Boolean indicating whether process status was set successfully
 */
bool QTwoLevelTreeModel::setProcessed(bool processed, int position,
                                      const QModelIndex &parent) {

  if (!parent.isValid()) {
    // We have a group item (no parent)

    // Invalid position
    if (position < 0 || position >= rowCount())
      return false;

    m_groups[position].setProcessed(processed);
  } else {
    // We have a row item (parent exists)

    // Invalid position
    if (position < 0 || position >= rowCount(parent))
      return false;

    m_groups[parent.row()].setRowProcessed(position, processed);
  }

  return true;
}

/** Sets the error status of a data item
<<<<<<< HEAD
* @param error : the error message
* @param position : The position of the item
* @param parent : The parent of this item
* @return : Boolean indicating whether process status was set successfully
*/
=======
 * @param error : the error message
 * @param position : The position of the item
 * @param parent : The parent of this item
 * @return : Boolean indicating whether process status was set successfully
 */
>>>>>>> 46dc4bf3
bool QTwoLevelTreeModel::setError(const std::string &error, int position,
                                  const QModelIndex &parent) {

  if (!parent.isValid()) {
    // We have a group item (no parent)

    // Invalid position
    if (position < 0 || position >= rowCount())
      return false;

    m_groups[position].setError(error);
  } else {
    // We have a row item (parent exists)

    // Invalid position
    if (position < 0 || position >= rowCount(parent))
      return false;

    m_groups[parent.row()].setRowError(position, error);
  }

  return true;
}

/** Update cached data for all rows in the given group from the table
 * @param groupIdx : the group index to update
 * @param start : the first row index in the group to update
 * @param end : the last row index in the group to update
 */
void QTwoLevelTreeModel::updateGroupData(const int groupIdx, const int start,
                                         const int end) {
  // Loop through all groups and all rows
  auto &group = m_groups[groupIdx];
  for (int row = start; row <= end; ++row) {
    const auto rowData = group.rowData(row);
    // Loop through all columns and update the value in the row data
    for (int col = 0; col < columnCount(); ++col) {
      auto value = data(index(row, col, index(groupIdx, 0))).toString();
      if (value != rowData->value(col))
        rowData->setValue(col, value);
    }
  }
}

void QTwoLevelTreeModel::updateAllGroupData() {
  // Loop through all groups and all rows
  for (int groupIdx = 0; groupIdx < rowCount(); ++groupIdx) {
    updateGroupData(groupIdx, 0, rowCount(index(groupIdx, 0)) - 1);
  }
}

/** Called when the data in the table has changed. Updates the
 * table values in the cached RowData
 */
void QTwoLevelTreeModel::tableDataUpdated(const QModelIndex &topLeft,
                                          const QModelIndex &bottomRight) {
  if (!topLeft.isValid() || !bottomRight.isValid() ||
      !topLeft.parent().isValid() || !bottomRight.parent().isValid())
    return;

  if (topLeft.parent() != bottomRight.parent())
    return;

  const auto group = topLeft.parent().row();
  const auto start = topLeft.row();
  const auto end = bottomRight.row();

  // Reset the processed state for all changed rows and their parent group
  setProcessed(false, group);
  setError("", group);
  for (int i = start; i <= end; ++i) {
    setProcessed(false, i, index(group, 0));
    setError("", i, index(group, 0));
  }

  // Update cached row data from the values in the table
  updateGroupData(group, start, end);
}

int QTwoLevelTreeModel::findOrAddGroup(const std::string &groupName) {
  // Return the index of the group if it exists
  auto groupIter = std::find_if(m_groups.begin(), m_groups.end(),
                                [&groupName](const GroupInfo &group) -> bool {
                                  return group.name() == groupName;
                                });

  if (groupIter == m_groups.end()) {
    // Not found. Add a new group and return its index
    m_groups.emplace_back(GroupInfo(groupName));
    return static_cast<int>(m_groups.size()) - 1;
  } else {
    // Return the existing group's index
    return static_cast<int>(groupIter - m_groups.begin());
  }
}

/** Checks whether the existing row is empty
 * @return : true if all of the values in the row are empty
 */
bool QTwoLevelTreeModel::rowIsEmpty(int row, int parent) const {
  // Loop through all columns and return false if any are not empty
  for (int columnIndex = 0; columnIndex < columnCount(); ++columnIndex) {
    auto value = data(index(row, columnIndex, index(parent, 0)))
                     .toString()
                     .toStdString();
    if (!value.empty())
      return false;
  }

  // All cells in the row were empty
  return true;
}

/** This function checks whether two lists of runs match or partially match. If
 * the original list only contains one of the runs, say '12345', and a
 * subsequent list contained two, e.g. '12345+22345' then we need to identify
 * that this is the same row and that it needs updating with the new run
 * numbers (so it is considered a match but not an exact match).  If the
 * original list contains both run numbers and the new list contains a run that
 * already exists in that row then the rows are considered to be an exact match
 * because no new runs need to be added.
 */
bool QTwoLevelTreeModel::runListsMatch(const std::string &newValue,
                                       const std::string &oldValue,
                                       const bool exactMatch) const {
  // Parse the individual runs from each list and check that they all
  // match, allowing for additional runs in one of the lists.
<<<<<<< HEAD
  auto newRuns =
      Mantid::Kernel::StringTokenizer(
          newValue, ",+", Mantid::Kernel::StringTokenizer::TOK_TRIM).asVector();
  auto oldRuns =
      Mantid::Kernel::StringTokenizer(
          oldValue, ",+", Mantid::Kernel::StringTokenizer::TOK_TRIM).asVector();
=======
  auto newRuns = Mantid::Kernel::StringTokenizer(
                     newValue, ",+", Mantid::Kernel::StringTokenizer::TOK_TRIM)
                     .asVector();
  auto oldRuns = Mantid::Kernel::StringTokenizer(
                     oldValue, ",+", Mantid::Kernel::StringTokenizer::TOK_TRIM)
                     .asVector();
>>>>>>> 46dc4bf3

  // Loop through all values in the shortest list and check they exist
  // in the longer list (or they all match if they're the same length).
  auto longList = newRuns.size() > oldRuns.size() ? newRuns : oldRuns;
  auto shortList = newRuns.size() > oldRuns.size() ? oldRuns : newRuns;
  for (auto &run : shortList) {
    if (!std::count(longList.cbegin(), longList.cend(), run))
      return false;
  }

  // Ok, the short list only contains items in the long list. If the new
  // list contains additional items that are not in the old list then the
  // row will require updating and this is not an exact match.  However,
  // if the new list contains fewer items then the row does not updating
  // because they already all exist in the old list
  if (exactMatch && newRuns.size() > oldRuns.size())
    return false;

  return true;
}

bool QTwoLevelTreeModel::checkColumnInComparisons(const Column &column,
                                                  const bool exactMatch) const {
  // If looking for exact matches, check all columns
  if (exactMatch)
    return true;

  // If the whitelist does not have any key columns treat them all as key
  // columns,
  // i.e. check all columns
  if (!m_whitelist.hasKeyColumns())
    return true;

  // Otherwise, only check key columns
  return column.isKey();
}

/** Check whether the given row in the model matches the given row values
 * @param groupIndex : the group to check in the model
 * @param rowIndex : the row to check in the model
 * @param rowValues : the cell values to check against
 * @param exactMatch : whether to match the entire row exactly or just
 * the key columns
 * @return : true if the cell matches the given value
 */
bool QTwoLevelTreeModel::rowMatches(int groupIndex, int rowIndex,
                                    const std::map<QString, QString> &rowValues,
                                    const bool exactMatch) const {

  int columnIndex = 0;
  for (auto columnIt = m_whitelist.begin(); columnIt != m_whitelist.end();
       ++columnIt, ++columnIndex) {
    const auto column = *columnIt;

    // Skip if no value for this column is given
    if (!rowValues.count(column.name()))
      continue;

    auto newValue = rowValues.at(column.name()).toStdString();
    auto oldValue = cellValue(groupIndex, rowIndex, columnIndex);

    // Special case for runs column to allows for new runs to be added into
    // rows that already contain a partial list of runs for the same angle
    if (column.name() == "Run(s)") {
      if (!runListsMatch(newValue, oldValue, exactMatch))
        return false;
      continue;
    }

    if (!checkColumnInComparisons(column, exactMatch))
      continue;

    // Ok, compare the values
    if (newValue != oldValue) {
      return false;
    }
  }

  return true;
}

/** Find the index of a row in a group based on row data values.
 * @param groupIndex : the index of the group the row is in
 * @param rowValues : the row values to look for
 * @return : an optional value that is set with the row's index if
 * it was found or is unset if it is not
<<<<<<< HEAD
  */
=======
 */
>>>>>>> 46dc4bf3
boost::optional<int> QTwoLevelTreeModel::findRowIndex(
    int groupIndex, const std::map<QString, QString> &rowValues) const {
  boost::optional<int> result;
  // Loop through all existing rows
  for (int rowIndex = 0; rowIndex < rowCount(index(groupIndex, 0));
       ++rowIndex) {
    // Return true if we find any match
    if (rowMatches(groupIndex, rowIndex, rowValues, false)) {
      result = rowIndex;
      return result;
    }
  }

  return result;
}

/**
Inserts a new row with given values to the specified group in the specified
location
@param groupIndex :: The index to insert the new row after
@param rowIndex :: The index to insert the new row after
@param rowValues :: the values to set in the row cells
*/
void QTwoLevelTreeModel::insertRowWithValues(
    int groupIndex, int rowIndex, const std::map<QString, QString> &rowValues) {

  // Add the row into the table
  insertRow(rowIndex, index(groupIndex, 0));

  // Loop through all the cells and update the values
  int colIndex = 0;
  for (auto const &columnName : m_whitelist.names()) {
    if (rowValues.count(columnName)) {
      const auto value = rowValues.at(columnName).toStdString();
      const auto absolutePosition =
          m_groups[groupIndex].rowAbsoluteIndex(rowIndex);
      m_tWS->String(absolutePosition, colIndex + 1) = value;
    }
    ++colIndex;
  }

  // Update cached data from the table
  updateAllGroupData();
}

/** Find the position in a group to insert a row with given values. Maintains
 * sorting within the group by key columns or, if there are no key columns,
 * inserts
 * at the end of the group.
 * @param groupIndex : the group to insert into
 * @param rowValues : the row values as a map of column name to value
 */
int QTwoLevelTreeModel::getPositionToInsertRowInGroup(
    const int groupIndex, const std::map<QString, QString> &rowValues) {

  auto numberOfRowsInGroup = rowCount(index(groupIndex, 0));
  auto group = m_groups[groupIndex];

  for (int rowIndex = 0; rowIndex < numberOfRowsInGroup; ++rowIndex) {
    int columnIndex = 0;
    for (auto columnIt = m_whitelist.begin(); columnIt != m_whitelist.end();
         ++columnIt, ++columnIndex) {
      const auto column = *columnIt;

      // Find the first key column where we have a search value
      if (!column.isKey() || !rowValues.count(column.name()))
        continue;

      auto searchValue = rowValues.at(column.name()).toStdString();
      auto compareValue = cellValue(groupIndex, rowIndex, columnIndex);

      // If the row value is greater than the search value, we'll insert the
      // new row before it
      if (compareValue > searchValue) {
        return rowIndex;
      }

      // Insert at the end of the group
      return numberOfRowsInGroup;
    }
  }

  // If no values were found to compare, insert at the end of the group
  return numberOfRowsInGroup;
}

void QTwoLevelTreeModel::insertRowAndGroupWithValues(
    const std::map<QString, QString> &rowValues) {

  // Get the group index. Create the groups if it doesn't exist
  const auto groupName = rowValues.at("Group").toStdString();
  auto groupIndex = findOrAddGroup(groupName);

  // Find the row index to update. First, check if the row already exists in
  // the group
  auto existingRowIndex = findRowIndex(groupIndex, rowValues);
  int rowIndex = 0;
  if (existingRowIndex) {
    // We'll update the existing row
    rowIndex = existingRowIndex.get();

    // If it is identical to the new values then there is nothing to do
    if (rowMatches(groupIndex, rowIndex, rowValues, true))
      return;

    // Otherwise, we want to reset the row to the new values. Just delete the
    // existing row and then continue below to add the new row.
    removeRows(rowIndex, 1, groupIndex);

    // The group may have been removed it if was left empty; if so, re-add it
    groupIndex = findOrAddGroup(groupName);
  } else {
    // We'll add a new row to the end of the group
    rowIndex = getPositionToInsertRowInGroup(groupIndex, rowValues);
  }

  insertRowWithValues(groupIndex, rowIndex, rowValues);
}

/** Transfer data to the model
 * @param runs :: [input] Data to transfer as a vector of maps
 */
void QTwoLevelTreeModel::transfer(
    const std::vector<std::map<QString, QString>> &runs) {
  // If the table only has one row, check if it is empty and if so, remove it.
  // This is to make things nicer when transferring, as the default table has
  // one empty row
  if (rowCount() == 1 && rowCount(index(0, 0)) == 1 && rowIsEmpty(0, 0))
    removeRows(0, 1);

  for (const auto &rowValues : runs) {
    // The first cell in the row contains the group name. It must be set.
    // (Potentially we could allow it to be empty but it's probably safer to
    // enforce this.)
    if (!rowValues.count("Group") || rowValues.at("Group").isEmpty()) {
      throw std::invalid_argument("Data cannot be transferred to the "
                                  "processing table. Group information is "
                                  "missing.");
    }

    insertRowAndGroupWithValues(rowValues);
  }
}
} // namespace DataProcessor
} // namespace MantidWidgets
} // namespace MantidQt<|MERGE_RESOLUTION|>--- conflicted
+++ resolved
@@ -201,7 +201,6 @@
 QVariant QTwoLevelTreeModel::getEditRole(const QModelIndex &index) const {
   return getDisplayRole(index);
 }
-<<<<<<< HEAD
 
 /** Returns true if the given index corresponds to a group; false if it
     corresponds to a row
@@ -269,22 +268,15 @@
 }
 
 /** Returns data for specified index
-* @param index : The index
-* @param role : The role
-* @return : The data associated with the given index
-*/
+ * @param index : The index
+ * @param role : The role
+ * @return : The data associated with the given index
+ */
 QVariant QTwoLevelTreeModel::data(const QModelIndex &index, int role) const {
-=======
->>>>>>> 46dc4bf3
-
-/** Returns true if the given index corresponds to a group; false if it
-    corresponds to a row
- */
-bool QTwoLevelTreeModel::indexIsGroup(const QModelIndex &index) const {
-  return (!parent(index).isValid());
-}
-
-<<<<<<< HEAD
+
+  if (!index.isValid())
+    return QVariant();
+
   switch (role) {
   case Qt::DisplayRole:
     return getDisplayRole(index);
@@ -311,102 +303,6 @@
   auto currentRowData = rowData(groupIndex, rowIndex);
   if (currentRowData->isGenerated(columnIndex))
     result = "";
-=======
-/** Return the Display role data
- */
-QVariant QTwoLevelTreeModel::getDisplayRole(const QModelIndex &index) const {
-  if (indexIsGroup(index)) {
-    const auto &group = m_groups.at(index.row());
-    // Return the group name only in the first column
-    if (index.column() == 0)
-      return QString::fromStdString(group.name());
-  } else {
-    auto pIndex = parent(index);
-    const auto &group = m_groups[pIndex.row()];
-    return QString::fromStdString(
-        m_tWS->String(group.rowAbsoluteIndex(index.row()), index.column() + 1));
-  }
-
-  return QVariant();
-}
-
-/** Return the Background role data
- */
-QVariant QTwoLevelTreeModel::getBackgroundRole(const QModelIndex &index) const {
-  if (indexIsGroup(index)) {
-    const auto &group = m_groups.at(index.row());
-    // Highlight if this group is processed
-    if (group.reductionFailed())
-      return QColor(Colour::FAILED);
-    else if (group.isProcessed())
-      return QColor(Colour::SUCCESS);
-    else if (group.allRowsProcessed())
-      return QColor(Colour::COMPLETE);
-  } else {
-    auto pIndex = parent(index);
-    const auto &group = m_groups[pIndex.row()];
-    // Highlight if this row is processed (red if failed, green if success)
-    if (group.rowReductionFailed(index.row()))
-      return QColor(Colour::FAILED);
-    else if (group.isRowProcessed(index.row()))
-      return QColor(Colour::SUCCESS);
-  }
-
-  return QVariant();
-}
-
-/** Return the ToolTip role data
- */
-QVariant QTwoLevelTreeModel::getToolTipRole(const QModelIndex &index) const {
-  if (indexIsGroup(index)) {
-    const auto &group = m_groups.at(index.row());
-    return QString::fromStdString(group.error());
-  } else {
-    auto pIndex = parent(index);
-    const auto &group = m_groups[pIndex.row()];
-    return QString::fromStdString(group.rowError(index.row()));
-  }
->>>>>>> 46dc4bf3
-
-  return result;
-}
-
-/** Returns data for specified index
- * @param index : The index
- * @param role : The role
- * @return : The data associated with the given index
- */
-QVariant QTwoLevelTreeModel::data(const QModelIndex &index, int role) const {
-
-  if (!index.isValid())
-    return QVariant();
-
-  switch (role) {
-  case Qt::DisplayRole:
-    return getDisplayRole(index);
-  case Qt::EditRole:
-    return getEditRole(index);
-  case Qt::BackgroundRole:
-    return getBackgroundRole(index);
-  case Qt::ToolTipRole:
-    return getToolTipRole(index);
-  default:
-    return QVariant();
-  }
-}
-
-/** Utility to get the data for a cell from the group/row/column index
- */
-std::string QTwoLevelTreeModel::cellValue(int groupIndex, int rowIndex,
-                                          int columnIndex) const {
-  const auto rowQIndex =
-      index(rowIndex, columnIndex, index(groupIndex, columnIndex));
-  auto result = data(rowQIndex).toString().toStdString();
-
-  // Treat auto-generated values as empty cells
-  auto currentRowData = rowData(groupIndex, rowIndex);
-  if (currentRowData->isGenerated(columnIndex))
-    result = "";
 
   return result;
 }
@@ -432,15 +328,9 @@
 
 /** Returns row data struct (which includes metadata about the row)
  * for specified index
-<<<<<<< HEAD
-* @param index : The index
-* @return : The data associated with the given index as a RowData class
-*/
-=======
  * @param index : The index
  * @return : The data associated with the given index as a RowData class
  */
->>>>>>> 46dc4bf3
 RowData_sptr QTwoLevelTreeModel::rowData(const QModelIndex &index) const {
 
   RowData_sptr result;
@@ -462,17 +352,10 @@
 
 /** Returns row data struct (which includes metadata about the row)
  * for specified index
-<<<<<<< HEAD
-* @param groupIndex : The group index
-* @param rowIndex : The row index within the group
-* @return : The data associated with the given index as a RowData class
-*/
-=======
  * @param groupIndex : The group index
  * @param rowIndex : The row index within the group
  * @return : The data associated with the given index as a RowData class
  */
->>>>>>> 46dc4bf3
 RowData_sptr QTwoLevelTreeModel::rowData(int groupIndex, int rowIndex) const {
   const auto rowQIndex = index(rowIndex, 0, index(groupIndex, 0));
   return rowData(rowQIndex);
@@ -523,17 +406,10 @@
 }
 
 /** Check whether the reduction failed for a group/row
-<<<<<<< HEAD
-* @param position : The position of the item
-* @param parent : The parent of this item
-* @return : true if the reduction failed
-*/
-=======
  * @param position : The position of the item
  * @param parent : The parent of this item
  * @return : true if the reduction failed
  */
->>>>>>> 46dc4bf3
 bool QTwoLevelTreeModel::reductionFailed(int position,
                                          const QModelIndex &parent) const {
 
@@ -814,13 +690,8 @@
 }
 
 /** Remove all rows and groups
-<<<<<<< HEAD
-* @return : Boolean indicating whether or not rows were removed
-*/
-=======
  * @return : Boolean indicating whether or not rows were removed
  */
->>>>>>> 46dc4bf3
 bool QTwoLevelTreeModel::removeAll() {
   beginRemoveRows(QModelIndex(), 0, rowCount() - 1);
 
@@ -980,19 +851,11 @@
 }
 
 /** Sets the error status of a data item
-<<<<<<< HEAD
-* @param error : the error message
-* @param position : The position of the item
-* @param parent : The parent of this item
-* @return : Boolean indicating whether process status was set successfully
-*/
-=======
  * @param error : the error message
  * @param position : The position of the item
  * @param parent : The parent of this item
  * @return : Boolean indicating whether process status was set successfully
  */
->>>>>>> 46dc4bf3
 bool QTwoLevelTreeModel::setError(const std::string &error, int position,
                                   const QModelIndex &parent) {
 
@@ -1120,21 +983,12 @@
                                        const bool exactMatch) const {
   // Parse the individual runs from each list and check that they all
   // match, allowing for additional runs in one of the lists.
-<<<<<<< HEAD
-  auto newRuns =
-      Mantid::Kernel::StringTokenizer(
-          newValue, ",+", Mantid::Kernel::StringTokenizer::TOK_TRIM).asVector();
-  auto oldRuns =
-      Mantid::Kernel::StringTokenizer(
-          oldValue, ",+", Mantid::Kernel::StringTokenizer::TOK_TRIM).asVector();
-=======
   auto newRuns = Mantid::Kernel::StringTokenizer(
                      newValue, ",+", Mantid::Kernel::StringTokenizer::TOK_TRIM)
                      .asVector();
   auto oldRuns = Mantid::Kernel::StringTokenizer(
                      oldValue, ",+", Mantid::Kernel::StringTokenizer::TOK_TRIM)
                      .asVector();
->>>>>>> 46dc4bf3
 
   // Loop through all values in the shortest list and check they exist
   // in the longer list (or they all match if they're the same length).
@@ -1221,11 +1075,7 @@
  * @param rowValues : the row values to look for
  * @return : an optional value that is set with the row's index if
  * it was found or is unset if it is not
-<<<<<<< HEAD
-  */
-=======
- */
->>>>>>> 46dc4bf3
+ */
 boost::optional<int> QTwoLevelTreeModel::findRowIndex(
     int groupIndex, const std::map<QString, QString> &rowValues) const {
   boost::optional<int> result;
