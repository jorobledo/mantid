--- conflicted
+++ resolved
@@ -422,11 +422,7 @@
     QtProperty *property, const Value &minVal) {
   void (PropertyManagerPrivate::*setSubPropertyRange)(
       QtProperty *, ValueChangeParameter, ValueChangeParameter,
-<<<<<<< HEAD
-      ValueChangeParameter) = 0;
-=======
       ValueChangeParameter) = nullptr;
->>>>>>> 9519fe64
   setBorderValue<ValueChangeParameter, PropertyManagerPrivate, PropertyManager,
                  Value, PrivateData>(
       manager, managerPrivate, propertyChangedSignal, valueChangedSignal,
@@ -448,11 +444,7 @@
     QtProperty *property, const Value &maxVal) {
   void (PropertyManagerPrivate::*setSubPropertyRange)(
       QtProperty *, ValueChangeParameter, ValueChangeParameter,
-<<<<<<< HEAD
-      ValueChangeParameter) = 0;
-=======
       ValueChangeParameter) = nullptr;
->>>>>>> 9519fe64
   setBorderValue<ValueChangeParameter, PropertyManagerPrivate, PropertyManager,
                  Value, PrivateData>(
       manager, managerPrivate, propertyChangedSignal, valueChangedSignal,
@@ -854,11 +846,7 @@
 */
 void QtIntPropertyManager::setValue(QtProperty *property, int val) {
   void (QtIntPropertyManagerPrivate::*setSubPropertyValue)(QtProperty *, int) =
-<<<<<<< HEAD
-      0;
-=======
       nullptr;
->>>>>>> 9519fe64
   setValueInRange<int, QtIntPropertyManagerPrivate, QtIntPropertyManager, int>(
       this, d_ptr, &QtIntPropertyManager::propertyChanged,
       &QtIntPropertyManager::valueChanged, property, val, setSubPropertyValue);
@@ -916,11 +904,7 @@
 void QtIntPropertyManager::setRange(QtProperty *property, int minVal,
                                     int maxVal) {
   void (QtIntPropertyManagerPrivate::*setSubPropertyRange)(QtProperty *, int,
-<<<<<<< HEAD
-                                                           int, int) = 0;
-=======
                                                            int, int) = nullptr;
->>>>>>> 9519fe64
   setBorderValues<int, QtIntPropertyManagerPrivate, QtIntPropertyManager, int>(
       this, d_ptr, &QtIntPropertyManager::propertyChanged,
       &QtIntPropertyManager::valueChanged, &QtIntPropertyManager::rangeChanged,
@@ -1165,11 +1149,7 @@
 */
 void QtDoublePropertyManager::setValue(QtProperty *property, double val) {
   void (QtDoublePropertyManagerPrivate::*setSubPropertyValue)(QtProperty *,
-<<<<<<< HEAD
-                                                              double) = 0;
-=======
                                                               double) = nullptr;
->>>>>>> 9519fe64
   setValueInRange<double, QtDoublePropertyManagerPrivate,
                   QtDoublePropertyManager, double>(
       this, d_ptr, &QtDoublePropertyManager::propertyChanged,
@@ -1293,11 +1273,7 @@
 void QtDoublePropertyManager::setRange(QtProperty *property, double minVal,
                                        double maxVal) {
   void (QtDoublePropertyManagerPrivate::*setSubPropertyRange)(
-<<<<<<< HEAD
-      QtProperty *, double, double, double) = 0;
-=======
       QtProperty *, double, double, double) = nullptr;
->>>>>>> 9519fe64
   setBorderValues<double, QtDoublePropertyManagerPrivate,
                   QtDoublePropertyManager, double>(
       this, d_ptr, &QtDoublePropertyManager::propertyChanged,
@@ -1807,13 +1783,8 @@
     \sa value(), setRange(), valueChanged()
 */
 void QtDatePropertyManager::setValue(QtProperty *property, const QDate &val) {
-<<<<<<< HEAD
-  void (QtDatePropertyManagerPrivate::*setSubPropertyValue)(QtProperty *,
-                                                            const QDate &) = 0;
-=======
   void (QtDatePropertyManagerPrivate::*setSubPropertyValue)(
       QtProperty *, const QDate &) = nullptr;
->>>>>>> 9519fe64
   setValueInRange<const QDate &, QtDatePropertyManagerPrivate,
                   QtDatePropertyManager, const QDate>(
       this, d_ptr, &QtDatePropertyManager::propertyChanged,
@@ -1876,11 +1847,7 @@
 void QtDatePropertyManager::setRange(QtProperty *property, const QDate &minVal,
                                      const QDate &maxVal) {
   void (QtDatePropertyManagerPrivate::*setSubPropertyRange)(
-<<<<<<< HEAD
-      QtProperty *, const QDate &, const QDate &, const QDate &) = 0;
-=======
       QtProperty *, const QDate &, const QDate &, const QDate &) = nullptr;
->>>>>>> 9519fe64
   setBorderValues<const QDate &, QtDatePropertyManagerPrivate,
                   QtDatePropertyManager, QDate>(
       this, d_ptr, &QtDatePropertyManager::propertyChanged,
@@ -2358,16 +2325,6 @@
 
 void QtLocalePropertyManagerPrivate::slotEnumChanged(QtProperty *property,
                                                      int value) {
-<<<<<<< HEAD
-  if (QtProperty *prop = m_languageToProperty.value(property, 0)) {
-    const QLocale loc = m_values[prop];
-    QLocale::Language newLanguage = loc.language();
-    QLocale::Country newCountry = loc.country();
-    metaEnumProvider()->indexToLocale(value, 0, &newLanguage, 0);
-    QLocale newLoc(newLanguage, newCountry);
-    q_ptr->setValue(prop, newLoc);
-  } else if (QtProperty *prop = m_countryToProperty.value(property, 0)) {
-=======
   if (QtProperty *prop = m_languageToProperty.value(property, nullptr)) {
     const QLocale loc = m_values[prop];
     QLocale::Language newLanguage = loc.language();
@@ -2376,7 +2333,6 @@
     QLocale newLoc(newLanguage, newCountry);
     q_ptr->setValue(prop, newLoc);
   } else if (QtProperty *prop = m_countryToProperty.value(property, nullptr)) {
->>>>>>> 9519fe64
     const QLocale loc = m_values[prop];
     QLocale::Language newLanguage = loc.language();
     QLocale::Country newCountry = loc.country();
@@ -2390,20 +2346,12 @@
 
 void QtLocalePropertyManagerPrivate::slotPropertyDestroyed(
     QtProperty *property) {
-<<<<<<< HEAD
-  if (QtProperty *subProp = m_languageToProperty.value(property, 0)) {
-    m_propertyToLanguage[subProp] = 0;
-    m_languageToProperty.remove(property);
-  } else if (QtProperty *subProp = m_countryToProperty.value(property, 0)) {
-    m_propertyToCountry[subProp] = 0;
-=======
   if (QtProperty *subProp = m_languageToProperty.value(property, nullptr)) {
     m_propertyToLanguage[subProp] = nullptr;
     m_languageToProperty.remove(property);
   } else if (QtProperty *subProp =
                  m_countryToProperty.value(property, nullptr)) {
     m_propertyToCountry[subProp] = nullptr;
->>>>>>> 9519fe64
     m_countryToProperty.remove(property);
   }
 }
@@ -2629,19 +2577,11 @@
 
 void QtPointPropertyManagerPrivate::slotIntChanged(QtProperty *property,
                                                    int value) {
-<<<<<<< HEAD
-  if (QtProperty *xprop = m_xToProperty.value(property, 0)) {
-    QPoint p = m_values[xprop];
-    p.setX(value);
-    q_ptr->setValue(xprop, p);
-  } else if (QtProperty *yprop = m_yToProperty.value(property, 0)) {
-=======
   if (QtProperty *xprop = m_xToProperty.value(property, nullptr)) {
     QPoint p = m_values[xprop];
     p.setX(value);
     q_ptr->setValue(xprop, p);
   } else if (QtProperty *yprop = m_yToProperty.value(property, nullptr)) {
->>>>>>> 9519fe64
     QPoint p = m_values[yprop];
     p.setY(value);
     q_ptr->setValue(yprop, p);
@@ -2650,19 +2590,11 @@
 
 void QtPointPropertyManagerPrivate::slotPropertyDestroyed(
     QtProperty *property) {
-<<<<<<< HEAD
-  if (QtProperty *pointProp = m_xToProperty.value(property, 0)) {
-    m_propertyToX[pointProp] = 0;
-    m_xToProperty.remove(property);
-  } else if (QtProperty *pointProp = m_yToProperty.value(property, 0)) {
-    m_propertyToY[pointProp] = 0;
-=======
   if (QtProperty *pointProp = m_xToProperty.value(property, nullptr)) {
     m_propertyToX[pointProp] = nullptr;
     m_xToProperty.remove(property);
   } else if (QtProperty *pointProp = m_yToProperty.value(property, nullptr)) {
     m_propertyToY[pointProp] = nullptr;
->>>>>>> 9519fe64
     m_yToProperty.remove(property);
   }
 }
@@ -2859,19 +2791,11 @@
 
 void QtPointFPropertyManagerPrivate::slotDoubleChanged(QtProperty *property,
                                                        double value) {
-<<<<<<< HEAD
-  if (QtProperty *prop = m_xToProperty.value(property, 0)) {
-    QPointF p = m_values[prop].val;
-    p.setX(value);
-    q_ptr->setValue(prop, p);
-  } else if (QtProperty *prop = m_yToProperty.value(property, 0)) {
-=======
   if (QtProperty *prop = m_xToProperty.value(property, nullptr)) {
     QPointF p = m_values[prop].val;
     p.setX(value);
     q_ptr->setValue(prop, p);
   } else if (QtProperty *prop = m_yToProperty.value(property, nullptr)) {
->>>>>>> 9519fe64
     QPointF p = m_values[prop].val;
     p.setY(value);
     q_ptr->setValue(prop, p);
@@ -2880,19 +2804,11 @@
 
 void QtPointFPropertyManagerPrivate::slotPropertyDestroyed(
     QtProperty *property) {
-<<<<<<< HEAD
-  if (QtProperty *pointProp = m_xToProperty.value(property, 0)) {
-    m_propertyToX[pointProp] = 0;
-    m_xToProperty.remove(property);
-  } else if (QtProperty *pointProp = m_yToProperty.value(property, 0)) {
-    m_propertyToY[pointProp] = 0;
-=======
   if (QtProperty *pointProp = m_xToProperty.value(property, nullptr)) {
     m_propertyToX[pointProp] = nullptr;
     m_xToProperty.remove(property);
   } else if (QtProperty *pointProp = m_yToProperty.value(property, nullptr)) {
     m_propertyToY[pointProp] = nullptr;
->>>>>>> 9519fe64
     m_yToProperty.remove(property);
   }
 }
@@ -3172,19 +3088,11 @@
 
 void QtSizePropertyManagerPrivate::slotIntChanged(QtProperty *property,
                                                   int value) {
-<<<<<<< HEAD
-  if (QtProperty *prop = m_wToProperty.value(property, 0)) {
-    QSize s = m_values[prop].val;
-    s.setWidth(value);
-    q_ptr->setValue(prop, s);
-  } else if (QtProperty *prop = m_hToProperty.value(property, 0)) {
-=======
   if (QtProperty *prop = m_wToProperty.value(property, nullptr)) {
     QSize s = m_values[prop].val;
     s.setWidth(value);
     q_ptr->setValue(prop, s);
   } else if (QtProperty *prop = m_hToProperty.value(property, nullptr)) {
->>>>>>> 9519fe64
     QSize s = m_values[prop].val;
     s.setHeight(value);
     q_ptr->setValue(prop, s);
@@ -3192,19 +3100,11 @@
 }
 
 void QtSizePropertyManagerPrivate::slotPropertyDestroyed(QtProperty *property) {
-<<<<<<< HEAD
-  if (QtProperty *pointProp = m_wToProperty.value(property, 0)) {
-    m_propertyToW[pointProp] = 0;
-    m_wToProperty.remove(property);
-  } else if (QtProperty *pointProp = m_hToProperty.value(property, 0)) {
-    m_propertyToH[pointProp] = 0;
-=======
   if (QtProperty *pointProp = m_wToProperty.value(property, nullptr)) {
     m_propertyToW[pointProp] = nullptr;
     m_wToProperty.remove(property);
   } else if (QtProperty *pointProp = m_hToProperty.value(property, nullptr)) {
     m_propertyToH[pointProp] = nullptr;
->>>>>>> 9519fe64
     m_hToProperty.remove(property);
   }
 }
@@ -3536,19 +3436,11 @@
 
 void QtSizeFPropertyManagerPrivate::slotDoubleChanged(QtProperty *property,
                                                       double value) {
-<<<<<<< HEAD
-  if (QtProperty *prop = m_wToProperty.value(property, 0)) {
-    QSizeF s = m_values[prop].val;
-    s.setWidth(value);
-    q_ptr->setValue(prop, s);
-  } else if (QtProperty *prop = m_hToProperty.value(property, 0)) {
-=======
   if (QtProperty *prop = m_wToProperty.value(property, nullptr)) {
     QSizeF s = m_values[prop].val;
     s.setWidth(value);
     q_ptr->setValue(prop, s);
   } else if (QtProperty *prop = m_hToProperty.value(property, nullptr)) {
->>>>>>> 9519fe64
     QSizeF s = m_values[prop].val;
     s.setHeight(value);
     q_ptr->setValue(prop, s);
@@ -3557,19 +3449,11 @@
 
 void QtSizeFPropertyManagerPrivate::slotPropertyDestroyed(
     QtProperty *property) {
-<<<<<<< HEAD
-  if (QtProperty *pointProp = m_wToProperty.value(property, 0)) {
-    m_propertyToW[pointProp] = 0;
-    m_wToProperty.remove(property);
-  } else if (QtProperty *pointProp = m_hToProperty.value(property, 0)) {
-    m_propertyToH[pointProp] = 0;
-=======
   if (QtProperty *pointProp = m_wToProperty.value(property, nullptr)) {
     m_propertyToW[pointProp] = nullptr;
     m_wToProperty.remove(property);
   } else if (QtProperty *pointProp = m_hToProperty.value(property, nullptr)) {
     m_propertyToH[pointProp] = nullptr;
->>>>>>> 9519fe64
     m_hToProperty.remove(property);
   }
 }
@@ -3959,11 +3843,7 @@
 
 void QtRectPropertyManagerPrivate::slotIntChanged(QtProperty *property,
                                                   int value) {
-<<<<<<< HEAD
-  if (QtProperty *prop = m_xToProperty.value(property, 0)) {
-=======
   if (QtProperty *prop = m_xToProperty.value(property, nullptr)) {
->>>>>>> 9519fe64
     QRect r = m_values[prop].val;
     r.moveLeft(value);
     q_ptr->setValue(prop, r);
@@ -3971,11 +3851,7 @@
     QRect r = m_values[prop].val;
     r.moveTop(value);
     q_ptr->setValue(prop, r);
-<<<<<<< HEAD
-  } else if (QtProperty *prop = m_wToProperty.value(property, 0)) {
-=======
   } else if (QtProperty *prop = m_wToProperty.value(property, nullptr)) {
->>>>>>> 9519fe64
     Data data = m_values[prop];
     QRect r = data.val;
     r.setWidth(value);
@@ -3984,11 +3860,7 @@
       r.moveLeft(data.constraint.left() + data.constraint.width() - r.width());
     }
     q_ptr->setValue(prop, r);
-<<<<<<< HEAD
-  } else if (QtProperty *prop = m_hToProperty.value(property, 0)) {
-=======
   } else if (QtProperty *prop = m_hToProperty.value(property, nullptr)) {
->>>>>>> 9519fe64
     Data data = m_values[prop];
     QRect r = data.val;
     r.setHeight(value);
@@ -4001,19 +3873,6 @@
 }
 
 void QtRectPropertyManagerPrivate::slotPropertyDestroyed(QtProperty *property) {
-<<<<<<< HEAD
-  if (QtProperty *pointProp = m_xToProperty.value(property, 0)) {
-    m_propertyToX[pointProp] = 0;
-    m_xToProperty.remove(property);
-  } else if (QtProperty *pointProp = m_yToProperty.value(property, 0)) {
-    m_propertyToY[pointProp] = 0;
-    m_yToProperty.remove(property);
-  } else if (QtProperty *pointProp = m_wToProperty.value(property, 0)) {
-    m_propertyToW[pointProp] = 0;
-    m_wToProperty.remove(property);
-  } else if (QtProperty *pointProp = m_hToProperty.value(property, 0)) {
-    m_propertyToH[pointProp] = 0;
-=======
   if (QtProperty *pointProp = m_xToProperty.value(property, nullptr)) {
     m_propertyToX[pointProp] = nullptr;
     m_xToProperty.remove(property);
@@ -4025,7 +3884,6 @@
     m_wToProperty.remove(property);
   } else if (QtProperty *pointProp = m_hToProperty.value(property, nullptr)) {
     m_propertyToH[pointProp] = nullptr;
->>>>>>> 9519fe64
     m_hToProperty.remove(property);
   }
 }
@@ -4398,17 +4256,6 @@
 
 void QtRectFPropertyManagerPrivate::slotDoubleChanged(QtProperty *property,
                                                       double value) {
-<<<<<<< HEAD
-  if (QtProperty *prop = m_xToProperty.value(property, 0)) {
-    QRectF r = m_values[prop].val;
-    r.moveLeft(value);
-    q_ptr->setValue(prop, r);
-  } else if (QtProperty *prop = m_yToProperty.value(property, 0)) {
-    QRectF r = m_values[prop].val;
-    r.moveTop(value);
-    q_ptr->setValue(prop, r);
-  } else if (QtProperty *prop = m_wToProperty.value(property, 0)) {
-=======
   if (QtProperty *prop = m_xToProperty.value(property, nullptr)) {
     QRectF r = m_values[prop].val;
     r.moveLeft(value);
@@ -4418,7 +4265,6 @@
     r.moveTop(value);
     q_ptr->setValue(prop, r);
   } else if (QtProperty *prop = m_wToProperty.value(property, nullptr)) {
->>>>>>> 9519fe64
     Data data = m_values[prop];
     QRectF r = data.val;
     r.setWidth(value);
@@ -4427,11 +4273,7 @@
       r.moveLeft(data.constraint.left() + data.constraint.width() - r.width());
     }
     q_ptr->setValue(prop, r);
-<<<<<<< HEAD
-  } else if (QtProperty *prop = m_hToProperty.value(property, 0)) {
-=======
   } else if (QtProperty *prop = m_hToProperty.value(property, nullptr)) {
->>>>>>> 9519fe64
     Data data = m_values[prop];
     QRectF r = data.val;
     r.setHeight(value);
@@ -4445,19 +4287,6 @@
 
 void QtRectFPropertyManagerPrivate::slotPropertyDestroyed(
     QtProperty *property) {
-<<<<<<< HEAD
-  if (QtProperty *pointProp = m_xToProperty.value(property, 0)) {
-    m_propertyToX[pointProp] = 0;
-    m_xToProperty.remove(property);
-  } else if (QtProperty *pointProp = m_yToProperty.value(property, 0)) {
-    m_propertyToY[pointProp] = 0;
-    m_yToProperty.remove(property);
-  } else if (QtProperty *pointProp = m_wToProperty.value(property, 0)) {
-    m_propertyToW[pointProp] = 0;
-    m_wToProperty.remove(property);
-  } else if (QtProperty *pointProp = m_hToProperty.value(property, 0)) {
-    m_propertyToH[pointProp] = 0;
-=======
   if (QtProperty *pointProp = m_xToProperty.value(property, nullptr)) {
     m_propertyToX[pointProp] = nullptr;
     m_xToProperty.remove(property);
@@ -4469,7 +4298,6 @@
     m_wToProperty.remove(property);
   } else if (QtProperty *pointProp = m_hToProperty.value(property, nullptr)) {
     m_propertyToH[pointProp] = nullptr;
->>>>>>> 9519fe64
     m_hToProperty.remove(property);
   }
 }
@@ -5175,13 +5003,8 @@
 
 void QtFlagPropertyManagerPrivate::slotBoolChanged(QtProperty *property,
                                                    bool value) {
-<<<<<<< HEAD
-  QtProperty *prop = m_flagToProperty.value(property, 0);
-  if (prop == 0)
-=======
   QtProperty *prop = m_flagToProperty.value(property, nullptr);
   if (prop == nullptr)
->>>>>>> 9519fe64
     return;
 
   QListIterator<QtProperty *> itProp(m_propertyToFlags[prop]);
@@ -5203,21 +5026,12 @@
 }
 
 void QtFlagPropertyManagerPrivate::slotPropertyDestroyed(QtProperty *property) {
-<<<<<<< HEAD
-  QtProperty *flagProperty = m_flagToProperty.value(property, 0);
-  if (flagProperty == 0)
-    return;
-
-  m_propertyToFlags[flagProperty].replace(
-      m_propertyToFlags[flagProperty].indexOf(property), 0);
-=======
   QtProperty *flagProperty = m_flagToProperty.value(property, nullptr);
   if (flagProperty == nullptr)
     return;
 
   m_propertyToFlags[flagProperty].replace(
       m_propertyToFlags[flagProperty].indexOf(property), nullptr);
->>>>>>> 9519fe64
   m_flagToProperty.remove(property);
 }
 
@@ -5519,19 +5333,11 @@
 
 void QtSizePolicyPropertyManagerPrivate::slotIntChanged(QtProperty *property,
                                                         int value) {
-<<<<<<< HEAD
-  if (QtProperty *prop = m_hStretchToProperty.value(property, 0)) {
-    QSizePolicy sp = m_values[prop];
-    sp.setHorizontalStretch(static_cast<uchar>(value));
-    q_ptr->setValue(prop, sp);
-  } else if (QtProperty *prop = m_vStretchToProperty.value(property, 0)) {
-=======
   if (QtProperty *prop = m_hStretchToProperty.value(property, nullptr)) {
     QSizePolicy sp = m_values[prop];
     sp.setHorizontalStretch(static_cast<uchar>(value));
     q_ptr->setValue(prop, sp);
   } else if (QtProperty *prop = m_vStretchToProperty.value(property, nullptr)) {
->>>>>>> 9519fe64
     QSizePolicy sp = m_values[prop];
     sp.setVerticalStretch(static_cast<uchar>(value));
     q_ptr->setValue(prop, sp);
@@ -5540,19 +5346,11 @@
 
 void QtSizePolicyPropertyManagerPrivate::slotEnumChanged(QtProperty *property,
                                                          int value) {
-<<<<<<< HEAD
-  if (QtProperty *prop = m_hPolicyToProperty.value(property, 0)) {
-    QSizePolicy sp = m_values[prop];
-    sp.setHorizontalPolicy(metaEnumProvider()->indexToSizePolicy(value));
-    q_ptr->setValue(prop, sp);
-  } else if (QtProperty *prop = m_vPolicyToProperty.value(property, 0)) {
-=======
   if (QtProperty *prop = m_hPolicyToProperty.value(property, nullptr)) {
     QSizePolicy sp = m_values[prop];
     sp.setHorizontalPolicy(metaEnumProvider()->indexToSizePolicy(value));
     q_ptr->setValue(prop, sp);
   } else if (QtProperty *prop = m_vPolicyToProperty.value(property, nullptr)) {
->>>>>>> 9519fe64
     QSizePolicy sp = m_values[prop];
     sp.setVerticalPolicy(metaEnumProvider()->indexToSizePolicy(value));
     q_ptr->setValue(prop, sp);
@@ -5561,19 +5359,6 @@
 
 void QtSizePolicyPropertyManagerPrivate::slotPropertyDestroyed(
     QtProperty *property) {
-<<<<<<< HEAD
-  if (QtProperty *pointProp = m_hStretchToProperty.value(property, 0)) {
-    m_propertyToHStretch[pointProp] = 0;
-    m_hStretchToProperty.remove(property);
-  } else if (QtProperty *pointProp = m_vStretchToProperty.value(property, 0)) {
-    m_propertyToVStretch[pointProp] = 0;
-    m_vStretchToProperty.remove(property);
-  } else if (QtProperty *pointProp = m_hPolicyToProperty.value(property, 0)) {
-    m_propertyToHPolicy[pointProp] = 0;
-    m_hPolicyToProperty.remove(property);
-  } else if (QtProperty *pointProp = m_vPolicyToProperty.value(property, 0)) {
-    m_propertyToVPolicy[pointProp] = 0;
-=======
   if (QtProperty *pointProp = m_hStretchToProperty.value(property, nullptr)) {
     m_propertyToHStretch[pointProp] = nullptr;
     m_hStretchToProperty.remove(property);
@@ -5588,7 +5373,6 @@
   } else if (QtProperty *pointProp =
                  m_vPolicyToProperty.value(property, nullptr)) {
     m_propertyToVPolicy[pointProp] = nullptr;
->>>>>>> 9519fe64
     m_vPolicyToProperty.remove(property);
   }
 }
@@ -5896,21 +5680,13 @@
 };
 
 QtFontPropertyManagerPrivate::QtFontPropertyManagerPrivate()
-<<<<<<< HEAD
-    : m_settingValue(false), m_fontDatabaseChangeTimer(0) {}
-=======
     : m_settingValue(false), m_fontDatabaseChangeTimer(nullptr) {}
->>>>>>> 9519fe64
 
 void QtFontPropertyManagerPrivate::slotIntChanged(QtProperty *property,
                                                   int value) {
   if (m_settingValue)
     return;
-<<<<<<< HEAD
-  if (QtProperty *prop = m_pointSizeToProperty.value(property, 0)) {
-=======
   if (QtProperty *prop = m_pointSizeToProperty.value(property, nullptr)) {
->>>>>>> 9519fe64
     QFont f = m_values[prop];
     f.setPointSize(value);
     q_ptr->setValue(prop, f);
@@ -5921,11 +5697,7 @@
                                                    int value) {
   if (m_settingValue)
     return;
-<<<<<<< HEAD
-  if (QtProperty *prop = m_familyToProperty.value(property, 0)) {
-=======
   if (QtProperty *prop = m_familyToProperty.value(property, nullptr)) {
->>>>>>> 9519fe64
     QFont f = m_values[prop];
     f.setFamily(m_familyNames.at(value));
     q_ptr->setValue(prop, f);
@@ -5936,25 +5708,6 @@
                                                    bool value) {
   if (m_settingValue)
     return;
-<<<<<<< HEAD
-  if (QtProperty *prop = m_boldToProperty.value(property, 0)) {
-    QFont f = m_values[prop];
-    f.setBold(value);
-    q_ptr->setValue(prop, f);
-  } else if (QtProperty *prop = m_italicToProperty.value(property, 0)) {
-    QFont f = m_values[prop];
-    f.setItalic(value);
-    q_ptr->setValue(prop, f);
-  } else if (QtProperty *prop = m_underlineToProperty.value(property, 0)) {
-    QFont f = m_values[prop];
-    f.setUnderline(value);
-    q_ptr->setValue(prop, f);
-  } else if (QtProperty *prop = m_strikeOutToProperty.value(property, 0)) {
-    QFont f = m_values[prop];
-    f.setStrikeOut(value);
-    q_ptr->setValue(prop, f);
-  } else if (QtProperty *prop = m_kerningToProperty.value(property, 0)) {
-=======
   if (QtProperty *prop = m_boldToProperty.value(property, nullptr)) {
     QFont f = m_values[prop];
     f.setBold(value);
@@ -5974,7 +5727,6 @@
     f.setStrikeOut(value);
     q_ptr->setValue(prop, f);
   } else if (QtProperty *prop = m_kerningToProperty.value(property, nullptr)) {
->>>>>>> 9519fe64
     QFont f = m_values[prop];
     f.setKerning(value);
     q_ptr->setValue(prop, f);
@@ -5982,28 +5734,6 @@
 }
 
 void QtFontPropertyManagerPrivate::slotPropertyDestroyed(QtProperty *property) {
-<<<<<<< HEAD
-  if (QtProperty *pointProp = m_pointSizeToProperty.value(property, 0)) {
-    m_propertyToPointSize[pointProp] = 0;
-    m_pointSizeToProperty.remove(property);
-  } else if (QtProperty *pointProp = m_familyToProperty.value(property, 0)) {
-    m_propertyToFamily[pointProp] = 0;
-    m_familyToProperty.remove(property);
-  } else if (QtProperty *pointProp = m_boldToProperty.value(property, 0)) {
-    m_propertyToBold[pointProp] = 0;
-    m_boldToProperty.remove(property);
-  } else if (QtProperty *pointProp = m_italicToProperty.value(property, 0)) {
-    m_propertyToItalic[pointProp] = 0;
-    m_italicToProperty.remove(property);
-  } else if (QtProperty *pointProp = m_underlineToProperty.value(property, 0)) {
-    m_propertyToUnderline[pointProp] = 0;
-    m_underlineToProperty.remove(property);
-  } else if (QtProperty *pointProp = m_strikeOutToProperty.value(property, 0)) {
-    m_propertyToStrikeOut[pointProp] = 0;
-    m_strikeOutToProperty.remove(property);
-  } else if (QtProperty *pointProp = m_kerningToProperty.value(property, 0)) {
-    m_propertyToKerning[pointProp] = 0;
-=======
   if (QtProperty *pointProp = m_pointSizeToProperty.value(property, nullptr)) {
     m_propertyToPointSize[pointProp] = nullptr;
     m_pointSizeToProperty.remove(property);
@@ -6030,7 +5760,6 @@
   } else if (QtProperty *pointProp =
                  m_kerningToProperty.value(property, nullptr)) {
     m_propertyToKerning[pointProp] = nullptr;
->>>>>>> 9519fe64
     m_kerningToProperty.remove(property);
   }
 }
@@ -6417,21 +6146,6 @@
 
 void QtColorPropertyManagerPrivate::slotIntChanged(QtProperty *property,
                                                    int value) {
-<<<<<<< HEAD
-  if (QtProperty *prop = m_rToProperty.value(property, 0)) {
-    QColor c = m_values[prop];
-    c.setRed(value);
-    q_ptr->setValue(prop, c);
-  } else if (QtProperty *prop = m_gToProperty.value(property, 0)) {
-    QColor c = m_values[prop];
-    c.setGreen(value);
-    q_ptr->setValue(prop, c);
-  } else if (QtProperty *prop = m_bToProperty.value(property, 0)) {
-    QColor c = m_values[prop];
-    c.setBlue(value);
-    q_ptr->setValue(prop, c);
-  } else if (QtProperty *prop = m_aToProperty.value(property, 0)) {
-=======
   if (QtProperty *prop = m_rToProperty.value(property, nullptr)) {
     QColor c = m_values[prop];
     c.setRed(value);
@@ -6445,7 +6159,6 @@
     c.setBlue(value);
     q_ptr->setValue(prop, c);
   } else if (QtProperty *prop = m_aToProperty.value(property, nullptr)) {
->>>>>>> 9519fe64
     QColor c = m_values[prop];
     c.setAlpha(value);
     q_ptr->setValue(prop, c);
@@ -6454,19 +6167,6 @@
 
 void QtColorPropertyManagerPrivate::slotPropertyDestroyed(
     QtProperty *property) {
-<<<<<<< HEAD
-  if (QtProperty *pointProp = m_rToProperty.value(property, 0)) {
-    m_propertyToR[pointProp] = 0;
-    m_rToProperty.remove(property);
-  } else if (QtProperty *pointProp = m_gToProperty.value(property, 0)) {
-    m_propertyToG[pointProp] = 0;
-    m_gToProperty.remove(property);
-  } else if (QtProperty *pointProp = m_bToProperty.value(property, 0)) {
-    m_propertyToB[pointProp] = 0;
-    m_bToProperty.remove(property);
-  } else if (QtProperty *pointProp = m_aToProperty.value(property, 0)) {
-    m_propertyToA[pointProp] = 0;
-=======
   if (QtProperty *pointProp = m_rToProperty.value(property, nullptr)) {
     m_propertyToR[pointProp] = nullptr;
     m_rToProperty.remove(property);
@@ -6478,7 +6178,6 @@
     m_bToProperty.remove(property);
   } else if (QtProperty *pointProp = m_aToProperty.value(property, nullptr)) {
     m_propertyToA[pointProp] = nullptr;
->>>>>>> 9519fe64
     m_aToProperty.remove(property);
   }
 }
