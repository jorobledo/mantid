#ifndef MANTID_MANTIDWIDGETS_FINDSUBTREEROOTS_H
#define MANTID_MANTIDWIDGETS_FINDSUBTREEROOTS_H

#include "MantidQtWidgets/Common/Batch/FindSubtreeRoots.h"
#include "MantidQtWidgets/Common/Batch/RowLocation.h"
#include <algorithm>
#include <cxxtest/TestSuite.h>
#include <gtest/gtest.h>
#include <vector>

using namespace MantidQt::MantidWidgets;
using namespace MantidQt::MantidWidgets::Batch;
using namespace testing;

class FindSubtreeRootsTest : public CxxTest::TestSuite {
public:
  // This pair of boilerplate methods prevent the suite being created statically
  // This means the constructor isn't called when running other tests
  static FindSubtreeRootsTest *createSuite() {
    return new FindSubtreeRootsTest();
  }
  static void destroySuite(FindSubtreeRootsTest *suite) { delete suite; }

  void testForSingleLocation() {
    auto findSubtreeRoots = FindSubtreeRoots();
    auto region = std::vector<RowLocation>{{RowLocation({1})}};

    auto roots = findSubtreeRoots(region);

    auto expectedRoots = std::vector<RowLocation>({RowLocation({1})});

    TS_ASSERT(roots.is_initialized());
    TS_ASSERT_EQUALS(expectedRoots, roots.get());
  }

  void testTwoSiblingsResultsInTwoRoots() {
    auto findSubtreeRoots = FindSubtreeRoots();
    auto region =
        std::vector<RowLocation>({RowLocation({1}), RowLocation({2})});

    // clang-format off
    auto expectedRoots = std::vector<RowLocation>({
      RowLocation({1}),
      RowLocation({2})
    });
    // clang-format on

    auto roots = findSubtreeRoots(region);
    TS_ASSERT(roots.is_initialized());
    TS_ASSERT_EQUALS(expectedRoots, roots.get());
  }

  void testParentAndChildResultsInParent() {
    auto findSubtreeRoots = FindSubtreeRoots();
    auto region =
        std::vector<RowLocation>({RowLocation({1}), RowLocation({1, 2})});

    auto expectedRoots = std::vector<RowLocation>({RowLocation({1})});

    auto roots = findSubtreeRoots(region);
    TS_ASSERT(roots.is_initialized());
    TS_ASSERT_EQUALS(expectedRoots, roots.get());
  }

  void testParentWithChildAndSiblingResultsInParentAndSibling() {
    auto findSubtreeRoots = FindSubtreeRoots();
    // clang-format off
    auto region = std::vector<RowLocation>({
      RowLocation({1}),
      RowLocation({1, 0}),
      RowLocation({2})
    });
    // clang-format on

    auto expectedRoots =
        std::vector<RowLocation>({RowLocation({1}), RowLocation({2})});

    auto roots = findSubtreeRoots(region);
    TS_ASSERT(roots.is_initialized());
    TS_ASSERT_EQUALS(expectedRoots, roots.get());
  }

  void testFindsRootOfNonTrivialTree() {
    auto findSubtreeRoots = FindSubtreeRoots();
    // clang-format off
    auto region = std::vector<RowLocation>({
          RowLocation({1}),
          RowLocation({1, 0}),
          RowLocation({1, 0, 1}),
          RowLocation({1, 1})
    });
    // clang-format on

    auto expectedRoots = std::vector<RowLocation>({RowLocation({1})});

    auto roots = findSubtreeRoots(region);
    TS_ASSERT(roots.is_initialized());
    TS_ASSERT_EQUALS(expectedRoots, roots.get());
  }

  void testFailsForLevelGap() {
    auto findSubtreeRoots = FindSubtreeRoots();
    // clang-format off
    auto region = std::vector<RowLocation>({
      RowLocation({1}),
      RowLocation({1, 0}),
      RowLocation({1, 0, 1, 2})
    });
    // clang-format on

    TS_ASSERT(!findSubtreeRoots(region).is_initialized());
  }

  void testForRealisticTree() {
    auto findSubtreeRoots = FindSubtreeRoots();
    // clang-format off
    auto region = std::vector<RowLocation>({
        RowLocation({0}),
        RowLocation({0, 0}),
        RowLocation({0, 1}),
        RowLocation({1}),
        RowLocation({1, 0}),
        RowLocation({1, 0, 0}),
        RowLocation({1, 0, 0, 0}),
        RowLocation({1, 0, 0, 1}),
        RowLocation({1, 0, 0, 2}),
        RowLocation({1, 2}),
        RowLocation({2}),
        RowLocation({3})
    });
    // clang-format on

    // clang-format off
    auto expectedRoots = std::vector<RowLocation>({
      RowLocation({0}),
      RowLocation({1}),
      RowLocation({2}),
      RowLocation({3})
    });
    // clang-format on

    auto roots = findSubtreeRoots(region);
    TS_ASSERT(roots.is_initialized());
    TS_ASSERT_EQUALS(expectedRoots, roots.get());
  }

  void testFailsForShallowRoot() {
    auto findSubtreeRoots = FindSubtreeRoots();
    // clang-format off
    auto region = std::vector<RowLocation>({
        RowLocation({0, 0}),
        RowLocation({0, 0, 0}),
        RowLocation({0, 0, 1}),
        RowLocation({1}),
        RowLocation({1, 0}),
        RowLocation({1, 1}),
        RowLocation({1, 2})
    });
    // clang-format on

    auto roots = findSubtreeRoots(region);
    TS_ASSERT(!roots.is_initialized())
  }

  void testFailsForDeepRoot() {
    auto findSubtreeRoots = FindSubtreeRoots();
    // clang-format off
    auto region = std::vector<RowLocation>({
      RowLocation({0}),
      RowLocation({0, 0}),
      RowLocation({0, 1}),
      RowLocation({0, 2}),
      RowLocation({1, 0}),
      RowLocation({1, 0, 0}),
      RowLocation({1, 0, 1})
    });
    // clang-format on

    auto roots = findSubtreeRoots(region);
    TS_ASSERT(!roots.is_initialized())
  }

  void testFailsForDeepRootImmediatelyAfterFirstRoot() {
    auto findSubtreeRoots = FindSubtreeRoots();
    // clang-format off
    auto region = std::vector<RowLocation>({
      RowLocation({0}),
      RowLocation({1, 0})
    });
    // clang-format on

    auto roots = findSubtreeRoots(region);
    TS_ASSERT(!roots.is_initialized())
  }

  void testFailsForShallowRootImmediatelyAfterFirstRoot() {
    auto findSubtreeRoots = FindSubtreeRoots();
    // clang-format off
    auto region = std::vector<RowLocation>({
      RowLocation({0, 0}),
      RowLocation({1}),
    });
    // clang-format on

    auto roots = findSubtreeRoots(region);
    TS_ASSERT(!roots.is_initialized())
  }

  void testFailsForDisconnectedRoots() {
    auto findSubtreeRoots = FindSubtreeRoots();
    // clang-format off
    auto region = std::vector<RowLocation>({
      RowLocation({0, 0}),
      RowLocation({1, 0}),
    });
    // clang-format on

    auto roots = findSubtreeRoots(region);
    TS_ASSERT(!roots.is_initialized())
  }

  void testForDocumentationFailTree() {
    auto findSubtreeRoots = FindSubtreeRoots();
    // clang-format off
    auto region = std::vector<RowLocation>({
        RowLocation({0, 0}),
        RowLocation({0, 0, 0}),
        RowLocation({0, 0, 1}),
        RowLocation({1}),
        RowLocation({1, 0}),
        RowLocation({1, 1}),
        RowLocation({1, 2})
    });
    // clang-format on
<<<<<<< HEAD

=======
>>>>>>> bc8701f2
    auto roots = findSubtreeRoots(region);
    TS_ASSERT(!roots.is_initialized())
  }
};

#endif // MANTID_MANTIDWIDGETS_FINDSUBTREEROOTS_H<|MERGE_RESOLUTION|>--- conflicted
+++ resolved
@@ -232,10 +232,6 @@
         RowLocation({1, 2})
     });
     // clang-format on
-<<<<<<< HEAD
-
-=======
->>>>>>> bc8701f2
     auto roots = findSubtreeRoots(region);
     TS_ASSERT(!roots.is_initialized())
   }
