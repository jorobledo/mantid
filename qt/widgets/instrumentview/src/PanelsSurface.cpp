--- conflicted
+++ resolved
@@ -228,15 +228,6 @@
 //-----------------------------------------------------------------------------------------------//
 
 /**
-<<<<<<< HEAD
-* Add a flat bank from an assembly of detectors.
-* @param normal :: Normal vector to the bank's plane.
-* @param detectors :: List of detectorIndices.
-*/
-void PanelsSurface::addFlatBankOfDetectors(const Mantid::Kernel::V3D &normal,
-                                           const std::vector<size_t> &detectors,
-                                           size_t) {
-=======
  * Add a flat bank from an assembly of detectors.
  * @param bankId :: Component ID of the bank.
  * @param normal :: Normal vector to the bank's plane.
@@ -244,7 +235,6 @@
  */
 void PanelsSurface::addFlatBankOfDetectors(
     const Mantid::Kernel::V3D &normal, const std::vector<size_t> &detectors) {
->>>>>>> d23fdc28
   int index = m_flatBanks.size();
   // save bank info
   FlatBankInfo *info = new FlatBankInfo(this);
