--- conflicted
+++ resolved
@@ -11,7 +11,6 @@
 
 set(MOC_FILES ${INC_FILES})
 
-<<<<<<< HEAD
 mtd_add_qt_library(TARGET_NAME MantidQtWidgetsPluginsDesigner
                    QT_VERSION 4
                    SRC ${SRC_FILES}
@@ -32,36 +31,8 @@
                      Qwt5
                    MTD_QT_LINK_LIBS
                      MantidQtWidgetsCommon
-                     MantidQtWidgetsLegacyQwt
+                     MantidQtWidgetsPlotting
                      MantidQtWidgetsSliceViewer
                    OUTPUT_SUBDIR
                      designer
-                   EXCLUDE_FROM_ALL)
-=======
-mtd_add_qt_library (TARGET_NAME MantidQtWidgetsPluginsDesigner
-  QT_VERSION 4
-  SRC ${SRC_FILES}
-  MOC ${MOC_FILES}
-  NOMOC ${INC_FILES}
-  DEFS
-    QSCINTILLA_DLL
-    LIBRARY_NAME=MantidQtWidgetsPluginsDesigner
-  INCLUDE_DIRS
-    inc
-  LINK_LIBS
-    ${TCMALLOC_LIBRARIES_LINKTIME}
-    ${CORE_MANTIDLIBS}
-    ${POCO_LIBRARIES}
-    ${Boost_LIBRARIES}
-  QT4_LINK_LIBS
-    Qt4::Qscintilla
-    Qwt5
-  MTD_QT_LINK_LIBS
-    MantidQtWidgetsCommon
-    MantidQtWidgetsPlotting
-    MantidQtWidgetsSliceViewer
-  OUTPUT_SUBDIR
-    designer
-  EXCLUDE_FROM_ALL
-)
->>>>>>> a908e4af
+                   EXCLUDE_FROM_ALL)