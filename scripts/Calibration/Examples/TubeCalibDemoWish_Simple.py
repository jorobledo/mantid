--- conflicted
+++ resolved
@@ -24,32 +24,19 @@
     CalibratedComponent = 'WISH/panel' + PanelNumber
 
     # Get calibration raw file and integrate it
-<<<<<<< HEAD
-    print("Loading",filename)
-    rawCalibInstWS = Load(filename)  #'raw' in 'rawCalibInstWS' means unintegrated.
-    CalibInstWS = Integration( rawCalibInstWS, RangeLower=1, RangeUpper=20000 )
-    DeleteWorkspace(rawCalibInstWS)
-=======
     print("Loading", filename)
     rawCalibInstWS = mantid.Load(filename)  # 'raw' in 'rawCalibInstWS' means unintegrated.
     CalibInstWS = mantid.Integration(rawCalibInstWS, RangeLower=1, RangeUpper=20000)
     mantid.DeleteWorkspace(rawCalibInstWS)
->>>>>>> 97b3ba83
     print("Created workspace (CalibInstWS) with integrated data from run and instrument to calibrate")
 
     # Give y-positions of slit points (gotten for converting first tube's slit point to Y)
 
     # WISH instrument has a particularity. It is composed by a group of upper tubes and lower tubes,
     # they are disposed 3 milimiters in difference one among the other
-<<<<<<< HEAD
-    lower_tube = numpy.array([-0.41,-0.31,-0.21,-0.11,-0.02, 0.09, 0.18, 0.28, 0.39 ])
-    upper_tube = numpy.array(lower_tube+0.003)
-    funcForm = 9*[1] # 9 gaussian peaks
-=======
     lower_tube = numpy.array([-0.41, -0.31, -0.21, -0.11, -0.02, 0.09, 0.18, 0.28, 0.39])
     upper_tube = numpy.array(lower_tube + 0.003)
     funcForm = 9 * [1]  # 9 gaussian peaks
->>>>>>> 97b3ba83
     print("Created objects needed for calibration.")
 
     # Get the calibration and put it into the calibration table
@@ -68,27 +55,15 @@
 
     print("Got calibration (new positions of detectors)")
 
-<<<<<<< HEAD
-    #Apply the calibration
-    ApplyCalibration( Workspace=CalibInstWS, PositionTable=calibrationTable)
-    print("Applied calibration")
-
-    # == Save workspace ==
-    #uncomment these lines to save the workspace
-    #nexusName = "TubeCalibDemoWish"+PanelNumber+"Result.nxs"
-    #SaveNexusProcessed( CalibInstWS, 'TubeCalibDemoWishResult.nxs',"Result of Running TubeCalibWishMerlin_Simple.py")
-    #print("saved calibrated workspace (CalibInstWS) into Nexus file",nexusName)
-=======
     # Apply the calibration
     mantid.ApplyCalibration(Workspace=CalibInstWS, PositionTable=calibrationTable)
     print("Applied calibration")
 
     # == Save workspace ==
     # uncomment these lines to save the workspace
-    # nexusName = "TubeCalibDemoWish"+PanelNumber+"Result.nxs"
-    # SaveNexusProcessed( CalibInstWS, 'TubeCalibDemoWishResult.nxs',"Result of Running TubeCalibWishMerlin_Simple.py")
-    # print "saved calibrated workspace (CalibInstWS) into Nexus file",nexusName
->>>>>>> 97b3ba83
+    # nexusName = "TubeCalibDemoWish" + PanelNumber + "Result.nxs"
+    # mantid.SaveNexusProcessed(CalibInstWS, 'TubeCalibDemoWishResult.nxs', "Result of Running TubeCalibWishMerlin_Simple.py")
+    # print("saved calibrated workspace (CalibInstWS) into Nexus file", nexusName)
 
     # == Reset dafault instrument ==
     mantid.config['default.instrument'] = previousDefaultInstrument
