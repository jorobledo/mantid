from __future__ import (absolute_import, division, print_function)

from isis_powder.routines.param_map_entry import ParamMapEntry
from isis_powder.gem_routines.gem_enums import GEM_CHOPPER_MODES
from isis_powder.routines.common_enums import INPUT_BATCHING, WORKSPACE_UNITS

#                 Maps friendly user name (ext_name) -> script name (int_name)
attr_mapping = \
    [
     ParamMapEntry(ext_name="calibration_directory",     int_name="calibration_dir"),
     ParamMapEntry(ext_name="calibration_mapping_file",  int_name="cal_mapping_path"),
     ParamMapEntry(ext_name="config_file",               int_name="config_file"),
     ParamMapEntry(ext_name="do_absorb_corrections",     int_name="do_absorb_corrections"),
<<<<<<< HEAD
     ParamMapEntry(ext_name="file_ext",                  int_name="file_extension", optional=True),
=======
     ParamMapEntry(ext_name="first_cycle_run_no",        int_name="run_in_range"),
>>>>>>> c00b29c1
     ParamMapEntry(ext_name="focused_cropping_values",   int_name="focused_cropping_values"),
     ParamMapEntry(ext_name="grouping_file_name",        int_name="grouping_file_name"),
     ParamMapEntry(ext_name="input_mode",                int_name="input_batching", enum_class=INPUT_BATCHING),
     ParamMapEntry(ext_name="mode",                      int_name="mode",           enum_class=GEM_CHOPPER_MODES),
     ParamMapEntry(ext_name="multiple_scattering",       int_name="multiple_scattering"),
     ParamMapEntry(ext_name="raw_tof_cropping_values",   int_name="raw_tof_cropping_values"),
     ParamMapEntry(ext_name="run_number",                int_name="run_number"),
     ParamMapEntry(ext_name="sample_empty",              int_name="sample_empty",   optional=True),
     ParamMapEntry(ext_name="spline_coefficient",        int_name="spline_coeff"),
     ParamMapEntry(ext_name="output_directory",          int_name="output_dir"),
     ParamMapEntry(ext_name="unit_to_keep",              int_name="unit_to_keep",
                   enum_class=WORKSPACE_UNITS,           optional=True),
     ParamMapEntry(ext_name="user_name",                 int_name="user_name"),
     ParamMapEntry(ext_name="vanadium_cropping_values",  int_name="vanadium_cropping_values"),
     ParamMapEntry(ext_name="vanadium_normalisation",    int_name="do_van_norm")
    ]<|MERGE_RESOLUTION|>--- conflicted
+++ resolved
@@ -11,11 +11,8 @@
      ParamMapEntry(ext_name="calibration_mapping_file",  int_name="cal_mapping_path"),
      ParamMapEntry(ext_name="config_file",               int_name="config_file"),
      ParamMapEntry(ext_name="do_absorb_corrections",     int_name="do_absorb_corrections"),
-<<<<<<< HEAD
      ParamMapEntry(ext_name="file_ext",                  int_name="file_extension", optional=True),
-=======
      ParamMapEntry(ext_name="first_cycle_run_no",        int_name="run_in_range"),
->>>>>>> c00b29c1
      ParamMapEntry(ext_name="focused_cropping_values",   int_name="focused_cropping_values"),
      ParamMapEntry(ext_name="grouping_file_name",        int_name="grouping_file_name"),
      ParamMapEntry(ext_name="input_mode",                int_name="input_batching", enum_class=INPUT_BATCHING),
