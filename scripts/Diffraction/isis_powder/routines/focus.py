from __future__ import (absolute_import, division, print_function)

import mantid.simpleapi as mantid

import isis_powder.routines.common as common
from isis_powder.routines.common_enums import INPUT_BATCHING
import os
import warnings


def focus(run_number_string, instrument, perform_vanadium_norm=True):
    input_batching = instrument._get_input_batching_mode()
<<<<<<< HEAD
    if input_batching.lower() == InputBatchingEnum.Individual.lower():
        return _individual_run_focusing(instrument, perform_vanadium_norm, run_number_string)
    else:
        return _batched_run_focusing(instrument, perform_vanadium_norm, run_number_string)
=======
    if input_batching == INPUT_BATCHING.Individual:
        return _individual_run_focusing(instrument, perform_vanadium_norm, run_number_string)
    elif input_batching == INPUT_BATCHING.Summed:
        return _batched_run_focusing(instrument, perform_vanadium_norm, run_number_string)
    else:
        raise ValueError("Input batching not passed through. Please contact development team.")
>>>>>>> d3c062ad


def _focus_one_ws(ws, run_number, instrument, perform_vanadium_norm):
    run_details = instrument._get_run_details(run_number_string=run_number)
    if perform_vanadium_norm:
        _test_splined_vanadium_exists(instrument, run_details)

    # Subtract and crop to largest acceptable TOF range
    input_workspace = common.subtract_sample_empty(ws_to_correct=ws, instrument=instrument,
                                                   empty_sample_ws_string=run_details.empty_runs)

    input_workspace = instrument._crop_raw_to_expected_tof_range(ws_to_crop=input_workspace)

    # Align / Focus
    aligned_ws = mantid.AlignDetectors(InputWorkspace=input_workspace,
<<<<<<< HEAD
                                       CalibrationFile=run_details.calibration_file_path)
=======
                                       CalibrationFile=run_details.offset_file_path)
>>>>>>> d3c062ad

    focused_ws = mantid.DiffractionFocussing(InputWorkspace=aligned_ws,
                                             GroupingFileName=run_details.grouping_file_path)

    calibrated_spectra = _apply_vanadium_corrections(instrument=instrument, run_number=run_number,
                                                     input_workspace=focused_ws,
                                                     perform_vanadium_norm=perform_vanadium_norm)

    cropped_spectra = instrument._crop_banks_to_user_tof(calibrated_spectra)

    # Output
<<<<<<< HEAD
    processed_nexus_files = instrument._output_focused_ws(calibrated_spectra, run_details=run_details)
=======
    d_spacing_group, tof_group = instrument._output_focused_ws(cropped_spectra, run_details=run_details)

    common.keep_single_ws_unit(d_spacing_group=d_spacing_group,tof_group=tof_group,
                               unit_to_keep=instrument._get_unit_to_keep())
>>>>>>> d3c062ad

    # Tidy workspaces from Mantid
    common.remove_intermediate_workspace(input_workspace)
    common.remove_intermediate_workspace(aligned_ws)
    common.remove_intermediate_workspace(focused_ws)
    common.remove_intermediate_workspace(cropped_spectra)

    return d_spacing_group


def _apply_vanadium_corrections(instrument, run_number, input_workspace, perform_vanadium_norm):
    run_details = instrument._get_run_details(run_number_string=run_number)
<<<<<<< HEAD
    converted_ws = mantid.ConvertUnits(InputWorkspace=input_workspace, OutputWorkspace=input_workspace, Target="TOF")
    split_data_spectra = common.extract_and_crop_spectra(converted_ws, instrument=instrument)
=======
    input_workspace = mantid.ConvertUnits(InputWorkspace=input_workspace, OutputWorkspace=input_workspace, Target="TOF")
    split_data_spectra = common.extract_ws_spectra(input_workspace)
>>>>>>> d3c062ad

    if perform_vanadium_norm:
        processed_spectra = _divide_by_vanadium_splines(spectra_list=split_data_spectra,
                                                        spline_file_path=run_details.splined_vanadium_file_path)
    else:
        processed_spectra = split_data_spectra

    return processed_spectra


def _batched_run_focusing(instrument, perform_vanadium_norm, run_number_string):
    read_ws_list = common.load_current_normalised_ws_list(run_number_string=run_number_string,
                                                          instrument=instrument)
    output = None
    for ws in read_ws_list:
        output = _focus_one_ws(ws=ws, run_number=run_number_string, instrument=instrument,
                               perform_vanadium_norm=perform_vanadium_norm)
    return output


def _divide_by_vanadium_splines(spectra_list, spline_file_path):
    vanadium_ws_list = mantid.LoadNexus(Filename=spline_file_path)
    output_list = []
    for data_ws, van_ws in zip(spectra_list, vanadium_ws_list[1:]):
        vanadium_ws = mantid.RebinToWorkspace(WorkspaceToRebin=van_ws, WorkspaceToMatch=data_ws)
        output_ws = mantid.Divide(LHSWorkspace=data_ws, RHSWorkspace=vanadium_ws, OutputWorkspace=data_ws)
        output_list.append(output_ws)
        common.remove_intermediate_workspace(vanadium_ws)
    return output_list


def _individual_run_focusing(instrument, perform_vanadium_norm, run_number):
    # Load and process one by one
    run_numbers = common.generate_run_numbers(run_number_string=run_number)
    output = None
    for run in run_numbers:
        ws = common.load_current_normalised_ws_list(run_number_string=run, instrument=instrument)
        output = _focus_one_ws(ws=ws[0], run_number=run, instrument=instrument,
                               perform_vanadium_norm=perform_vanadium_norm)
    return output


def _test_splined_vanadium_exists(instrument, run_details):
    # Check the necessary splined vanadium file has been created
    if not os.path.isfile(run_details.splined_vanadium_file_path):
        if instrument._can_auto_gen_vanadium_cal():
            warnings.warn("\nAttempting to automatically generate vanadium calibration at this path: "
                          + str(run_details.splined_vanadium_file_path) + " for these settings.\n")
            instrument._generate_auto_vanadium_calibration(run_details=run_details)
        else:
            raise ValueError("Processed vanadium runs not found at this path: "
                             + str(run_details.splined_vanadium_file_path) +
                             " \nHave you created a vanadium calibration with these settings yet?\n")<|MERGE_RESOLUTION|>--- conflicted
+++ resolved
@@ -10,19 +10,12 @@
 
 def focus(run_number_string, instrument, perform_vanadium_norm=True):
     input_batching = instrument._get_input_batching_mode()
-<<<<<<< HEAD
-    if input_batching.lower() == InputBatchingEnum.Individual.lower():
-        return _individual_run_focusing(instrument, perform_vanadium_norm, run_number_string)
-    else:
-        return _batched_run_focusing(instrument, perform_vanadium_norm, run_number_string)
-=======
     if input_batching == INPUT_BATCHING.Individual:
         return _individual_run_focusing(instrument, perform_vanadium_norm, run_number_string)
     elif input_batching == INPUT_BATCHING.Summed:
         return _batched_run_focusing(instrument, perform_vanadium_norm, run_number_string)
     else:
         raise ValueError("Input batching not passed through. Please contact development team.")
->>>>>>> d3c062ad
 
 
 def _focus_one_ws(ws, run_number, instrument, perform_vanadium_norm):
@@ -38,11 +31,7 @@
 
     # Align / Focus
     aligned_ws = mantid.AlignDetectors(InputWorkspace=input_workspace,
-<<<<<<< HEAD
-                                       CalibrationFile=run_details.calibration_file_path)
-=======
                                        CalibrationFile=run_details.offset_file_path)
->>>>>>> d3c062ad
 
     focused_ws = mantid.DiffractionFocussing(InputWorkspace=aligned_ws,
                                              GroupingFileName=run_details.grouping_file_path)
@@ -54,14 +43,10 @@
     cropped_spectra = instrument._crop_banks_to_user_tof(calibrated_spectra)
 
     # Output
-<<<<<<< HEAD
-    processed_nexus_files = instrument._output_focused_ws(calibrated_spectra, run_details=run_details)
-=======
     d_spacing_group, tof_group = instrument._output_focused_ws(cropped_spectra, run_details=run_details)
 
     common.keep_single_ws_unit(d_spacing_group=d_spacing_group,tof_group=tof_group,
                                unit_to_keep=instrument._get_unit_to_keep())
->>>>>>> d3c062ad
 
     # Tidy workspaces from Mantid
     common.remove_intermediate_workspace(input_workspace)
@@ -74,13 +59,8 @@
 
 def _apply_vanadium_corrections(instrument, run_number, input_workspace, perform_vanadium_norm):
     run_details = instrument._get_run_details(run_number_string=run_number)
-<<<<<<< HEAD
-    converted_ws = mantid.ConvertUnits(InputWorkspace=input_workspace, OutputWorkspace=input_workspace, Target="TOF")
-    split_data_spectra = common.extract_and_crop_spectra(converted_ws, instrument=instrument)
-=======
     input_workspace = mantid.ConvertUnits(InputWorkspace=input_workspace, OutputWorkspace=input_workspace, Target="TOF")
     split_data_spectra = common.extract_ws_spectra(input_workspace)
->>>>>>> d3c062ad
 
     if perform_vanadium_norm:
         processed_spectra = _divide_by_vanadium_splines(spectra_list=split_data_spectra,
