# Mantid Repository : https://github.com/mantidproject/mantid
#
# Copyright &copy; 2019 ISIS Rutherford Appleton Laboratory UKRI,
#   NScD Oak Ridge National Laboratory, European Spallation Source,
#   Institut Laue - Langevin & CSNS, Institute of High Energy Physics, CAS
# SPDX - License - Identifier: GPL - 3.0 +
# pylint: disable=invalid-name
from qtpy import QtCore, QtWidgets
from mantidqt.icons import get_icon
from mantid.kernel import ConfigService
from mantidqt.utils.observer_pattern import GenericObserverWithArgPassing
from mantidqt.utils.qt import load_ui
from Engineering.gui.engineering_diffraction.presenter import EngineeringDiffractionPresenter
from .tabs.common import SavedirObserver

Ui_main_window, _ = load_ui(__file__, "main_window.ui")


class EngineeringDiffractionGui(QtWidgets.QMainWindow, Ui_main_window):
    """
    The engineering diffraction interface
    """

    status_savdirMaxwidth = 300

    def __init__(self, parent=None, window_flags=None):
        if window_flags is not None:
            super(EngineeringDiffractionGui, self).__init__(parent, window_flags)
        else:
            super(EngineeringDiffractionGui, self).__init__(parent)

        # save initial default peak function so can reset on closing UI
        self._initial_peak_fun = ConfigService.getString("curvefitting.defaultPeak")

        # Main Window
        self.setupUi(self)
        self.tabs = self.tab_main
        self.setFocusPolicy(QtCore.Qt.StrongFocus)
        self.setAttribute(QtCore.Qt.WA_DeleteOnClose)

        self.btn_settings.setIcon(get_icon("mdi.settings", "black", 1.2))

        # Create status bar widgets
        self.status_label = QtWidgets.QLabel()
        self.savedir_label = QtWidgets.QLabel()
        self.savedir_label.setMaximumWidth(self.status_savdirMaxwidth)

        # observers
        self.update_statusbar_text_observable = GenericObserverWithArgPassing(self.set_statusbar_text)
        self.update_savedir_observable = GenericObserverWithArgPassing(self.update_savedir)
        self.savedir_observer = SavedirObserver(self)

        # this presenter needs to be accessible to this view so that it can be accessed by project save
        self.presenter = self.setup_presenter()

        # setup that can only happen with presenter created
        self.setup_statusbar()
        self.set_on_instrument_changed(self.presenter.calibration_presenter.set_instrument_override)
        self.set_on_rb_num_changed(self.presenter.calibration_presenter.set_rb_num)
        self.set_on_instrument_changed(self.presenter.focus_presenter.set_instrument_override)
        self.set_on_rb_num_changed(self.presenter.focus_presenter.set_rb_num)

<<<<<<< HEAD
        # load most recent calibration, if one saved
        self.presenter.calibration_presenter.load_last_calibration()
=======
        # load previous rb number if saved, create mechanism to save
        self.set_rb_no(self.presenter.get_saved_rb_number())
        self.set_on_rb_num_changed(self.presenter.set_saved_rb_number)
>>>>>>> 288179b3

        # Usage Reporting
        try:
            import mantid

            # register startup
            mantid.UsageService.registerFeatureUsage(mantid.kernel.FeatureType.Interface,
                                                     "Engineering Diffraction", False)
        except ImportError:
            pass

    def setup_presenter(self):
        presenter = EngineeringDiffractionPresenter()
        presenter.setup_calibration(self)
        presenter.setup_focus(self)
        presenter.setup_fitting(self)
        presenter.setup_settings(self)
        presenter.setup_calibration_notifier()
        presenter.statusbar_observable.add_subscriber(self.update_statusbar_text_observable)
        presenter.savedir_observable.add_subscriber(self.update_savedir_observable)
        self.set_on_settings_clicked(presenter.open_settings)
        self.set_on_help_clicked(presenter.open_help_window)
        return presenter

    def setup_statusbar(self):
        self.statusbar.addWidget(self.status_label)
        self.set_statusbar_text("No Calibration Loaded.")
        self.statusbar.addWidget(self.savedir_label)
        self.update_savedir(self.presenter.settings_presenter.settings["save_location"])

    def set_statusbar_text(self, text):
        self.status_label.setText(text)

    def update_savedir(self, savedir):
        savedir_text = "SaveDir: " + savedir
        self.savedir_label.setToolTip(savedir_text)
        self.savedir_label.setText(savedir_text)

    def closeEvent(self, event):
        ConfigService.setString("curvefitting.defaultPeak", self._initial_peak_fun)  # reset peak function
        self.presenter.handle_close()
        self.setParent(None)
        event.accept()

    def get_rb_no(self):
        return self.lineEdit_RBNumber.text()

    def set_rb_no(self, text) -> None:
        self.lineEdit_RBNumber.setText(text)

    def set_on_help_clicked(self, slot):
        self.pushButton_help.clicked.connect(slot)

    def set_on_settings_clicked(self, slot):
        self.btn_settings.clicked.connect(slot)

    def set_on_rb_num_changed(self, slot):
        self.lineEdit_RBNumber.textChanged.connect(slot)

    def set_on_instrument_changed(self, slot):
        self.comboBox_instrument.currentIndexChanged.connect(slot)<|MERGE_RESOLUTION|>--- conflicted
+++ resolved
@@ -60,14 +60,12 @@
         self.set_on_instrument_changed(self.presenter.focus_presenter.set_instrument_override)
         self.set_on_rb_num_changed(self.presenter.focus_presenter.set_rb_num)
 
-<<<<<<< HEAD
         # load most recent calibration, if one saved
         self.presenter.calibration_presenter.load_last_calibration()
-=======
+
         # load previous rb number if saved, create mechanism to save
         self.set_rb_no(self.presenter.get_saved_rb_number())
         self.set_on_rb_num_changed(self.presenter.set_saved_rb_number)
->>>>>>> 288179b3
 
         # Usage Reporting
         try:
