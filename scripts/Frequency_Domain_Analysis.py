--- conflicted
+++ resolved
@@ -1,9 +1,6 @@
 #pylint: disable=invalid-name
 from __future__ import (absolute_import, division, print_function)
-<<<<<<< HEAD
-from PyQt4 import QtGui
-=======
->>>>>>> 5609e263
+
 import sys
 
 import PyQt4.QtGui as QtGui
