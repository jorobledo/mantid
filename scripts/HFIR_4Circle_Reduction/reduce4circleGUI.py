--- conflicted
+++ resolved
@@ -9,31 +9,11 @@
 import math
 import csv
 import time
-<<<<<<< HEAD
-import random
-import numpy
-from scipy.optimize import curve_fit
-
-
-from PyQt4 import QtCore, QtGui
-try:
-    from mantidqtpython import MantidQt
-except ImportError as e:
-    NO_SCROLL = True
-else:
-    NO_SCROLL = False
-
-import reduce4circleControl as r4c
-import guiutility as gutil
-import fourcircle_utility as hb3a
-import plot3dwindow
-=======
 import datetime
 import random
 import numpy
 from scipy.optimize import curve_fit
 
->>>>>>> af658ada
 
 from PyQt4 import QtCore, QtGui
 from PyQt4.QtCore import QThread
@@ -83,11 +63,6 @@
         # Make UI scrollable
         if NO_SCROLL is False:
             self._scrollbars = MantidQt.API.WidgetScrollbarDecorator(self)
-<<<<<<< HEAD
-            self._scrollbars.setEnabled(True) # Must follow after setupUi(self)!
-
-        self._init_widgets()
-=======
             self._scrollbars.setEnabled(True)  # Must follow after setupUi(self)!
 
         self._init_widgets()
@@ -95,7 +70,6 @@
         # thread
         self._myIntegratePeaksThread = None
         self._addUBPeaksThread = None
->>>>>>> af658ada
 
         # Mantid configuration
         self._instrument = str(self.ui.comboBox_instrument.currentText())
@@ -296,18 +270,25 @@
         self._my3DWindow = None
         self._refineConfigWindow = None
 
-<<<<<<< HEAD
-=======
         # Timing and thread 'global'
         self._startMeringScans = time.clock()
         self._errorMessageEnsemble = ''
 
->>>>>>> af658ada
         # QSettings
         self.load_settings()
 
         return
-<<<<<<< HEAD
+
+    @property
+    def controller(self):
+        """ Parameter controller
+        """
+        assert self._myControl is not None, 'Controller cannot be None.'
+        assert isinstance(self._myControl, r4c.CWSCDReductionControl), \
+            'My controller must be of type %s, but not %s.' % ('CWSCDReductionControl',
+                                                               self._myControl.__class__.__name__)
+
+        return self._myControl
 
     def evt_show_survey(self):
         """
@@ -343,54 +324,6 @@
         self.ui.radioButton_hklFromSPICE.setChecked(True)
         self.ui.radioButton_indexFromCalUB.setChecked(False)
 
-=======
-
-    @property
-    def controller(self):
-        """ Parameter controller
-        """
-        assert self._myControl is not None, 'Controller cannot be None.'
-        assert isinstance(self._myControl, r4c.CWSCDReductionControl), \
-            'My controller must be of type %s, but not %s.' % ('CWSCDReductionControl',
-                                                               self._myControl.__class__.__name__)
-
-        return self._myControl
-
-    def evt_show_survey(self):
-        """
-        Show survey result
-        :return:
-        """
-        if self.ui.tableWidget_surveyTable.rowCount() == 0:
-            # do nothing if the table is empty
-            return
-
-        max_number = int(self.ui.lineEdit_numSurveyOutput.text())
-        if max_number != self.ui.tableWidget_surveyTable.rowCount():
-            # re-show survey
-            self.ui.tableWidget_surveyTable.remove_all_rows()
-            self.ui.tableWidget_surveyTable.show_reflections(max_number)
-
-        return
-
-    def _init_widgets(self):
-        """ Initialize the table widgets
-        :return:
-        """
-        # Table widgets
-        self.ui.tableWidget_peaksCalUB.setup()
-        self.ui.tableWidget_ubMatrix.setup()
-        self.ui.tableWidget_surveyTable.setup()
-        self.ui.tableWidget_peakIntegration.setup()
-        self.ui.tableWidget_mergeScans.setup()
-        self.ui.tableWidget_ubInUse.setup()
-        self.ui.tableWidget_kShift.setup()
-
-        # Radio buttons
-        self.ui.radioButton_hklFromSPICE.setChecked(True)
-        self.ui.radioButton_indexFromCalUB.setChecked(False)
-
->>>>>>> af658ada
         # combo-box
         self.ui.comboBox_kVectors.clear()
         self.ui.comboBox_kVectors.addItem('0: (0, 0, 0)')
@@ -410,13 +343,11 @@
         self.ui.lineEdit_localSpiceDir.setEnabled(True)
         self.ui.pushButton_browseLocalDataDir.setEnabled(True)
 
-
         return
 
     def _build_peak_info_list(self):
         """ Build a list of PeakInfo to build peak workspace
         :return:
-<<<<<<< HEAD
         """
         # Collecting all peaks that will be used to refine UB matrix
         row_index_list = self.ui.tableWidget_peaksCalUB.get_selected_rows(True)
@@ -487,78 +418,6 @@
     def do_accept_ub(self):
         """ Accept the calculated UB matrix and thus put to controller
         """
-=======
-        """
-        # Collecting all peaks that will be used to refine UB matrix
-        row_index_list = self.ui.tableWidget_peaksCalUB.get_selected_rows(True)
-        if len(row_index_list) < 3:
-            err_msg = 'At least 3 peaks must be selected to refine UB matrix.' \
-                      'Now it is only %d selected.' % len(row_index_list)
-            self.pop_one_button_dialog(err_msg)
-            return
-
-        # loop over all peaks for peak information
-        peak_info_list = list()
-        status, exp_number = gutil.parse_integers_editors(self.ui.lineEdit_exp)
-        assert status
-        for i_row in row_index_list:
-            scan_num, pt_num = self.ui.tableWidget_peaksCalUB.get_exp_info(i_row)
-            try:
-                if pt_num < 0:
-                    pt_num = None
-                peak_info = self._myControl.get_peak_info(exp_number, scan_num, pt_num)
-            except AssertionError as ass_err:
-                raise RuntimeError('Unable to retrieve PeakInfo due to %s.' % str(ass_err))
-            assert isinstance(peak_info, r4c.PeakProcessHelper)
-            peak_info_list.append(peak_info)
-        # END-FOR
-
-        return peak_info_list
-
-    def _show_refined_ub_result(self):
-        """
-        Show the result from refined UB matrix
-        :return:
-        """
-        # Deal with result
-        ub_matrix, lattice, lattice_error = self._myControl.get_refined_ub_matrix()
-        # ub matrix
-        self.ui.tableWidget_ubMatrix.set_from_matrix(ub_matrix)
-
-        # lattice parameter
-        assert isinstance(lattice, list)
-        assert len(lattice) == 6
-        self.ui.lineEdit_aUnitCell.setText('%.5f' % lattice[0])
-        self.ui.lineEdit_bUnitCell.setText('%.5f' % lattice[1])
-        self.ui.lineEdit_cUnitCell.setText('%.5f' % lattice[2])
-        self.ui.lineEdit_alphaUnitCell.setText('%.5f' % lattice[3])
-        self.ui.lineEdit_betaUnitCell.setText('%.5f' % lattice[4])
-        self.ui.lineEdit_gammaUnitCell.setText('%.5f' % lattice[5])
-
-        assert isinstance(lattice_error, list)
-        assert len(lattice_error) == 6
-        self.ui.lineEdit_aError.setText('%.5f' % lattice_error[0])
-        self.ui.lineEdit_bError.setText('%.5f' % lattice_error[1])
-        self.ui.lineEdit_cError.setText('%.5f' % lattice_error[2])
-        self.ui.lineEdit_alphaError.setText('%.5f' % lattice_error[3])
-        self.ui.lineEdit_betaError.setText('%.5f' % lattice_error[4])
-        self.ui.lineEdit_gammaError.setText('%.5f' % lattice_error[5])
-
-        return
-
-    def closeEvent(self, QCloseEvent):
-        """
-        Close event
-        :param QCloseEvent:
-        :return:
-        """
-        print '[QCloseEvent=]', str(QCloseEvent)
-        self.menu_quit()
-
-    def do_accept_ub(self):
-        """ Accept the calculated UB matrix and thus put to controller
-        """
->>>>>>> af658ada
         # get the experiment number
         exp_number = int(str(self.ui.lineEdit_exp.text()))
 
@@ -599,50 +458,6 @@
 
         # get experiment number
         status, exp_number = gutil.parse_integers_editors(self.ui.lineEdit_exp)
-<<<<<<< HEAD
-        assert status
-
-        # switch to tab-3
-        self.ui.tabWidget.setCurrentIndex(MainWindow.TabPage['Calculate UB'])
-
-        # find peak and add peak
-        failed_list = list()
-        for scan_number in scan_number_list:
-            # merge peak
-            status, err_msg = self._myControl.merge_pts_in_scan(exp_number, scan_number, [], 'q-sample')
-
-            # continue to the next scan if there is something wrong
-            if status is False:
-                failed_list.append((scan_number, err_msg))
-                continue
-
-            # find peak
-            self._myControl.find_peak(exp_number, scan_number)
-
-            # get PeakInfo
-            peak_info = self._myControl.get_peak_info(exp_number, scan_number)
-            assert isinstance(peak_info, r4c.PeakProcessHelper)
-
-            # retrieve and set HKL from spice table
-            peak_info.retrieve_hkl_from_spice_table()
-
-            # add to table
-            self.set_ub_peak_table(peak_info)
-        # END-FOR
-
-        # pop error if there is any scan that is not reduced right
-        if len(failed_list) > 0:
-            failed_scans_str = 'Unable to merge scans: '
-            sum_error_str = ''
-            for fail_tup in failed_list:
-                failed_scans_str += '%d, ' % fail_tup[0]
-                sum_error_str += '%s\n' % fail_tup[1]
-            # END-FOR
-
-            self.pop_one_button_dialog(failed_scans_str)
-            self.pop_one_button_dialog(sum_error_str)
-        # END-FOR
-=======
         if not status:
             self.pop_one_button_dialog('Unable to get experiment number\n  due to %s.' % str(exp_number))
             return
@@ -654,7 +469,6 @@
         self.ui.progressBar_add_ub_peaks.setRange(0, len(scan_number_list))
         self._addUBPeaksThread = AddPeaksThread(self, exp_number, scan_number_list)
         self._addUBPeaksThread.start()
->>>>>>> af658ada
 
         return
 
@@ -702,11 +516,6 @@
             self.pop_one_button_dialog(int_list)
             return
         exp_no, scan_no = int_list
-<<<<<<< HEAD
-        print '[DB] Experiment number = ', exp_no
-        print '[DB] Scan numbers = ', str(scan_no), 'of type ', type(scan_no)
-=======
->>>>>>> af658ada
 
         # Get HKL from GUI
         status, float_list = gutil.parse_float_editors([self.ui.lineEdit_H,
@@ -1113,7 +922,6 @@
 
         # get the curve
         vec_x, vec_y, vec_e = self.ui.graphicsView_integratedPeakView.get_xye()
-<<<<<<< HEAD
 
         # fit Gaussian for starting value of a, b and c
         fit_result1 = curve_fit(gauss, vec_x, vec_y)
@@ -1132,15 +940,9 @@
         # write out the result
         background_value = popt2[3]
         self.ui.lineEdit_background.setText('%.7f' % background_value)
-=======
->>>>>>> af658ada
-
-        # fit Gaussian for starting value of a, b and c
-        fit_result1 = curve_fit(gauss, vec_x, vec_y)
-        popt = fit_result1[0]  # popt, pcov
-        # gauss_fit = gauss(vec_x, popt[0], popt[1], popt[2])
-
-<<<<<<< HEAD
+
+        return
+
     def do_export_to_fp(self):
         """ Export selected reflections to Fullprof single crystal data file for analysis
         :return:
@@ -1167,10 +969,14 @@
         # write
         user_header = str(self.ui.lineEdit_fpHeader.text())
         try:
-            status, file_content = self._myControl.export_to_fullprof(exp_number, scan_number_list, user_header, fp_name)
+            status, file_content = self._myControl.export_to_fullprof(exp_number, scan_number_list,
+                                                                      user_header, fp_name)
             self.ui.plainTextEdit_fpContent.setPlainText(file_content)
             if status is False:
-                self.pop_one_button_dialog(file_content)
+                error_msg = file_content
+                if error_msg.startswith('Peak index error'):
+                    error_msg = 'You may forget to index peak\n' + error_msg
+                self.pop_one_button_dialog(error_msg)
         except AssertionError as a_err:
             self.pop_one_button_dialog(str(a_err))
             return
@@ -1296,9 +1102,6 @@
         else:
             exp_number, scan_number = ret_obj
 
-        # mask workspace?
-        mask_detectors = self.ui.checkBox_applyMask.isChecked()
-
         normalization = str(self.ui.comboBox_ptCountType.currentText())
         if normalization.count('Time') > 0:
             norm_type = 'time'
@@ -1316,14 +1119,28 @@
         else:
             this_peak_centre = ret_obj
 
+        # scale factor
+        try:
+            intensity_scale_factor = float(self.ui.lineEdit_scaleFactor.text())
+        except ValueError:
+            intensity_scale_factor = 1.
+
         # get masked workspace
+        mask_name = str(self.ui.comboBox_maskNames2.currentText())
+        if mask_name.startswith('No Mask'):
+            mask_name = None
+        # mask workspace?
+        mask_detectors = mask_name is not None
+
         status, ret_obj = self._myControl.integrate_scan_peaks(exp=exp_number,
                                                                scan=scan_number,
                                                                peak_radius=1.0,
                                                                peak_centre=this_peak_centre,
                                                                merge_peaks=False,
                                                                use_mask=mask_detectors,
-                                                               normalization=norm_type)
+                                                               mask_ws_name=mask_name,
+                                                               normalization=norm_type,
+                                                               scale_factor=intensity_scale_factor)
 
         # result due to error
         if status is False:
@@ -1334,8 +1151,6 @@
         # process result
         pt_dict = ret_obj
         assert isinstance(pt_dict, dict)
-
-        print '[DB-BAT] Returned Pt. dict: ', pt_dict
 
         # clear table
         if self.ui.tableWidget_peakIntegration.rowCount() > 0:
@@ -1349,7 +1164,8 @@
             intensity_list.append(pt_intensity)
             status, msg = self.ui.tableWidget_peakIntegration.append_pt(pt, -1, pt_intensity)
             if not status:
-                print '[Error!] Unable to add Pt %d due to %s.' % (pt, msg)
+                error_msg = '[Error!] Unable to add Pt %d due to %s.' % (pt, msg)
+                self.pop_one_button_dialog(error_msg)
 
         # Set up the experiment information to table
         self.ui.tableWidget_peakIntegration.set_exp_info(exp_number, scan_number)
@@ -1403,69 +1219,55 @@
 
         # background Pt.
         status, num_bg_pt = gutil.parse_integers_editors(self.ui.lineEdit_numPt4Background, allow_blank=False)
-        assert status and num_bg_pt > 0, 'Number of Pt number for background must be larger than 0!'
-
-        # integrate peak
-        grand_error_message = ''
+        if not status or num_bg_pt == 0:
+            self.pop_one_button_dialog('Number of Pt number for background must be larger than 0: %s!' % str(num_bg_pt))
+            return
+
+        # get the merging information: each item should be a tuple as (scan number, pt number list, merged)
+        scan_number_list = list()
         for row_number in row_number_list:
+            # get scan number and pt numbers
             scan_number = self.ui.tableWidget_mergeScans.get_scan_number(row_number)
             status, pt_number_list = self._myControl.get_pt_numbers(exp_number, scan_number)
+
+            # set intensity to zero and error message
             if status is False:
-                print ('Unable to get Pt. of experiment %d scan %d due to %s.' % (
-                    exp_number, scan_number, str(pt_number_list)
-                ))
+                error_msg = 'Unable to get Pt. of experiment %d scan %d due to %s.' % (exp_number, scan_number,
+                                                                                       str(pt_number_list))
+                self.controller.set_peak_intensity(exp_number, scan_number, 0.)
+                self.ui.tableWidget_mergeScans.set_peak_intensity(row_number, scan_number, 0., False)
+                self.ui.tableWidget_mergeScans.set_status(scan_number, error_msg)
                 continue
 
             # merge all Pt. of the scan if they are not merged.
             merged = self.ui.tableWidget_mergeScans.get_merged_status(row_number)
-            if merged is False:
-                self._myControl.merge_pts_in_scan(exp_no=exp_number, scan_no=scan_number, pt_num_list=pt_number_list,
-                                                  target_frame='q-sample')
-                self.ui.tableWidget_mergeScans.set_status_by_row(row_number, 'Done')
-            # END-IF
-
-            # calculate peak center
-            status, ret_obj = self._myControl.calculate_peak_center(exp_number, scan_number, pt_number_list)
-            if status:
-                center_i = ret_obj
-            else:
-                print 'Unable to find peak for exp %d scan %d.' % (exp_number, scan_number)
-                continue
-
-            # mask workspace
-            # VZ-FUTURE: consider to modify method generate_mask_workspace() such that it can be generalized outside
-            #            loop
-            if mask_det:
-                self._myControl.check_generate_mask_workspace(exp_number, scan_number, selected_mask)
-
-            # integrate peak
-            status, ret_obj = self._myControl.integrate_scan_peaks(exp=exp_number,
-                                                                   scan=scan_number,
-                                                                   peak_radius=1.0,
-                                                                   peak_centre=center_i,
-                                                                   merge_peaks=False,
-                                                                   use_mask=mask_det,
-                                                                   normalization=norm_type,
-                                                                   mask_ws_name=selected_mask)
-            assert status, str(ret_obj)
-            pt_dict = ret_obj
-
-            background_pt_list = pt_number_list[:num_bg_pt] + pt_number_list[-num_bg_pt:]
-            avg_bg_value = self._myControl.estimate_background(pt_dict, background_pt_list)
-            intensity_i = self._myControl.simple_integrate_peak(pt_dict, avg_bg_value)
-            # set the calculated peak intensity to _peakInfoDict
-            status, error_msg = self._myControl.set_peak_intensity(exp_number, scan_number, intensity_i)
-            if status is False:
-                grand_error_message += error_msg + '\n'
-                continue
-
-            # set the value to table
-            self.ui.tableWidget_mergeScans.set_peak_intensity(row_number, None, intensity_i)
+
+            # add to list
+            scan_number_list.append((scan_number, pt_number_list, merged))
+            self.ui.tableWidget_mergeScans.set_status_by_row(row_number, 'Waiting')
         # END-FOR
 
-        # pop error message if there is any
-        if len(grand_error_message) > 0:
-            self.pop_one_button_dialog(grand_error_message)
+        # set the progress bar
+        self.ui.progressBar_mergeScans.setRange(0, len(scan_number_list))
+        self.ui.progressBar_mergeScans.setValue(0)
+        self.ui.progressBar_mergeScans.setTextVisible(True)
+        self.ui.progressBar_mergeScans.setStatusTip('Hello')
+
+        # process background setup
+        status, ret_obj = gutil.parse_integers_editors([self.ui.lineEdit_numPt4Background,
+                                                        self.ui.lineEdit_numPt4BackgroundRight],
+                                                       allow_blank=False)
+        if not status:
+            error_msg = str(ret_obj)
+            self.pop_one_button_dialog(error_msg)
+            return
+        num_pt_bg_left = ret_obj[0]
+        num_pt_bg_right = ret_obj[1]
+
+        self._myIntegratePeaksThread = IntegratePeaksThread(self, exp_number, scan_number_list,
+                                                            mask_det, selected_mask, norm_type,
+                                                            num_pt_bg_left, num_pt_bg_right)
+        self._myIntegratePeaksThread.start()
 
         return
 
@@ -1558,440 +1360,6 @@
         self.ui.tableWidget_surveyTable.set_survey_result(scan_sum_list)
         self.ui.tableWidget_surveyTable.remove_all_rows()
         self.ui.tableWidget_surveyTable.show_reflections(num_rows)
-=======
-        # fit Gaussian again including background
-        p0 = [popt[0], popt[1], popt[2], 0.]
-        fit_result2 = curve_fit(gauss4, vec_x, vec_y, sigma=vec_e,  p0=p0)
-        popt2 = fit_result2[0]  # popt2, pcov2
-        gauss_fit4 = gauss4(vec_x, popt2[0], popt2[1], popt2[2], popt2[3])
-
-        # plot the result
-        self.ui.graphicsView_integratedPeakView.add_plot_1d(vec_x, gauss_fit4, color='red', marker='-')
-
-        # write out the result
-        background_value = popt2[3]
-        self.ui.lineEdit_background.setText('%.7f' % background_value)
-
-        return
-
-    def do_export_to_fp(self):
-        """ Export selected reflections to Fullprof single crystal data file for analysis
-        :return:
-        """
-        # get selected lines
-        selected_rows = self.ui.tableWidget_mergeScans.get_selected_rows(True)
-        if len(selected_rows) == 0:
-            self.pop_one_button_dialog('There isn\'t any peak selected.')
-            return
-
-        # get the file name
-        fp_name = str(QtGui.QFileDialog.getSaveFileName(self, 'Save to Fullprof File'))
->>>>>>> af658ada
-
-        # return due to cancel
-        if len(fp_name) == 0:
-            return
-
-        # collect information
-        exp_number = int(self.ui.lineEdit_exp.text())
-        scan_number_list = list()
-        for i_row in selected_rows:
-            scan_number_list.append(self.ui.tableWidget_mergeScans.get_scan_number(i_row))
-
-        # write
-        user_header = str(self.ui.lineEdit_fpHeader.text())
-        try:
-            status, file_content = self._myControl.export_to_fullprof(exp_number, scan_number_list,
-                                                                      user_header, fp_name)
-            self.ui.plainTextEdit_fpContent.setPlainText(file_content)
-            if status is False:
-                error_msg = file_content
-                if error_msg.startswith('Peak index error'):
-                    error_msg = 'You may forget to index peak\n' + error_msg
-                self.pop_one_button_dialog(error_msg)
-        except AssertionError as a_err:
-            self.pop_one_button_dialog(str(a_err))
-            return
-
-        return
-
-    def do_filter_sort_survey_table(self):
-        """
-        Sort and filter survey table by specified field
-        Requirements:
-        Guarantees: the original table is cleared and a new list is appended
-        :return:
-        """
-        # Get column name
-        if self.ui.radioButton_sortByScan.isChecked():
-            column_name = 'Scan'
-        elif self.ui.radioButton_sortByCounts.isChecked():
-            column_name = 'Max Counts'
-        else:
-            self.pop_one_button_dialog('No column is selected to sort.')
-            return
-
-        # Get filters
-        status, ret_obj = gutil.parse_integers_editors([self.ui.lineEdit_filterScanLower,
-                                                        self.ui.lineEdit_filterScanUpper],
-                                                       allow_blank=True)
-
-        # return with error
-        if status is False:
-            self.pop_one_button_dialog(ret_obj)
-            return
-
-        # set up default with return as None
-        start_scan_number = ret_obj[0]
-        if start_scan_number is None:
-            start_scan_number = 0
-        end_scan_number = ret_obj[1]
-        if end_scan_number is None:
-            end_scan_number = sys.maxint
-
-        status, ret_obj = gutil.parse_float_editors([self.ui.lineEdit_filterCountsLower,
-                                                     self.ui.lineEdit_filterCountsUpper],
-                                                    allow_blank=True)
-        if status is False:
-            # return with error message
-            self.pop_one_button_dialog(ret_obj)
-            return
-
-        # set up default with return as None
-        min_counts = ret_obj[0]
-        if min_counts is None:
-            min_counts = -0.0
-        max_counts = ret_obj[1]
-        if max_counts is None:
-            max_counts = sys.float_info.max
-
-        # filter and sort
-        ascending_order = not self.ui.checkBox_sortDescending.isChecked()
-        if ascending_order:
-            sort_order = 0
-        else:
-            sort_order = 1
-        self.ui.tableWidget_surveyTable.filter_and_sort(start_scan_number, end_scan_number,
-                                                        min_counts, max_counts,
-                                                        column_name, sort_order)
-
-        return
-
-    def do_integrate_peak(self):
-        """ Integrate a peak in tab peak integration
-        :return:
-        """
-        # only support the simple cuboid counts summing algorithm
-
-        # get experiment number and scan number
-        status, ret_obj = gutil.parse_integers_editors([self.ui.lineEdit_exp, self.ui.lineEdit_scanIntegratePeak],
-                                                       allow_blank=False)
-        if status is False:
-            err_msg = ret_obj
-            self.pop_one_button_dialog(err_msg)
-            return
-
-        # check table
-        table_exp, table_scan = self.ui.tableWidget_peakIntegration.get_exp_info()
-        if (table_exp, table_scan) != tuple(ret_obj):
-            err_msg = 'Table has value of a different experiment/scan (%d/%d vs %d/%d). Integrate Pt. first!' \
-                      '' % (table_exp, table_scan, ret_obj[0], ret_obj[1])
-            self.pop_one_button_dialog(err_msg)
-            return
-
-        # integrate by take account of background value
-        status, ret_obj = gutil.parse_float_editors(self.ui.lineEdit_background, allow_blank=True)
-        assert status, ret_obj
-        if ret_obj is None:
-            background = 0.
-        else:
-            background = ret_obj
-        peak_intensity = self.ui.tableWidget_peakIntegration.simple_integrate_peak(background)
-
-        # write result to label
-        norm_type = str(self.ui.comboBox_ptCountType.currentText())
-        label_str = 'Experiment %d Scan %d: Peak intensity = %.7f, Normalized by %s, Background = %.7f.' \
-                    '' % (table_exp, table_scan, peak_intensity, norm_type, background)
-        self.ui.label_peakIntegraeInfo.setText(label_str)
-
-        # set value to previous table
-        self.ui.tableWidget_mergeScans.set_peak_intensity(None, table_scan, peak_intensity)
-
-        return
-
-    def do_integrate_per_pt(self):
-        """
-        Integrate and plot per Pt.
-        :return:
-        """
-        # VZ-FUTURE: consider to compare and merge with method do_plot_pt_peak()
-        # get experiment and scan number
-        status, ret_obj = gutil.parse_integers_editors([self.ui.lineEdit_exp,
-                                                        self.ui.lineEdit_scanIntegratePeak])
-        if not status:
-            self.pop_one_button_dialog('Unable to integrate peak due to %s.' % ret_obj)
-            return
-        else:
-            exp_number, scan_number = ret_obj
-
-        normalization = str(self.ui.comboBox_ptCountType.currentText())
-        if normalization.count('Time') > 0:
-            norm_type = 'time'
-        elif normalization.count('Monitor') > 0:
-            norm_type = 'monitor'
-        else:
-            norm_type = ''
-
-        # get peak center (weighted)
-        status, ret_obj = self._myControl.calculate_peak_center(exp_number, scan_number)
-        if status is False:
-            error_message = ret_obj
-            self.pop_one_button_dialog(error_message)
-            return
-        else:
-            this_peak_centre = ret_obj
-
-        # scale factor
-        try:
-            intensity_scale_factor = float(self.ui.lineEdit_scaleFactor.text())
-        except ValueError:
-            intensity_scale_factor = 1.
-
-        # get masked workspace
-        mask_name = str(self.ui.comboBox_maskNames2.currentText())
-        if mask_name.startswith('No Mask'):
-            mask_name = None
-        # mask workspace?
-        mask_detectors = mask_name is not None
-
-        status, ret_obj = self._myControl.integrate_scan_peaks(exp=exp_number,
-                                                               scan=scan_number,
-                                                               peak_radius=1.0,
-                                                               peak_centre=this_peak_centre,
-                                                               merge_peaks=False,
-                                                               use_mask=mask_detectors,
-                                                               mask_ws_name=mask_name,
-                                                               normalization=norm_type,
-                                                               scale_factor=intensity_scale_factor)
-
-        # result due to error
-        if status is False:
-            error_message = ret_obj
-            self.pop_one_button_dialog(error_message)
-            return
-
-        # process result
-        pt_dict = ret_obj
-        assert isinstance(pt_dict, dict)
-
-        # clear table
-        if self.ui.tableWidget_peakIntegration.rowCount() > 0:
-            self.ui.tableWidget_peakIntegration.remove_all_rows()
-
-        # Append new lines
-        pt_list = sorted(pt_dict.keys())
-        intensity_list = list()
-        for pt in pt_list:
-            pt_intensity = pt_dict[pt]
-            intensity_list.append(pt_intensity)
-            status, msg = self.ui.tableWidget_peakIntegration.append_pt(pt, -1, pt_intensity)
-            if not status:
-                error_msg = '[Error!] Unable to add Pt %d due to %s.' % (pt, msg)
-                self.pop_one_button_dialog(error_msg)
-
-        # Set up the experiment information to table
-        self.ui.tableWidget_peakIntegration.set_exp_info(exp_number, scan_number)
-
-        # Clear previous line and plot the Pt.
-        self.ui.graphicsView_integratedPeakView.clear_all_lines()
-        x_array = numpy.array(pt_list)
-        y_array = numpy.array(intensity_list)
-        self.ui.graphicsView_integratedPeakView.add_plot_1d(x_array, y_array,
-                                                            color='blue')
-        self.ui.graphicsView_integratedPeakView.set_smart_y_limit(y_array)
-
-        return
-
-    def do_integrate_peaks(self):
-        """ Integrate selected peaks.  If any scan is not merged, then it will merge the scan first.
-        Integrate peaks from the table of merged peak.
-        It will so the simple cuboid integration with region of interest and background subtraction.
-        :return:
-        """
-        # get rows to merge
-        row_number_list = self.ui.tableWidget_mergeScans.get_selected_rows(True)
-        if len(row_number_list) == 0:
-            self.pop_one_button_dialog('No scan is selected for scan')
-            return
-
-        # get experiment number
-        status, ret_obj = gutil.parse_integers_editors(self.ui.lineEdit_exp, allow_blank=False)
-        if status:
-            exp_number = ret_obj
-        else:
-            self.pop_one_button_dialog('Unable to get valid experiment number due to %s.' % ret_obj)
-            return
-
-        # mask workspace
-        selected_mask = str(self.ui.comboBox_maskNames1.currentText())
-        if selected_mask.lower().startswith('no mask'):
-            selected_mask = ''
-            mask_det = False
-        else:
-            mask_det = True
-
-        # normalization
-        norm_str = str(self.ui.comboBox_mergePeakNormType.currentText())
-        if norm_str.lower().count('time') > 0:
-            norm_type = 'time'
-        elif norm_str.lower().count('monitor') > 0:
-            norm_type = 'monitor'
-        else:
-            norm_type = ''
-
-        # background Pt.
-        status, num_bg_pt = gutil.parse_integers_editors(self.ui.lineEdit_numPt4Background, allow_blank=False)
-        if not status or num_bg_pt == 0:
-            self.pop_one_button_dialog('Number of Pt number for background must be larger than 0: %s!' % str(num_bg_pt))
-            return
-
-        # get the merging information: each item should be a tuple as (scan number, pt number list, merged)
-        scan_number_list = list()
-        for row_number in row_number_list:
-            # get scan number and pt numbers
-            scan_number = self.ui.tableWidget_mergeScans.get_scan_number(row_number)
-            status, pt_number_list = self._myControl.get_pt_numbers(exp_number, scan_number)
-
-            # set intensity to zero and error message
-            if status is False:
-                error_msg = 'Unable to get Pt. of experiment %d scan %d due to %s.' % (exp_number, scan_number,
-                                                                                       str(pt_number_list))
-                self.controller.set_peak_intensity(exp_number, scan_number, 0.)
-                self.ui.tableWidget_mergeScans.set_peak_intensity(row_number, scan_number, 0., False)
-                self.ui.tableWidget_mergeScans.set_status(scan_number, error_msg)
-                continue
-
-            # merge all Pt. of the scan if they are not merged.
-            merged = self.ui.tableWidget_mergeScans.get_merged_status(row_number)
-
-            # add to list
-            scan_number_list.append((scan_number, pt_number_list, merged))
-            self.ui.tableWidget_mergeScans.set_status_by_row(row_number, 'Waiting')
-        # END-FOR
-
-        # set the progress bar
-        self.ui.progressBar_mergeScans.setRange(0, len(scan_number_list))
-        self.ui.progressBar_mergeScans.setValue(0)
-        self.ui.progressBar_mergeScans.setTextVisible(True)
-        self.ui.progressBar_mergeScans.setStatusTip('Hello')
-
-        # process background setup
-        status, ret_obj = gutil.parse_integers_editors([self.ui.lineEdit_numPt4Background,
-                                                        self.ui.lineEdit_numPt4BackgroundRight],
-                                                       allow_blank=False)
-        if not status:
-            error_msg = str(ret_obj)
-            self.pop_one_button_dialog(error_msg)
-            return
-        num_pt_bg_left = ret_obj[0]
-        num_pt_bg_right = ret_obj[1]
-
-        self._myIntegratePeaksThread = IntegratePeaksThread(self, exp_number, scan_number_list,
-                                                            mask_det, selected_mask, norm_type,
-                                                            num_pt_bg_left, num_pt_bg_right)
-        self._myIntegratePeaksThread.start()
-
-        return
-
-    def do_index_ub_peaks(self):
-        """ Index the peaks in the UB matrix peak table
-        :return:
-        """
-        # Get UB matrix
-        ub_matrix = self.ui.tableWidget_ubMatrix.get_matrix()
-        print '[Info] Get UB matrix from table ', ub_matrix
-
-        # Index all peaks
-        num_peaks = self.ui.tableWidget_peaksCalUB.rowCount()
-        err_msg = ''
-        for i_peak in xrange(num_peaks):
-            scan_no = self.ui.tableWidget_peaksCalUB.get_exp_info(i_peak)[0]
-            status, ret_obj = self._myControl.index_peak(ub_matrix, scan_number=scan_no)
-            if status is True:
-                hkl_value = ret_obj[0]
-                hkl_error = ret_obj[1]
-                self.ui.tableWidget_peaksCalUB.set_hkl(i_peak, hkl_value, hkl_error)
-            else:
-                err_msg += ret_obj + '\n'
-        # END-FOR
-
-        if len(err_msg) > 0:
-            self.pop_one_button_dialog(err_msg)
-
-        return
-
-    def do_list_scans(self):
-        """ List all scans available
-        :return:
-        """
-        # Experiment number
-        exp_no = int(self.ui.lineEdit_exp.text())
-
-        access_mode = str(self.ui.comboBox_mode.currentText())
-        if access_mode == 'Local':
-            spice_dir = str(self.ui.lineEdit_localSpiceDir.text())
-            message = hb3a.get_scans_list_local_disk(spice_dir, exp_no)
-        else:
-            url = str(self.ui.lineEdit_url.text())
-            message = hb3a.get_scans_list(url, exp_no)
-
-        self.pop_one_button_dialog(message)
-
-        return
-
-    def do_load_scan_info(self):
-        """ Load SIICE's scan file
-        :return:
-        """
-        # Get scan number
-        status, ret_obj = gutil.parse_integers_editors([self.ui.lineEdit_run])
-        if status is True:
-            scan_no = ret_obj[0]
-        else:
-            err_msg = ret_obj
-            self.pop_one_button_dialog('Unable to get scan number in raw data tab due to %s.' % err_msg)
-            return
-
-        status, err_msg = self._myControl.load_spice_scan_file(exp_no=None, scan_no=scan_no)
-        if status is False:
-            self.pop_one_button_dialog(err_msg)
-
-        return
-
-    def do_load_survey(self):
-        """ Load csv file containing experiment-scan survey's result.
-        :return:
-        """
-        # check validity
-        num_rows = int(self.ui.lineEdit_numSurveyOutput.text())
-
-        # get the csv file
-        file_filter = 'CSV Files (*.csv);;All Files (*.*)'
-        csv_file_name = str(QtGui.QFileDialog.getOpenFileName(self, 'Open Exp-Scan Survey File', self._homeDir,
-                                                              file_filter))
-        if csv_file_name is None or len(csv_file_name) == 0:
-            # return if file selection is cancelled
-            return
-
-        # call controller to load
-        survey_tuple = self._myControl.load_scan_survey_file(csv_file_name)
-        scan_sum_list = survey_tuple[1]
-        assert isinstance(scan_sum_list, list), 'Returned value from load scan survey file must be a dictionary.'
-
-        # set the table
-        self.ui.tableWidget_surveyTable.set_survey_result(scan_sum_list)
-        self.ui.tableWidget_surveyTable.remove_all_rows()
-        self.ui.tableWidget_surveyTable.show_reflections(num_rows)
 
         return
 
@@ -2045,19 +1413,12 @@
         # get experiment number and scan number from the table
         exp_number, scan_number = self.ui.tableWidget_peakIntegration.get_exp_info()
 
-<<<<<<< HEAD
-        has_integrated = self._myControl.has_integrated_peak(exp_number, scan_number, pt_list=None,
-                                                             normalized_by_monitor=norm_by_monitor,
-                                                             normalized_by_time=norm_by_time,
-                                                             masked=self.ui.checkBox_applyMask.isChecked())
-=======
         mask_name = str(self.ui.comboBox_maskNames2.currentText())
         masked = not mask_name.startswith('No Mask')
         has_integrated = self._myControl.has_integrated_peak(exp_number, scan_number, pt_list=None,
                                                              normalized_by_monitor=norm_by_monitor,
                                                              normalized_by_time=norm_by_time,
                                                              masked=masked)
->>>>>>> af658ada
 
         # integrate and/or plot
         if has_integrated:
@@ -2551,156 +1912,6 @@
 
         return
 
-<<<<<<< HEAD
-    def do_plot_next_scan(self):
-        """ Plot the next scan while keeping the same Pt.
-        :return:
-        """
-        # get current exp number, scan number and pt number
-        status, ret_obj = gutil.parse_integers_editors([self.ui.lineEdit_exp,
-                                                        self.ui.lineEdit_run,
-                                                        self.ui.lineEdit_rawDataPtNo])
-        if status is False:
-            error_msg = ret_obj
-            self.pop_one_button_dialog(error_msg)
-            return
-
-        exp_number, scan_number, pt_number = ret_obj
-
-        # get next scan
-        scan_number += 1
-
-        # plot
-        try:
-            self._plot_raw_xml_2d(exp_number, scan_number, pt_number)
-        except RuntimeError as err:
-            error_msg = 'Unable to plot next scan %d due to %s.' % (scan_number, str(err))
-            self.pop_one_button_dialog(error_msg)
-            return
-
-        # update line edits
-        self.ui.lineEdit_run.setText(str(scan_number))
-
-        return
-
-    def do_manual_bkgd(self):
-        """ Select background by moving indicator manually
-        :return:
-        """
-        if str(self.ui.pushButton_handPickBkgd.text()) == 'Customize Bkgd':
-            # get into customize background mode.  add an indicator to the line and make it movable
-            self.ui.graphicsView_integratedPeakView.add_background_indictor()
-
-            # modify the push buttons status
-            self.ui.pushButton_handPickBkgd.setText('Done')
-
-        elif str(self.ui.pushButton_handPickBkgd.text()) == 'Done':
-            # get out from the customize-background mode.  get the vertical indicator's position as background
-            background_value = self.ui.graphicsView_integratedPeakView.get_indicator_position(self._bkgdIndicatorKey)
-
-            # set the ground value to UI
-            self._myControl.set_background_value(background_value)
-            self.ui.lineEdit_bkgdValue.setText('%.7f' % background_value)
-
-            # modify the push button status
-            self.ui.pushButton_handPickBkgd.setText('Customize Bkgd')
-
-        else:
-            raise RuntimeError('Push button in state %s is not supported.' %
-                               str(self.ui.pushButton_handPickBkgd.text()))
-
-        return
-
-    def do_mask_pt_2d(self):
-        """ Mask a Pt and re-plot
-        :return:
-        """
-        # get experiment, scan
-        status, ret_obj = gutil.parse_integers_editors([self.ui.lineEdit_exp, self.ui.lineEdit_run,
-                                                        self.ui.lineEdit_rawDataPtNo],
-                                                       allow_blank=False)
-        if status:
-            exp, scan, pt = ret_obj
-        else:
-            self.pop_one_button_dialog(ret_obj)
-            return
-
-        # get the mask
-        status, ret_obj = self._myControl.get_region_of_interest(exp, scan)
-        if status is False:
-            self.pop_one_button_dialog(ret_obj)
-            return
-
-        # create mask workspace
-        status, error = self._myControl.generate_mask_workspace(exp, scan, ret_obj[0], ret_obj[1])
-        if status is False:
-            self.pop_one_button_dialog(error)
-            return
-
-        # re-load data file and mask
-        self._myControl.load_spice_xml_file(exp, scan, pt)
-        self._myControl.apply_mask(exp, scan, pt)
-
-        # plot
-        self._plot_raw_xml_2d(exp, scan, pt)
-
-        return
-
-    def do_merge_scans(self):
-        """ Process data for slicing view
-        :return:
-        """
-        # Get UB matrix
-        ub_matrix = self.ui.tableWidget_ubInUse.get_matrix()
-        self._myControl.set_ub_matrix(exp_number=None, ub_matrix=ub_matrix)
-
-        # Warning
-        self.pop_one_button_dialog('Data processing is long. Be patient!')
-
-        # Process
-        scan_row_list = self.ui.tableWidget_mergeScans.get_selected_scans()
-        print '[DB] %d scans have been selected to merge.' % len(scan_row_list)
-        frame = str(self.ui.comboBox_mergeScanFrame.currentText())
-        for tup2 in scan_row_list:
-            #
-            scan_no, i_row = tup2
-
-            # Download/check SPICE file
-            self._myControl.download_spice_file(None, scan_no, over_write=False)
-
-            # Get some information
-            status, pt_list = self._myControl.get_pt_numbers(None, scan_no)
-            if status is False:
-                err_msg = pt_list
-                self.pop_one_button_dialog('Failed to get Pt. number: %s' % err_msg)
-                return
-            else:
-                # Set information to table
-                err_msg = self.ui.tableWidget_mergeScans.set_scan_pt(scan_no, pt_list)
-                if len(err_msg) > 0:
-                    self.pop_one_button_dialog(err_msg)
-
-            self.ui.tableWidget_mergeScans.set_status_by_row(i_row, 'In Processing')
-
-            status, ret_tup = self._myControl.merge_pts_in_scan(exp_no=None, scan_no=scan_no,
-                                                                pt_num_list=[], target_frame=frame)
-
-            # process output
-            if status:
-                assert len(ret_tup) == 2
-                merge_status = 'Done'
-                merged_name = ret_tup[0]
-                group_name = ret_tup[1]
-            else:
-                merge_status = 'Failed. Reason: %s' % ret_tup
-                merged_name = 'x'
-                group_name = 'x'
-                print merge_status
-
-            # update table
-            self.ui.tableWidget_mergeScans.set_status_by_row(i_row, merge_status)
-            self.ui.tableWidget_mergeScans.set_ws_names_by_row(i_row, merged_name, group_name)
-=======
     def do_apply_roi(self):
         """ Save current selection of region of interest
         :return:
@@ -2709,340 +1920,6 @@
 
         status, par_val_list = gutil.parse_integers_editors([self.ui.lineEdit_exp, self.ui.lineEdit_run])
         assert status, str(par_val_list)
-        exp_number = par_val_list[0]
-        scan_number = par_val_list[1]
-
-        self._myControl.set_roi(exp_number, scan_number, lower_left_c, upper_right_c)
-
-        return
-
-    def do_save_survey(self):
-        """
-        Save the survey to a file
-        :return:
-        """
-        # Get file name
-        file_filter = 'CSV Files (*.csv);;All Files (*.*)'
-        out_file_name = str(QtGui.QFileDialog.getSaveFileName(self, 'Save scan survey result',
-                                                              self._homeDir, file_filter))
-
-        # Save file
-        self._myControl.save_scan_survey(out_file_name)
-
-        return
->>>>>>> af658ada
-
-    def do_save_ub(self):
-        """ Save the in-use Matrix to an ASCII file
-        :return:
-        """
-        # get file name
-        file_filter = 'Data Files (*.dat);;All Files (*.*)'
-        ub_file_name = str(QtGui.QFileDialog.getSaveFileName(self, 'ASCII File To Save UB Matrix', self._homeDir,
-                                                             file_filter))
-
-        # early return if user cancels selecting a file name to save
-        if ub_file_name is None:
-            return
-
-        # get UB matrix
-        in_use_ub = self.ui.tableWidget_ubInUse.get_matrix()
-        ub_shape = in_use_ub.shape
-        assert len(ub_shape) == 2 and ub_shape[0] == ub_shape[1] == 3
-
-        # construct string
-        ub_str = '# UB matrix\n# %s\n' % str(self.ui.label_ubInfoLabel.text())
-        for i_row in xrange(3):
-            for j_col in xrange(3):
-                ub_str += '%.15f  ' % in_use_ub[i_row][j_col]
-            ub_str += '\n'
-
-        # write to file
-        ub_file = open(ub_file_name, 'w')
-        ub_file.write(ub_str)
-        ub_file.close()
-
-        return
-
-<<<<<<< HEAD
-    def do_refine_ub(self):
-        """
-        Refine UB matrix
-        :return:
-        """
-        peak_info_list = self._build_peak_info_list()
-        set_hkl_int = self.ui.checkBox_roundHKLInt.isChecked()
-
-        # Refine UB matrix
-        try:
-            self._myControl.refine_ub_matrix_indexed_peaks(peak_info_list, set_hkl_int)
-        except AssertionError as error:
-            self.pop_one_button_dialog(str(error))
-            return
-
-        # show result
-        self._show_refined_ub_result()
-
-        return
-
-    def do_refine_ub_lattice(self):
-        """
-        Calculate UB matrix constrained by lattice parameters
-        :return:
-        """
-        import optimizelatticewindow as ol_window
-
-        # launch the set up window
-        self._refineConfigWindow = ol_window.OptimizeLatticeWindow(self)
-        self._refineConfigWindow.show()
-
-        return
-
-    # add slot for UB refinement configuration window's signal to connect to
-    @QtCore.pyqtSlot(dict)
-    def refine_ub_lattice(self, val):
-        """
-        :param val:
-        :return:
-        """
-        assert val == 1000, 'It is not an authorized signal.'
-
-        # it is supposed to get the information back from the window
-        unit_cell_type = self._refineConfigWindow.get_unit_cell_type()
-
-        # get peak information list
-        peak_info_list = self._build_peak_info_list()
-        set_hkl_int = self.ui.checkBox_roundHKLInt.isChecked()
-
-        # get the UB matrix value
-        ub_src_tab = self._refineConfigWindow.get_ub_source()
-        if ub_src_tab == 3:
-            ub_matrix = self.ui.tableWidget_ubMatrix.get_matrix_str()
-        elif ub_src_tab == 4:
-            ub_matrix = self.ui.tableWidget_ubInUse.get_matrix_str()
-        else:
-            self.pop_one_button_dialog('UB source tab %s is not supported.' % str(ub_src_tab))
-            return
-
-        # refine UB matrix by constraint on lattice parameters
-        status, error_message = self._myControl.refine_ub_matrix_by_lattice(peak_info_list, set_hkl_int,
-                                                                            ub_matrix, unit_cell_type)
-        if status:
-            # successfully refine the lattice and UB matrix
-            self._show_refined_ub_result()
-        else:
-            self.pop_one_button_dialog(error_message)
-
-        return
-
-    def do_refine_ub_fft(self):
-        """
-        Refine UB matrix by calling FFT method
-        :return:
-        """
-        # get PeakInfo list and check
-        peak_info_list = self._build_peak_info_list()
-        assert isinstance(peak_info_list, list), \
-            'PeakInfo list must be a list but not %s.' % str(type(peak_info_list))
-        assert len(peak_info_list) >= 3, \
-            'PeakInfo must be larger or equal to 3 (.now given %d) to refine UB matrix' % len(peak_info_list)
-
-        # get lattice range information
-        status, ret_obj = gutil.parse_integers_editors([self.ui.lineEdit_minD,
-                                                        self.ui.lineEdit_maxD])
-        if status is False:
-            self.pop_one_button_dialog('Must specify Min D and max D to refine UB using FFT.')
-            return
-        min_d, max_d = ret_obj
-        if (0 < min_d < max_d) is False:
-            self.pop_one_button_dialog('Range of d is not correct!')
-            return
-
-        # friendly suggestion
-        if len(peak_info_list) <= 9:
-            self.pop_one_button_dialog('It is recommended to use at least 9 reflections'
-                                       'to refine UB matrix without prior knowledge.')
-
-        # refine
-        self._myControl.refine_ub_matrix_least_info(peak_info_list, min_d, max_d)
-
-        # set value
-        self._show_refined_ub_result()
-
-        return
-
-    def do_refresh_merged_scans_table(self):
-        """ Find the merged
-        :return:
-        """
-        # find out the merged runs
-        scan_info_tup_list = self._myControl.get_merged_scans()
-
-        # get existing scan numbers
-        existing_scan_number_list = self.ui.tableWidget_mergeScans.get_selected_scans()
-
-        # append the row to the merged scan table
-        for scan_info_tup in scan_info_tup_list:
-            scan_number = scan_info_tup[1]
-            # skip if existing
-            if scan_number in existing_scan_number_list:
-                continue
-
-            exp_number = scan_info_tup[0]
-            pt_number_list = scan_info_tup[2]
-            ws_name = hb3a.get_merged_md_name('HB3A', exp_number, scan_number, pt_number_list)
-            self.ui.tableWidget_mergeScans.add_new_merged_data(exp_number, scan_number, ws_name)
-
-        return
-
-    def do_reset_ub_peaks_hkl(self):
-=======
-    def do_select_all_peaks(self):
->>>>>>> af658ada
-        """
-        Purpose: select all peaks in table tableWidget_peaksCalUB
-        :return:
-        """
-<<<<<<< HEAD
-        # get experiment number
-        status, ret_obj = gutil.parse_integers_editors([self.ui.lineEdit_exp])
-        assert status, ret_obj
-        exp_number = ret_obj[0]
-
-        # reset all rows back to SPICE HKL
-        num_rows = self.ui.tableWidget_peaksCalUB.rowCount()
-        for i_row in xrange(num_rows):
-            scan, pt = self.ui.tableWidget_peaksCalUB.get_scan_pt(i_row)
-            if pt < 0:
-                pt = None
-            peak_info = self._myControl.get_peak_info(exp_number, scan, pt)
-            h, k, l = peak_info.get_spice_hkl()
-            self.ui.tableWidget_peaksCalUB.update_hkl(i_row, h, k, l)
-        # END-FOR
-=======
-        self.ui.tableWidget_peaksCalUB.select_all_rows(self._ubPeakTableFlag)
-        self._ubPeakTableFlag = not self._ubPeakTableFlag
-
-        return
-
-    def do_select_all_survey(self):
-        """
-        Select or de-select all rows in survey items
-        :return:
-        """
-        self.ui.tableWidget_surveyTable.select_all_rows(self._surveyTableFlag)
-        self._surveyTableFlag = not self._surveyTableFlag
-
-        return
-
-    def do_select_merged_scans(self):
-        """ Select or deselect all rows in the merged scan table
-        :return:
-        """
-        # get current status
-        curr_state = str(self.ui.pushButton_selectAllScans2Merge.text()).startswith('Select')
-
-        # select/deselect all
-        self.ui.tableWidget_mergeScans.select_all_rows(curr_state)
-
-        # set the text to the push button
-        if curr_state:
-            self.ui.pushButton_selectAllScans2Merge.setText('Deselect All')
-        else:
-            self.ui.pushButton_selectAllScans2Merge.setText('Select All')
->>>>>>> af658ada
-
-        return
-
-    def do_save_roi(self):
-        """
-        Save region of interest to a specific name and reflects in combo boxes for future use,
-        especially used as a general ROI for multiple scans
-        :return:
-        """
-        # get the experiment and scan value
-        status, par_val_list = gutil.parse_integers_editors([self.ui.lineEdit_exp, self.ui.lineEdit_run])
-        assert status
-        exp_number = par_val_list[0]
-        scan_number = par_val_list[1]
-
-        # get the user specified name from ...
-        roi_name, ok = QtGui.QInputDialog.getText(self, 'Input Mask Name', 'Enter mask name:')
-
-        # return if cancelled
-        if not ok:
-            return
-
-        # get current ROI
-        status, roi = self._myControl.get_region_of_interest(exp_number=exp_number, scan_number=scan_number)
-        assert status, str(roi)
-        roi_name = str(roi_name)
-        self._myControl.save_roi(roi_name, roi)
-
-        # set it to combo-box
-        self.ui.comboBox_maskNames1.addItem(roi_name)
-        self.ui.comboBox_maskNames2.addItem(roi_name)
-
-        return
-
-    def do_add_k_shift_vector(self):
-        """ Add a k-shift vector
-        :return:
-        """
-        # parse the k-vector
-        status, ret_obj = gutil.parse_float_editors([self.ui.lineEdit_kX, self.ui.lineEdit_kY, self.ui.lineEdit_kZ],
-                                                    allow_blank=False)
-        if status is False:
-            error_message = ret_obj
-            self.pop_one_button_dialog(error_message)
-            return
-        else:
-            k_x, k_y, k_z = ret_obj
-
-        # add to controller
-        k_index = self._myControl.add_k_shift_vector(k_x, k_y, k_z)
-
-        # add to table and combo-box
-        self.ui.tableWidget_kShift.add_k_vector(k_index, k_x, k_y, k_z)
-
-        combo_message = '%d: (%.5f, %.5f, %.5f)' % (k_index, k_x, k_y, k_z)
-        self.ui.comboBox_kVectors.addItem(combo_message)
-
-        return
-
-    def do_apply_k_shift(self):
-        """ Apply k-shift to selected reflections
-        :return:
-        """
-        # get the selected scans
-        scan_list = list()
-        selected_row_numbers = self.ui.tableWidget_mergeScans.get_selected_rows(True)
-        for row_index in selected_row_numbers:
-            scan_number = self.ui.tableWidget_mergeScans.get_scan_number(row_index)
-            scan_list.append(scan_number)
-
-        # get the k-vector
-        k_shift_message = str(self.ui.comboBox_kVectors.currentText())
-        k_index = int(k_shift_message.split(':')[0])
-
-        # set to controller
-        self._myControl.set_k_shift(scan_list, k_index)
-
-        # set to table
-        for row_index in selected_row_numbers:
-            self.ui.tableWidget_mergeScans.set_k_shift_index(row_index, k_index)
-
-        return
-
-    def do_apply_roi(self):
-        """ Save current selection of region of interest
-        :return:
-        """
-        lower_left_c, upper_right_c = self.ui.graphicsView.get_roi()
-        print '[DB-BAT] Save RIO as [%s, %s]' % (str(lower_left_c), str(upper_right_c))
-
-        status, par_val_list = gutil.parse_integers_editors([self.ui.lineEdit_exp, self.ui.lineEdit_run])
-        assert status
         exp_number = par_val_list[0]
         scan_number = par_val_list[1]
 
@@ -3180,10 +2057,6 @@
                 # calculate HKL from SPICE
                 ub_matrix = self._myControl.get_ub_matrix(exp_number)
                 index_status, ret_tup = self._myControl.index_peak(ub_matrix, scan_i)
-<<<<<<< HEAD
-                assert index_status
-                hkl_i = ret_tup[0]
-=======
                 if index_status:
                     hkl_i = ret_tup[0]
                 else:
@@ -3192,7 +2065,6 @@
                     error_msg = 'Scan %d: %s' % (scan_i, str(ret_tup))
                     self.ui.tableWidget_mergeScans.set_status(scan_i, error_msg)
                 # END-IF-ELSE(index)
->>>>>>> af658ada
             # END-IF-ELSE (hkl_from_spice)
 
             # round
@@ -3268,7 +2140,6 @@
         # get the string for ub matrix
         ub_str = str(self.ui.plainTextEdit_ubInput.toPlainText())
         status, ret_obj = gutil.parse_float_array(ub_str)
-<<<<<<< HEAD
 
         # check whether the ub matrix in text editor is valid
         if status is False:
@@ -3382,121 +2253,6 @@
         else:
             raise
 
-=======
-
-        # check whether the ub matrix in text editor is valid
-        if status is False:
-            # unable to parse to float arrays
-            self.pop_one_button_dialog(ret_obj)
-            return
-        elif len(ret_obj) != 9:
-            # number of floats is not 9
-            self.pop_one_button_dialog('Requiring 9 floats for UB matrix.  Only %d are given.' % len(ret_obj))
-            return
-
-        # in good UB matrix format
-        ub_str = ret_obj
-        if self.ui.radioButton_ubMantidStyle.isChecked():
-            # UB matrix in mantid style
-            mantid_ub = gutil.convert_str_to_matrix(ub_str, (3, 3))
-
-        elif self.ui.radioButton_ubSpiceStyle.isChecked():
-            # UB matrix in SPICE style
-            spice_ub = gutil.convert_str_to_matrix(ub_str, (3, 3))
-            mantid_ub = r4c.convert_spice_ub_to_mantid(spice_ub)
-
-        else:
-            # not defined
-            self.pop_one_button_dialog('Neither Mantid or SPICE-styled UB is checked!')
-            return
-
-        return mantid_ub
-
-    def do_show_ub_in_box(self):
-        """ Get UB matrix in table tableWidget_ubMergeScan and write to plain text edit plainTextEdit_ubInput
-        :return:
-        """
-        ub_matrix = self.ui.tableWidget_ubInUse.get_matrix()
-
-        text = ''
-        for i in xrange(3):
-            for j in xrange(3):
-                text += '%.7f, ' % ub_matrix[i][j]
-            text += '\n'
-
-        self.ui.plainTextEdit_ubInput.setPlainText(text)
-
-        return
-
-    def do_survey(self):
-        """
-        Purpose: survey for the strongest reflections
-        :return:
-        """
-        # Get experiment number
-        exp_number = int(self.ui.lineEdit_exp.text())
-        status, ret_obj = gutil.parse_integers_editors([self.ui.lineEdit_surveyStartPt,
-                                                        self.ui.lineEdit_surveyEndPt])
-        if status is False:
-            err_msg = ret_obj
-            self.pop_one_button_dialog(err_msg)
-        start_scan = ret_obj[0]
-        end_scan = ret_obj[1]
-
-        max_number = int(self.ui.lineEdit_numSurveyOutput.text())
-
-        # Get value
-        status, ret_obj = self._myControl.survey(exp_number, start_scan, end_scan)
-        if status is False:
-            self.pop_one_button_dialog(ret_obj)
-            return
-        scan_sum_list = ret_obj
-        self.ui.tableWidget_surveyTable.set_survey_result(scan_sum_list)
-        self.ui.tableWidget_surveyTable.show_reflections(max_number)
-
-        return
-
-    def do_switch_tab_peak_int(self):
-        """ Switch to tab 'Peak Integration' to set up and learn how to do peak integration
-        :return:
-        """
-        # switch tab
-        self.ui.tabWidget.setCurrentIndex(MainWindow.TabPage['Peak Integration'])
-
-        # set up value
-        selected_scans = self.ui.tableWidget_mergeScans.get_selected_scans()
-        if len(selected_scans) > 0:
-            # set the first one.  remember that the return is a list of tuple
-            self.ui.lineEdit_scanIntegratePeak.setText(str(selected_scans[0][0]))
-
-        return
-
-    def do_sync_ub(self):
-        """ Purpose: synchronize UB matrix in use with UB matrix calculated.
-        Requirements: One of these must be given
-        1. a valid UB matrix from tableWidget_ubMatrix
-        2. an ascii file that contains 9 float
-        3. from text edit
-        :return:
-        """
-        # get the radio button that is checked
-        if self.ui.radioButton_ubFromTab1.isChecked():
-            # get ub matrix from tab 'Calculate UB Matrix'
-            ub_matrix = self.ui.tableWidget_ubMatrix.get_matrix()
-
-        elif self.ui.radioButton_loadUBmatrix.isChecked():
-            # load ub matrix from a file
-            # VZ-FUTURE: Implement this next!
-            ub_matrix = set_ub_from_file()
-
-        elif self.ui.radioButton_ubFromList.isChecked():
-            # load ub matrix from text editor
-            ub_matrix = self.set_ub_from_text()
-
-        else:
-            raise
-
->>>>>>> af658ada
         # set to in-use UB matrix and control
         self.ui.tableWidget_ubInUse.set_from_matrix(ub_matrix)
 
@@ -3621,12 +2377,6 @@
         # peak center
         weight_peak_centers, weight_peak_intensities = peak_info.get_weighted_peak_centres()
         qx, qy, qz = peak_info.get_peak_centre()
-<<<<<<< HEAD
-        # get peak intensity
-        intensity = self._myControl.get_peak_integrated_intensity(exp_number, scan_number)
-        #intensity = 100000
-=======
->>>>>>> af658ada
 
         # convert from list to ndarray
         num_pt_peaks = len(weight_peak_centers)
@@ -3644,12 +2394,8 @@
         avg_peak_centre[0][0] = qx
         avg_peak_centre[0][1] = qy
         avg_peak_centre[0][2] = qz
-<<<<<<< HEAD
-        avg_peak_intensity[0] = intensity
-=======
         # integrated peak intensity
         avg_peak_intensity[0] = sum(pt_peak_intensity_array)
->>>>>>> af658ada
 
         return md_file_name, pt_peak_centre_array, pt_peak_intensity_array, avg_peak_centre, avg_peak_intensity
 
@@ -4037,14 +2783,6 @@
                 error_msg = roi
                 self.pop_one_button_dialog(error_msg)
         # END-IF
-<<<<<<< HEAD
-
-        # Information
-        info = '%-10s: %d\n%-10s: %d\n%-10s: %d\n' % ('Exp', exp_no,
-                                                      'Scan', scan_no,
-                                                      'Pt', pt_no)
-        self.ui.plainTextEdit_rawDataInformation.setPlainText(info)
-=======
 
         # Information
         info = '%-10s: %d\n%-10s: %d\n%-10s: %d\n' % ('Exp', exp_no,
@@ -4184,6 +2922,5 @@
 
         # add to table
         self.set_ub_peak_table(peak_info)
->>>>>>> af658ada
 
         return