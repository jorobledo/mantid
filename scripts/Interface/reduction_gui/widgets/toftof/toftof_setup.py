# -*- coding: utf-8 -*-
#pylint: disable = too-many-instance-attributes, too-many-branches, too-many-public-methods
#pylint: disable = W0622
"""
TOFTOF reduction workflow gui.
"""
from __future__ import (absolute_import, division, print_function)
from PyQt4.QtCore import *
from PyQt4.QtGui  import *

from reduction_gui.widgets.base_widget import BaseWidget
from reduction_gui.reduction.toftof.toftof_reduction import TOFTOFScriptElement, OptionalFloat
from reduction_gui.widgets.data_table_view import DataTableView, DataTableModel

#-------------------------------------------------------------------------------


class SmallQLineEdit(QLineEdit):
    '''just a smaller QLineEdit'''
    def sizeHint(self):
        '''overriding the sizeHint() function to get a smaller lineEdit'''
        sh = super(SmallQLineEdit, self).sizeHint()
        sh.setWidth(sh.width() // 2)
        sh.setHeight(sh.height() // 2)
        return sh


class TOFTOFSetupWidget(BaseWidget):
    ''' The one and only tab page. '''
    name = 'TOFTOF Reduction'

    class TofTofDataTableModel(DataTableModel):
        def _textToData(self, row, col, text):
            """
            converts a displayable text back to stored data.
            """
            if col == 2:
                return OptionalFloat(text)
            else:
                return text # just return the value, it is already str.

    # tooltips
    TIP_prefix  = ''
    TIP_dataDir = ''
    TIP_saveDir = ''
    TIP_btnDataDir = ''
    TIP_btnSaveDir = ''

    TIP_vanRuns = ''
    TIP_vanCmnt = ''
    TIP_vanTemp = 'Temperature (K). Optional.'

    TIP_ecRuns = ''
    TIP_ecTemp = 'Temperature (K). Optional.'
    TIP_ecFactor = ''

    TIP_binEon = ''
    TIP_binEstart = ''
    TIP_binEstep = ''
    TIP_binEend = ''

    TIP_binQon = ''
    TIP_binQstart = ''
    TIP_binQstep = ''
    TIP_binQend = ''

    TIP_maskDetectors = ''

    TIP_dataRunsView = ''

    TIP_chkSubtractECVan = ''
    TIP_chkReplaceNaNs = 'Replace NaNs with 0'
    TIP_chkCreateDiff = ''
    TIP_chkKeepSteps = ''

    TIP_chkSofQW = ''
    TIP_chkSofTW = ''
    TIP_chkNxspe = 'Save for MSlice'
    TIP_chkNexus = 'Save for Mantid'
    TIP_chkAscii = 'Save as text'

    TIP_rbtNormaliseNone = ''
    TIP_rbtNormaliseMonitor = ''
    TIP_rbtNormaliseTime = ''

    TIP_rbtCorrectTOFNone = ''
    TIP_rbtCorrectTOFVan = ''
    TIP_rbtCorrectTOFSample = ''

    def dir_browse_dialog(self, default_dir=''):
        """
            Pop up a directory dialog box.
        """
        dirname = str(QFileDialog.getExistingDirectory(self, "Select Directory", default_dir, QFileDialog.DontUseNativeDialog))

        return dirname

    def __init__(self, settings):
        BaseWidget.__init__(self, settings = settings)

        inf = float('inf')

        def set_spin(spin, minVal = -inf, maxVal = +inf, decimals = 3):
            spin.setRange(minVal, maxVal)
            spin.setDecimals(decimals)
            spin.setSingleStep(0.01)

        def tip(widget, text):
            if text:
                widget.setToolTip(text)
            return widget

<<<<<<< HEAD
=======
        def setEnabled(widget, *widgets):
            """enables widget, when value of all widgets evaluates to true"""
            def setEnabled():
                widget.setEnabled(all(w.isChecked() for w in widgets))
            for w in widgets:
                w.toggled.connect(setEnabled)
            return widget

>>>>>>> 46dc4bf3
        def DoubleEdit():
            edit = SmallQLineEdit()
            edit.setValidator(QDoubleValidator())
            return edit

        # ui data elements
        self.prefix    = tip(QLineEdit(), self.TIP_prefix)
        self.dataDir   = tip(QLineEdit(), self.TIP_dataDir)
        self.saveDir   = tip(QLineEdit(), self.TIP_saveDir)

        self.vanRuns   = tip(QLineEdit(), self.TIP_vanRuns)
        self.vanCmnt   = tip(QLineEdit(), self.TIP_vanCmnt)
        self.vanTemp   = tip(DoubleEdit(), self.TIP_vanTemp)

        self.ecRuns    = tip(SmallQLineEdit(), self.TIP_ecRuns)
        self.ecTemp    = tip(DoubleEdit(), self.TIP_ecTemp)
        self.ecFactor  = tip(QDoubleSpinBox(), self.TIP_ecFactor)

        set_spin(self.ecFactor, 0, 1)

        self.binEon    = tip(QCheckBox(),      self.TIP_binEon)
        self.binEstart = setEnabled(tip(QDoubleSpinBox(), self.TIP_binEstart), self.binEon)
        self.binEstep  = setEnabled(tip(QDoubleSpinBox(), self.TIP_binEstep),  self.binEon)
        self.binEend   = setEnabled(tip(QDoubleSpinBox(), self.TIP_binEend),   self.binEon)

        set_spin(self.binEstart)
        set_spin(self.binEstep, decimals = 4)
        set_spin(self.binEend)

        self.binQon    = setEnabled(tip(QCheckBox(),      self.TIP_binQon),    self.binEon)
        self.binQstart = setEnabled(tip(QDoubleSpinBox(), self.TIP_binQstart), self.binEon, self.binQon)
        self.binQstep  = setEnabled(tip(QDoubleSpinBox(), self.TIP_binQstep),  self.binEon, self.binQon)
        self.binQend   = setEnabled(tip(QDoubleSpinBox(), self.TIP_binQend),   self.binEon, self.binQon)

        set_spin(self.binQstart)
        set_spin(self.binQstep)
        set_spin(self.binQend)

        self.maskDetectors = tip(QLineEdit(), self.TIP_maskDetectors)

        headers = ('Data runs', 'Comment', 'T (K)')
        self.dataRunsView = tip(DataTableView(self, headers, TOFTOFSetupWidget.TofTofDataTableModel), self.TIP_dataRunsView)
        self.dataRunsView.horizontalHeader().setStretchLastSection(True)
        self.dataRunsView.setHorizontalScrollBarPolicy(Qt.ScrollBarAsNeeded)
        self.runDataModel = self.dataRunsView.model()

        # ui controls
        self.btnDataDir          = tip(QPushButton('Browse'), self.TIP_btnDataDir)
        self.btnSaveDir          = tip(QPushButton('Browse'), self.TIP_btnSaveDir)

        self.chkSubtractECVan    = tip(QCheckBox('Subtract empty can from vanadium'), self.TIP_chkSubtractECVan)
        self.chkReplaceNaNs      = setEnabled(tip(QCheckBox(u'Replace special values in S(Q, ω) with 0'), self.TIP_chkReplaceNaNs),
                                              self.binEon)
        self.chkCreateDiff       = setEnabled(tip(QCheckBox('Create diffractograms'), self.TIP_chkCreateDiff), self.binEon)
        self.chkKeepSteps        = tip(QCheckBox('Keep intermediate steps'), self.TIP_chkKeepSteps)

        self.chkSofTWNxspe       = setEnabled(tip(QCheckBox('NXSPE'), self.TIP_chkNxspe), self.binEon)
        self.chkSofTWNexus       = tip(QCheckBox('NeXus'), self.TIP_chkNexus)
        self.chkSofTWAscii       = tip(QCheckBox('Ascii'), self.TIP_chkAscii)

        self.chkSofQWNexus       = setEnabled(tip(QCheckBox('NeXus'), self.TIP_chkNexus), self.binEon, self.binQon)
        self.chkSofQWAscii       = setEnabled(tip(QCheckBox('Ascii'), self.TIP_chkAscii), self.binEon, self.binQon)

        self.rbtNormaliseNone    = tip(QRadioButton('none'), self.TIP_rbtNormaliseNone)
        self.rbtNormaliseMonitor = tip(QRadioButton('to monitor'), self.TIP_rbtNormaliseMonitor)
        self.rbtNormaliseTime    = tip(QRadioButton('to time'), self.TIP_rbtNormaliseTime)

        self.rbtCorrectTOFNone   = tip(QRadioButton('none'), self.TIP_rbtCorrectTOFNone)
        self.rbtCorrectTOFVan    = tip(QRadioButton('vanadium'), self.TIP_rbtCorrectTOFVan)
        self.rbtCorrectTOFSample = tip(QRadioButton('sample'), self.TIP_rbtCorrectTOFSample)

        # ui layout
        def _box(cls, widgets):
            box = cls()
            for wgt in widgets:
                if isinstance(wgt, QLayout):
                    box.addLayout(wgt)
                elif isinstance(wgt, QWidget):
                    box.addWidget(wgt)
                else:
                    box.addStretch(wgt)
            return box

        def hbox(*widgets):
            return _box(QHBoxLayout, widgets)

        def vbox(*widgets):
            return _box(QVBoxLayout, widgets)

        def label(text, tip):
            label = QLabel(text)
            if tip:
                label.setToolTip(tip)
            return label

        self.gbSave = QGroupBox('Save reduced data')
        self.gbSave.setCheckable(True)

        gbDataDir = QGroupBox('Data search directory')
        gbPrefix  = QGroupBox('Workspace prefix')
        gbOptions = QGroupBox('Options')
        gbInputs  = QGroupBox('Inputs')
        gbBinning = QGroupBox('Binning')
        gbData    = QGroupBox('Data')

        box = QVBoxLayout()
        self._layout.addLayout(box)

<<<<<<< HEAD
        box.addLayout(hbox(vbox(gbDataDir, gbInputs, gbBinning, gbOptions, 1), vbox(gbPrefix, gbData, gbSave)))
=======
        box.addLayout(hbox(vbox(gbDataDir, gbInputs, gbBinning, gbOptions, 1), vbox(gbPrefix, gbData, self.gbSave)))
>>>>>>> 46dc4bf3

        gbDataDir.setLayout(hbox(self.dataDir, self.btnDataDir))
        gbPrefix.setLayout(hbox(self.prefix,))

        grid = QGridLayout()
        grid.addWidget(self.chkSubtractECVan,   0, 0, 1, 4)
        grid.addWidget(label('Normalise','tip'),1, 0)
        grid.addWidget(self.rbtNormaliseNone,   1, 1)
        grid.addWidget(self.rbtNormaliseMonitor,1, 2)
        grid.addWidget(self.rbtNormaliseTime,   1, 3)
        grid.addWidget(QLabel('Correct TOF'),   2, 0)
        grid.addWidget(self.rbtCorrectTOFNone,  2, 1)
        grid.addWidget(self.rbtCorrectTOFVan,   2, 2)
        grid.addWidget(self.rbtCorrectTOFSample,2, 3)
        grid.addWidget(self.chkReplaceNaNs,   3, 0, 1, 4)
        grid.addWidget(self.chkCreateDiff,    4, 0, 1, 4)
        grid.addWidget(self.chkKeepSteps,     5, 0, 1, 4)
        grid.setColumnStretch(4, 1)

        gbOptions.setLayout(grid)

        btnGroup = QButtonGroup(self)
        btnGroup.addButton(self.rbtNormaliseNone)
        btnGroup.addButton(self.rbtNormaliseMonitor)
        btnGroup.addButton(self.rbtNormaliseTime)

        btnGroup = QButtonGroup(self)
        btnGroup.addButton(self.rbtCorrectTOFNone)
        btnGroup.addButton(self.rbtCorrectTOFVan)
        btnGroup.addButton(self.rbtCorrectTOFSample)

        grid = QGridLayout()
        grid.addWidget(QLabel('Vanadium runs'), 0, 0)
        grid.addWidget(self.vanRuns,            0, 1, 1, 3)
        grid.addWidget(QLabel('Van. comment'),  1, 0)
        grid.addWidget(self.vanCmnt,            1, 1, 1, 2)
        grid.addLayout(hbox(QLabel('T (K)'), self.vanTemp),         1, 3)
        grid.addWidget(QLabel('Empty can runs'),2, 0)
        grid.addWidget(self.ecRuns,             2, 1, 1, 1)
        grid.addLayout(hbox(QLabel('EC factor'), self.ecFactor), 2, 2, 1, 1)
        grid.addLayout(hbox(QLabel('T (K)'), self.ecTemp),         2, 3)
        grid.addWidget(QLabel('Mask detectors'),3, 0)
        grid.addWidget(self.maskDetectors,      3, 1, 1, 3)

        gbInputs.setLayout(grid)

        grid = QGridLayout()
        grid.addWidget(QLabel('on'),            0, 1)
        grid.addWidget(QLabel('start'),         0, 2)
        grid.addWidget(QLabel('step'),          0, 3)
        grid.addWidget(QLabel('end'),           0, 4)

        grid.addWidget(QLabel('Energy'),        1, 0)
        grid.addWidget(self.binEon,             1, 1)
        grid.addWidget(self.binEstart,          1, 2)
        grid.addWidget(self.binEstep,           1, 3)
        grid.addWidget(self.binEend,            1, 4)

        grid.addWidget(QLabel('Q'),             2, 0)
        grid.addWidget(self.binQon,             2, 1)
        grid.addWidget(self.binQstart,          2, 2)
        grid.addWidget(self.binQstep,           2, 3)
        grid.addWidget(self.binQend,            2, 4)

        for col in (0, 2, 3, 4):
            grid.setColumnStretch(col, 1)

        gbBinning.setLayout(grid)

        gbData.setLayout(hbox(self.dataRunsView))

        grid = QGridLayout()
<<<<<<< HEAD
        grid.addWidget(QLabel('Workspaces'),  0, 0)
        grid.addWidget(self.chkSofQW,         1, 0)
        grid.addWidget(self.chkSofTW,         1, 1)
        grid.addWidget(QLabel('Format'),      2, 0)
        grid.addWidget(self.chkNxspe,         3, 0)
        grid.addWidget(self.chkNexus,         3, 1)
        grid.addWidget(self.chkAscii,         3, 2)
        grid.setColumnStretch(3, 1)

        # disable save Ascii, it is not available for the moment
        self.chkAscii.setEnabled(False)

        gbSave.setLayout(vbox(label('Directory',''), hbox(self.saveDir, self.btnSaveDir), grid))
=======
        saveDirGroup = hbox(self.saveDir, self.btnSaveDir)
        grid.addWidget(QLabel('Directory'),   0, 0)
        grid.addLayout(saveDirGroup,          0, 1, 1, 4)
        grid.addWidget(setEnabled(QLabel(u'S(Q, ω):'), self.binEon),   1, 0)
        grid.addWidget(self.chkSofQWNexus,    1, 1)
        grid.addWidget(self.chkSofQWAscii,    1, 2)
        grid.addItem(QSpacerItem(5, 5, hPolicy=QSizePolicy.Expanding),    1, 4)
        grid.addWidget(QLabel(u'S(2θ, ω):'),   2, 0)
        grid.addWidget(self.chkSofTWNexus,    2, 1)
        grid.addWidget(self.chkSofTWAscii,    2, 2)
        grid.addWidget(self.chkSofTWNxspe,    2, 3)

        self.gbSave.setLayout(grid)
>>>>>>> 46dc4bf3

        # handle signals
        self.btnDataDir.clicked.connect(self._onDataDir)
        self.btnSaveDir.clicked.connect(self._onSaveDir)
        self.runDataModel.selectCell.connect(self._onSelectedCell)

    def _onDataDir(self):
        dirname = self.dir_browse_dialog(self.dataDir.text())
        if dirname:
            self.dataDir.setText(dirname)

    def _onSaveDir(self):
        dirname = self.dir_browse_dialog(self.saveDir.text())
        if dirname:
            self.saveDir.setText(dirname)

    def _onSelectedCell(self, index):
        self.dataRunsView.setCurrentIndex(index)
        self.dataRunsView.setFocus()

    def get_state(self):
        elem = TOFTOFScriptElement()

        def line_text(lineEdit):
            return lineEdit.text().strip()

        def is_checked(checkBox):
            return checkBox.isChecked() and checkBox.isEnabled()

        elem.facility_name   = self._settings.facility_name
        elem.instrument_name = self._settings.instrument_name

        elem.prefix         = line_text(self.prefix)
        elem.dataDir        = line_text(self.dataDir)

<<<<<<< HEAD
        elem.vanRuns       = line_text(self.vanRuns)
        elem.vanCmnt       = line_text(self.vanCmnt)
        elem.vanTemp       = OptionalFloat(line_text(self.vanTemp))

        elem.ecRuns        = line_text(self.ecRuns)
        elem.ecTemp        = OptionalFloat(line_text(self.ecTemp))
        elem.ecFactor      = self.ecFactor.value()

        elem.dataRuns      = self.runDataModel.tableData
=======
        elem.vanRuns        = line_text(self.vanRuns)
        elem.vanCmnt        = line_text(self.vanCmnt)
        elem.vanTemp        = OptionalFloat(line_text(self.vanTemp))

        elem.ecRuns         = line_text(self.ecRuns)
        elem.ecTemp         = OptionalFloat(line_text(self.ecTemp))
        elem.ecFactor       = self.ecFactor.value()

        elem.dataRuns       = self.runDataModel.tableData
>>>>>>> 46dc4bf3

        elem.binEon         = is_checked(self.binEon)
        elem.binEstart      = self.binEstart.value()
        elem.binEstep       = self.binEstep.value()
        elem.binEend        = self.binEend.value()

        elem.binQon         = is_checked(self.binQon)
        elem.binQstart      = self.binQstart.value()
        elem.binQstep       = self.binQstep.value()
        elem.binQend        = self.binQend.value()

        elem.maskDetectors  = line_text(self.maskDetectors)

        elem.subtractECVan  = is_checked(self.chkSubtractECVan)
        elem.replaceNaNs    = is_checked(self.chkReplaceNaNs)
        elem.createDiff     = is_checked(self.chkCreateDiff)
        elem.keepSteps      = is_checked(self.chkKeepSteps)

        elem.saveDir        = line_text(self.saveDir)
        elem.saveSofTWNxspe = is_checked(self.chkSofTWNxspe)
        elem.saveSofTWNexus = is_checked(self.chkSofTWNexus)
        elem.saveSofTWAscii = is_checked(self.chkSofTWAscii)
        elem.saveSofQWNexus = is_checked(self.chkSofQWNexus)
        elem.saveSofQWAscii = is_checked(self.chkSofQWAscii)

        elem.normalise     = elem.NORM_MONITOR    if self.rbtNormaliseMonitor.isChecked() else \
            elem.NORM_TIME       if self.rbtNormaliseTime.isChecked()    else \
            elem.NORM_NONE

        elem.correctTof    = elem.CORR_TOF_VAN    if self.rbtCorrectTOFVan.isChecked()    else \
            elem.CORR_TOF_SAMPLE if self.rbtCorrectTOFSample.isChecked() else \
            elem.CORR_TOF_NONE
        return elem

    def set_state(self, toftofScriptElement):
        elem = toftofScriptElement

        self.prefix.setText(elem.prefix)

        self.dataDir.setText(elem.dataDir)

        self.vanRuns.setText(elem.vanRuns)
        self.vanCmnt.setText(elem.vanCmnt)
        self.vanTemp.setText(str(elem.vanTemp))

        self.ecRuns.setText(elem.ecRuns)
        self.ecTemp.setText(str(elem.ecTemp))
        self.ecFactor.setValue(elem.ecFactor)

        self.runDataModel.tableData = elem.dataRuns
        self.runDataModel.reset()

        self.binEon.setChecked(elem.binEon)

        self.binEstart.setValue(elem.binEstart)
        self.binEstep.setValue(elem.binEstep)
        self.binEend.setValue(elem.binEend)

        self.binQon.setChecked(elem.binQon)

        self.binQstart.setValue(elem.binQstart)
        self.binQstep.setValue(elem.binQstep)
        self.binQend.setValue(elem.binQend)

        self.maskDetectors.setText(elem.maskDetectors)

        self.chkSubtractECVan.setChecked(elem.subtractECVan)
        self.chkReplaceNaNs.setChecked(elem.replaceNaNs)
        self.chkCreateDiff.setChecked(elem.createDiff)
        self.chkKeepSteps.setChecked(elem.keepSteps)

        self.saveDir.setText(elem.saveDir)
        self.chkSofTWNxspe.setChecked(elem.saveSofTWNxspe)
        self.chkSofTWNexus.setChecked(elem.saveSofTWNexus)
        self.chkSofTWAscii.setChecked(elem.saveSofTWAscii)
        self.chkSofQWNexus.setChecked(elem.saveSofQWNexus)
        self.chkSofQWAscii.setChecked(elem.saveSofQWAscii)
        self.gbSave.setChecked(
            any((elem.saveSofTWNxspe, elem.saveSofTWNexus,
                 elem.saveSofTWAscii, elem.saveSofQWNexus,
                 elem.saveSofQWAscii)))

        if elem.normalise == elem.NORM_MONITOR:
            self.rbtNormaliseMonitor.setChecked(True)
        elif elem.normalise == elem.NORM_TIME:
            self.rbtNormaliseTime.setChecked(True)
        else:
            self.rbtNormaliseNone.setChecked(True)

        if elem.correctTof == elem.CORR_TOF_VAN:
            self.rbtCorrectTOFVan.setChecked(True)
        elif elem.correctTof == elem.CORR_TOF_SAMPLE:
            self.rbtCorrectTOFSample.setChecked(True)
        else:
            self.rbtCorrectTOFNone.setChecked(True)

#-------------------------------------------------------------------------------
# eof<|MERGE_RESOLUTION|>--- conflicted
+++ resolved
@@ -110,8 +110,6 @@
                 widget.setToolTip(text)
             return widget
 
-<<<<<<< HEAD
-=======
         def setEnabled(widget, *widgets):
             """enables widget, when value of all widgets evaluates to true"""
             def setEnabled():
@@ -120,7 +118,6 @@
                 w.toggled.connect(setEnabled)
             return widget
 
->>>>>>> 46dc4bf3
         def DoubleEdit():
             edit = SmallQLineEdit()
             edit.setValidator(QDoubleValidator())
@@ -229,11 +226,7 @@
         box = QVBoxLayout()
         self._layout.addLayout(box)
 
-<<<<<<< HEAD
-        box.addLayout(hbox(vbox(gbDataDir, gbInputs, gbBinning, gbOptions, 1), vbox(gbPrefix, gbData, gbSave)))
-=======
         box.addLayout(hbox(vbox(gbDataDir, gbInputs, gbBinning, gbOptions, 1), vbox(gbPrefix, gbData, self.gbSave)))
->>>>>>> 46dc4bf3
 
         gbDataDir.setLayout(hbox(self.dataDir, self.btnDataDir))
         gbPrefix.setLayout(hbox(self.prefix,))
@@ -306,21 +299,6 @@
         gbData.setLayout(hbox(self.dataRunsView))
 
         grid = QGridLayout()
-<<<<<<< HEAD
-        grid.addWidget(QLabel('Workspaces'),  0, 0)
-        grid.addWidget(self.chkSofQW,         1, 0)
-        grid.addWidget(self.chkSofTW,         1, 1)
-        grid.addWidget(QLabel('Format'),      2, 0)
-        grid.addWidget(self.chkNxspe,         3, 0)
-        grid.addWidget(self.chkNexus,         3, 1)
-        grid.addWidget(self.chkAscii,         3, 2)
-        grid.setColumnStretch(3, 1)
-
-        # disable save Ascii, it is not available for the moment
-        self.chkAscii.setEnabled(False)
-
-        gbSave.setLayout(vbox(label('Directory',''), hbox(self.saveDir, self.btnSaveDir), grid))
-=======
         saveDirGroup = hbox(self.saveDir, self.btnSaveDir)
         grid.addWidget(QLabel('Directory'),   0, 0)
         grid.addLayout(saveDirGroup,          0, 1, 1, 4)
@@ -334,7 +312,6 @@
         grid.addWidget(self.chkSofTWNxspe,    2, 3)
 
         self.gbSave.setLayout(grid)
->>>>>>> 46dc4bf3
 
         # handle signals
         self.btnDataDir.clicked.connect(self._onDataDir)
@@ -370,17 +347,6 @@
         elem.prefix         = line_text(self.prefix)
         elem.dataDir        = line_text(self.dataDir)
 
-<<<<<<< HEAD
-        elem.vanRuns       = line_text(self.vanRuns)
-        elem.vanCmnt       = line_text(self.vanCmnt)
-        elem.vanTemp       = OptionalFloat(line_text(self.vanTemp))
-
-        elem.ecRuns        = line_text(self.ecRuns)
-        elem.ecTemp        = OptionalFloat(line_text(self.ecTemp))
-        elem.ecFactor      = self.ecFactor.value()
-
-        elem.dataRuns      = self.runDataModel.tableData
-=======
         elem.vanRuns        = line_text(self.vanRuns)
         elem.vanCmnt        = line_text(self.vanCmnt)
         elem.vanTemp        = OptionalFloat(line_text(self.vanTemp))
@@ -390,7 +356,6 @@
         elem.ecFactor       = self.ecFactor.value()
 
         elem.dataRuns       = self.runDataModel.tableData
->>>>>>> 46dc4bf3
 
         elem.binEon         = is_checked(self.binEon)
         elem.binEstart      = self.binEstart.value()
