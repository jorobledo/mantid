--- conflicted
+++ resolved
@@ -174,18 +174,6 @@
             mColumns = self.model.columns
             mAlgorithm = self.model.algorithm
             mSettings = self.model.settings
-<<<<<<< HEAD
-            self.assertEqual(mInstrument,
-                             self.view.instrumentselector.currentText())
-            self.assertEqual(mAcquisitionMode,
-                             RundexSettings.ACQUISITION_MODES[mInstrument][0])
-            self.assertEqual(mColumns,
-                             RundexSettings.COLUMNS[mAcquisitionMode])
-            self.assertEqual(mAlgorithm,
-                             RundexSettings.ALGORITHM[mAcquisitionMode])
-            for s in RundexSettings.SETTINGS[mAcquisitionMode]:
-                self.assertIn(s, mSettings)
-=======
             if not self.mLogger.error.mock_calls:
                 self.assertEqual(mInstrument,
                                  self.view.instrumentselector.currentText())
@@ -195,11 +183,10 @@
                                  RundexSettings.COLUMNS[mAcquisitionMode])
                 self.assertEqual(mAlgorithm,
                                  RundexSettings.ALGORITHM[mAcquisitionMode])
-                self.assertDictEqual(mSettings,
-                                     RundexSettings.SETTINGS[mAcquisitionMode])
+                for s in RundexSettings.SETTINGS[mAcquisitionMode]:
+                    self.assertIn(s, mSettings)
             else:
                 self.mLogger.reset_mock()
->>>>>>> 26b30a77
 
     def test_changeAcquisitionMode(self):
         # D17 has two acquisition modes
