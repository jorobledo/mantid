--- conflicted
+++ resolved
@@ -667,12 +667,9 @@
         """
         Load the batch file
         """
-<<<<<<< HEAD
-        load_file(self.batch_line_edit, "*.txt, *.csv", self.__generic_settings, self.__batch_file_key,
-=======
+
         UsageService.registerFeatureUsage("Feature", "ISIS SANS->Loaded Batch File", False)
         load_file(self.batch_line_edit, "*.*", self.__generic_settings, self.__batch_file_key,
->>>>>>> 80afe820
                   self.get_batch_file_path)
         self._call_settings_listeners(lambda listener: listener.on_batch_file_load())
 
