<<<<<<< HEAD
"""
The Common module contains all functionality which may be shared between muon interfaces, i.e.
Muon Analysis, Frequency Domain Analysis, Element Analysis, etc.
"""
=======
# Mantid Repository : https://github.com/mantidproject/mantid
#
# Copyright &copy; 2018 ISIS Rutherford Appleton Laboratory UKRI,
#     NScD Oak Ridge National Laboratory, European Spallation Source
#     & Institut Laue - Langevin
# SPDX - License - Identifier: GPL - 3.0 +
>>>>>>> 0da437ba
<|MERGE_RESOLUTION|>--- conflicted
+++ resolved
@@ -1,13 +1,6 @@
-<<<<<<< HEAD
-"""
-The Common module contains all functionality which may be shared between muon interfaces, i.e.
-Muon Analysis, Frequency Domain Analysis, Element Analysis, etc.
-"""
-=======
 # Mantid Repository : https://github.com/mantidproject/mantid
 #
 # Copyright &copy; 2018 ISIS Rutherford Appleton Laboratory UKRI,
 #     NScD Oak Ridge National Laboratory, European Spallation Source
 #     & Institut Laue - Langevin
-# SPDX - License - Identifier: GPL - 3.0 +
->>>>>>> 0da437ba
+# SPDX - License - Identifier: GPL - 3.0 +