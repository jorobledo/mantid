--- conflicted
+++ resolved
@@ -1,9 +1,5 @@
 
-<<<<<<< HEAD
-from qtpy import QtWidgets, QtCore, QtGui, PYQT4, PYQT5
-=======
 from qtpy import QtWidgets, QtCore, QtGui, PYQT4
->>>>>>> 37578222
 from qtpy.QtCore import Slot
 
 """
@@ -388,24 +384,15 @@
                 mime_data = QtCore.QMimeData()
                 drag.setMimeData(mime_data)
 
-<<<<<<< HEAD
-                if PYQT5:
-=======
                 if PYQT4:
                     pixmap = QtGui.QPixmap.grabWindow(self.parentWidget().currentWidget().winId())
                 else:
->>>>>>> 37578222
                     app = QtWidgets.QApplication.instance()
                     desktop = app.desktop()
                     screen_number = desktop.screenNumber(self.parentWidget().currentWidget())
                     screen = app.screens()[screen_number]
                     # Create the appearance of dragging the tab content
                     pixmap = QtGui.QScreen.grabWindow(screen, self.parentWidget().currentWidget().winId())
-<<<<<<< HEAD
-                elif PYQT4:
-                    pixmap = QtGui.QPixmap.grabWindow(self.parentWidget().currentWidget().winId())
-=======
->>>>>>> 37578222
 
                 target_pixmap = QtGui.QPixmap(pixmap.size())
                 target_pixmap.fill(QtCore.Qt.transparent)
