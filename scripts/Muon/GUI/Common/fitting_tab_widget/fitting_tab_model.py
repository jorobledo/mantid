# Mantid Repository : https://github.com/mantidproject/mantid
#
# Copyright &copy; 2018 ISIS Rutherford Appleton Laboratory UKRI,
#     NScD Oak Ridge National Laboratory, European Spallation Source
#     & Institut Laue - Langevin
# SPDX - License - Identifier: GPL - 3.0 +
from Muon.GUI.Common.utilities.algorithm_utils import run_Fit, run_simultaneous_Fit
import mantid
from Muon.GUI.Common.ADSHandler.muon_workspace_wrapper import MuonWorkspaceWrapper
from Muon.GUI.Common.ADSHandler.workspace_naming import get_fit_workspace_directory
from mantid.simpleapi import RenameWorkspace


class FittingTabModel(object):
    def __init__(self, context):
        self.context = context

    def do_single_fit(self, parameter_dict):
        fit_group_name = parameter_dict.pop('FitGroupName')
        output_workspace, fitting_parameters_table, function_object, output_status, output_chi_squared = \
            self.do_single_fit_and_return_workspace_parameters_and_fit_function(parameter_dict)

<<<<<<< HEAD
        workspace_name, workspace_directory = self.create_fitted_workspace_name(parameter_dict['InputWorkspace'],
                                                                                parameter_dict['Function'], fit_group_name)
        table_name, table_directory = self.create_parameter_table_name(parameter_dict['InputWorkspace'],
                                                                       parameter_dict['Function'], fit_group_name)

        self.add_workspace_to_ADS(output_workspace, workspace_name, workspace_directory)
        self.add_workspace_to_ADS(fitting_parameters_table, table_name, table_directory)
=======
        workspace_name, directory = self.create_fitted_workspace_name(
            parameter_dict['InputWorkspace'], parameter_dict['Function'])
        table_name, directory = self.create_parameter_table_name(
            parameter_dict['InputWorkspace'], parameter_dict['Function'])

        self.add_workspace_to_ADS(output_workspace, workspace_name, directory)
        wrapped_parameter_workspace = self.add_workspace_to_ADS(
            fitting_parameters_table, table_name, directory)
        self.add_fit_to_context(wrapped_parameter_workspace,
                                parameter_dict['Function'],
                                parameter_dict['InputWorkspace'])
>>>>>>> 0d4d9c27

        return function_object.clone(), output_status, output_chi_squared

    def do_single_fit_and_return_workspace_parameters_and_fit_function(
            self, parameters_dict):
        alg = mantid.AlgorithmManager.create("Fit")
        return run_Fit(parameters_dict, alg)

    def add_workspace_to_ADS(self, workspace, name, directory):
        workspace_wrapper = MuonWorkspaceWrapper(workspace, directory + name)
        workspace_wrapper.show()
        return workspace_wrapper

<<<<<<< HEAD
    def create_fitted_workspace_name(self, input_workspace_name, function_name, fit_group_name):
        directory = get_fit_workspace_directory(fit_group_name, '_workspaces')
        name = input_workspace_name + '; Fitted; ' + self.get_function_name(function_name)

        return name, directory

    def create_multi_domain_fitted_workspace_name(self, input_workspace, function, group_name):
        directory = get_fit_workspace_directory(group_name, '_workspaces')
        name = input_workspace + '+ ...; Fitted; ' + self.get_function_name(function)

        return name, directory

    def create_parameter_table_name(self, input_workspace_name, function_name, group_name):
        directory = get_fit_workspace_directory(group_name, '_parameter_tables')
        name = input_workspace_name + '; Fitted Parameters; ' + self.get_function_name(function_name)
=======
    def create_fitted_workspace_name(self, input_workspace_name,
                                     function_name):
        directory = get_fit_workspace_base_directory()
        name = input_workspace_name + '; Fitted; ' + self.get_function_name(
            function_name)

        return name, directory

    def create_multi_domain_fitted_workspace_name(self, input_workspace,
                                                  function):
        directory = get_fit_workspace_base_directory()
        name = input_workspace + '+ ...; Fitted; ' + self.get_function_name(
            function)

        return name, directory

    def create_parameter_table_name(self, input_workspace_name, function_name):
        directory = get_fit_workspace_base_directory()
        name = input_workspace_name + '; Fitted Parameters; ' + self.get_function_name(
            function_name)
>>>>>>> 0d4d9c27
        return name, directory

    def do_simultaneous_fit(self, parameter_dict):
        fit_group_name = parameter_dict.pop('FitGroupName')
        output_workspace, fitting_parameters_table, function_object, output_status, output_chi_squared = \
            self.do_simultaneous_fit_and_return_workspace_parameters_and_fit_function(parameter_dict)

<<<<<<< HEAD
        workspace_name, workspace_directory = self.create_multi_domain_fitted_workspace_name(
            parameter_dict['InputWorkspace'][0],
            parameter_dict['Function'], fit_group_name)
        table_name, table_directory = self.create_parameter_table_name(parameter_dict['InputWorkspace'][0] + '+ ...',
                                                                       parameter_dict['Function'], fit_group_name)
=======
        workspace_name, directory = self.create_multi_domain_fitted_workspace_name(
            parameter_dict['InputWorkspace'][0], parameter_dict['Function'])
        table_name, directory = self.create_parameter_table_name(
            parameter_dict['InputWorkspace'][0] + '+ ...',
            parameter_dict['Function'])
>>>>>>> 0d4d9c27

        self.add_workspace_to_ADS(output_workspace, workspace_name, workspace_directory)
        if len(parameter_dict['InputWorkspace']) > 1:
<<<<<<< HEAD
            self.rename_members_of_fitted_workspace_group(output_workspace, parameter_dict['InputWorkspace'],
                                                          parameter_dict['Function'],
                                                          fit_group_name)
        self.add_workspace_to_ADS(fitting_parameters_table, table_name, table_directory)
=======
            self.rename_members_of_fitted_workspace_group(
                output_workspace, parameter_dict['InputWorkspace'],
                parameter_dict['Function'])
        wrapped_parameter_workspace = self.add_workspace_to_ADS(
            fitting_parameters_table, table_name, directory)
        self.add_fit_to_context(wrapped_parameter_workspace,
                                parameter_dict['Function'],
                                parameter_dict['InputWorkspace'])
>>>>>>> 0d4d9c27

        return function_object, output_status, output_chi_squared

    def do_simultaneous_fit_and_return_workspace_parameters_and_fit_function(
            self, parameters_dict):
        alg = mantid.AlgorithmManager.create("Fit")
        return run_simultaneous_Fit(parameters_dict, alg)

<<<<<<< HEAD
    def rename_members_of_fitted_workspace_group(self, group_workspace, inputworkspace_list, function, group_name):
        for index, workspace_name in enumerate(group_workspace.getNames()):
            new_name, _ = self.create_fitted_workspace_name(inputworkspace_list[index], function, group_name)
=======
    def rename_members_of_fitted_workspace_group(self, group_workspace,
                                                 inputworkspace_list,
                                                 function):
        for index, workspace_name in enumerate(group_workspace.getNames()):
            new_name, _ = self.create_fitted_workspace_name(
                inputworkspace_list[index], function)
>>>>>>> 0d4d9c27
            new_name += '; Simultaneous'
            RenameWorkspace(InputWorkspace=workspace_name,
                            OutputWorkspace=new_name)

    def do_sequential_fit(self, parameter_dict):
        function_object_list = []
        output_status_list = []
        output_chi_squared_list = []
<<<<<<< HEAD
        function_object = parameter_dict['Function']
        for input_workspace, startX, endX in zip(parameter_dict['InputWorkspace'], parameter_dict['StartX'],
                                                 parameter_dict['EndX']):
=======
        function_string = parameter_dict['Function']
        for input_workspace, startX, endX in zip(
                parameter_dict['InputWorkspace'], parameter_dict['StartX'],
                parameter_dict['EndX']):
>>>>>>> 0d4d9c27
            sub_parameter_dict = parameter_dict.copy()
            sub_parameter_dict['InputWorkspace'] = input_workspace
            sub_parameter_dict['StartX'] = startX
            sub_parameter_dict['EndX'] = endX
            sub_parameter_dict['Function'] = function_object

<<<<<<< HEAD
            function_object, output_status, output_chi_squared = self.do_single_fit(sub_parameter_dict)
            # This is required so that a new function object is created that is not overwritten in subsequent iterations
            new_function = function_object.clone()
            function_object_list.append(new_function)
=======
            function_string, output_status, output_chi_squared = self.do_single_fit(
                sub_parameter_dict)
            # This is required so that a new function object is created that is not overwritten in subsequent iterations
            new_function = FunctionFactory.createInitialized(
                str(function_string))
            function_string_list.append(new_function)
>>>>>>> 0d4d9c27
            output_status_list.append(output_status)
            output_chi_squared_list.append(output_chi_squared)

        return function_object_list, output_status_list, output_chi_squared_list

    def get_function_name(self, function):
        if function.getNumberDomains() > 1:
            return function.getFunction(0).name()
        else:
            return function.name()

    def add_fit_to_context(self, parameter_workspace, function,
                           input_workspace):
        self.context.fitting_context.add_fit_from_values(
            parameter_workspace, self.get_function_name(function),
            input_workspace)<|MERGE_RESOLUTION|>--- conflicted
+++ resolved
@@ -20,27 +20,17 @@
         output_workspace, fitting_parameters_table, function_object, output_status, output_chi_squared = \
             self.do_single_fit_and_return_workspace_parameters_and_fit_function(parameter_dict)
 
-<<<<<<< HEAD
         workspace_name, workspace_directory = self.create_fitted_workspace_name(parameter_dict['InputWorkspace'],
-                                                                                parameter_dict['Function'], fit_group_name)
+                                                                                parameter_dict['Function'],
+                                                                                fit_group_name)
         table_name, table_directory = self.create_parameter_table_name(parameter_dict['InputWorkspace'],
                                                                        parameter_dict['Function'], fit_group_name)
 
         self.add_workspace_to_ADS(output_workspace, workspace_name, workspace_directory)
-        self.add_workspace_to_ADS(fitting_parameters_table, table_name, table_directory)
-=======
-        workspace_name, directory = self.create_fitted_workspace_name(
-            parameter_dict['InputWorkspace'], parameter_dict['Function'])
-        table_name, directory = self.create_parameter_table_name(
-            parameter_dict['InputWorkspace'], parameter_dict['Function'])
-
-        self.add_workspace_to_ADS(output_workspace, workspace_name, directory)
-        wrapped_parameter_workspace = self.add_workspace_to_ADS(
-            fitting_parameters_table, table_name, directory)
+        wrapped_parameter_workspace = self.add_workspace_to_ADS(fitting_parameters_table, table_name, table_directory)
         self.add_fit_to_context(wrapped_parameter_workspace,
                                 parameter_dict['Function'],
                                 parameter_dict['InputWorkspace'])
->>>>>>> 0d4d9c27
 
         return function_object.clone(), output_status, output_chi_squared
 
@@ -54,7 +44,6 @@
         workspace_wrapper.show()
         return workspace_wrapper
 
-<<<<<<< HEAD
     def create_fitted_workspace_name(self, input_workspace_name, function_name, fit_group_name):
         directory = get_fit_workspace_directory(fit_group_name, '_workspaces')
         name = input_workspace_name + '; Fitted; ' + self.get_function_name(function_name)
@@ -70,28 +59,6 @@
     def create_parameter_table_name(self, input_workspace_name, function_name, group_name):
         directory = get_fit_workspace_directory(group_name, '_parameter_tables')
         name = input_workspace_name + '; Fitted Parameters; ' + self.get_function_name(function_name)
-=======
-    def create_fitted_workspace_name(self, input_workspace_name,
-                                     function_name):
-        directory = get_fit_workspace_base_directory()
-        name = input_workspace_name + '; Fitted; ' + self.get_function_name(
-            function_name)
-
-        return name, directory
-
-    def create_multi_domain_fitted_workspace_name(self, input_workspace,
-                                                  function):
-        directory = get_fit_workspace_base_directory()
-        name = input_workspace + '+ ...; Fitted; ' + self.get_function_name(
-            function)
-
-        return name, directory
-
-    def create_parameter_table_name(self, input_workspace_name, function_name):
-        directory = get_fit_workspace_base_directory()
-        name = input_workspace_name + '; Fitted Parameters; ' + self.get_function_name(
-            function_name)
->>>>>>> 0d4d9c27
         return name, directory
 
     def do_simultaneous_fit(self, parameter_dict):
@@ -99,37 +66,22 @@
         output_workspace, fitting_parameters_table, function_object, output_status, output_chi_squared = \
             self.do_simultaneous_fit_and_return_workspace_parameters_and_fit_function(parameter_dict)
 
-<<<<<<< HEAD
         workspace_name, workspace_directory = self.create_multi_domain_fitted_workspace_name(
             parameter_dict['InputWorkspace'][0],
             parameter_dict['Function'], fit_group_name)
         table_name, table_directory = self.create_parameter_table_name(parameter_dict['InputWorkspace'][0] + '+ ...',
                                                                        parameter_dict['Function'], fit_group_name)
-=======
-        workspace_name, directory = self.create_multi_domain_fitted_workspace_name(
-            parameter_dict['InputWorkspace'][0], parameter_dict['Function'])
-        table_name, directory = self.create_parameter_table_name(
-            parameter_dict['InputWorkspace'][0] + '+ ...',
-            parameter_dict['Function'])
->>>>>>> 0d4d9c27
 
         self.add_workspace_to_ADS(output_workspace, workspace_name, workspace_directory)
         if len(parameter_dict['InputWorkspace']) > 1:
-<<<<<<< HEAD
             self.rename_members_of_fitted_workspace_group(output_workspace, parameter_dict['InputWorkspace'],
                                                           parameter_dict['Function'],
                                                           fit_group_name)
-        self.add_workspace_to_ADS(fitting_parameters_table, table_name, table_directory)
-=======
-            self.rename_members_of_fitted_workspace_group(
-                output_workspace, parameter_dict['InputWorkspace'],
-                parameter_dict['Function'])
-        wrapped_parameter_workspace = self.add_workspace_to_ADS(
-            fitting_parameters_table, table_name, directory)
-        self.add_fit_to_context(wrapped_parameter_workspace,
-                                parameter_dict['Function'],
-                                parameter_dict['InputWorkspace'])
->>>>>>> 0d4d9c27
+            wrapped_parameter_workspace = self.add_workspace_to_ADS(fitting_parameters_table, table_name,
+                                                                    table_directory)
+            self.add_fit_to_context(wrapped_parameter_workspace,
+                                    parameter_dict['Function'],
+                                    parameter_dict['InputWorkspace'])
 
         return function_object, output_status, output_chi_squared
 
@@ -138,18 +90,10 @@
         alg = mantid.AlgorithmManager.create("Fit")
         return run_simultaneous_Fit(parameters_dict, alg)
 
-<<<<<<< HEAD
     def rename_members_of_fitted_workspace_group(self, group_workspace, inputworkspace_list, function, group_name):
         for index, workspace_name in enumerate(group_workspace.getNames()):
             new_name, _ = self.create_fitted_workspace_name(inputworkspace_list[index], function, group_name)
-=======
-    def rename_members_of_fitted_workspace_group(self, group_workspace,
-                                                 inputworkspace_list,
-                                                 function):
-        for index, workspace_name in enumerate(group_workspace.getNames()):
-            new_name, _ = self.create_fitted_workspace_name(
-                inputworkspace_list[index], function)
->>>>>>> 0d4d9c27
+
             new_name += '; Simultaneous'
             RenameWorkspace(InputWorkspace=workspace_name,
                             OutputWorkspace=new_name)
@@ -158,35 +102,20 @@
         function_object_list = []
         output_status_list = []
         output_chi_squared_list = []
-<<<<<<< HEAD
         function_object = parameter_dict['Function']
         for input_workspace, startX, endX in zip(parameter_dict['InputWorkspace'], parameter_dict['StartX'],
                                                  parameter_dict['EndX']):
-=======
-        function_string = parameter_dict['Function']
-        for input_workspace, startX, endX in zip(
-                parameter_dict['InputWorkspace'], parameter_dict['StartX'],
-                parameter_dict['EndX']):
->>>>>>> 0d4d9c27
             sub_parameter_dict = parameter_dict.copy()
             sub_parameter_dict['InputWorkspace'] = input_workspace
             sub_parameter_dict['StartX'] = startX
             sub_parameter_dict['EndX'] = endX
             sub_parameter_dict['Function'] = function_object
 
-<<<<<<< HEAD
             function_object, output_status, output_chi_squared = self.do_single_fit(sub_parameter_dict)
             # This is required so that a new function object is created that is not overwritten in subsequent iterations
             new_function = function_object.clone()
             function_object_list.append(new_function)
-=======
-            function_string, output_status, output_chi_squared = self.do_single_fit(
-                sub_parameter_dict)
-            # This is required so that a new function object is created that is not overwritten in subsequent iterations
-            new_function = FunctionFactory.createInitialized(
-                str(function_string))
-            function_string_list.append(new_function)
->>>>>>> 0d4d9c27
+
             output_status_list.append(output_status)
             output_chi_squared_list.append(output_chi_squared)
 
