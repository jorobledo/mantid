# Mantid Repository : https://github.com/mantidproject/mantid
#
# Copyright &copy; 2018 ISIS Rutherford Appleton Laboratory UKRI,
#     NScD Oak Ridge National Laboratory, European Spallation Source
#     & Institut Laue - Langevin
# SPDX - License - Identifier: GPL - 3.0 +
from __future__ import (absolute_import, division, print_function)

from Muon.GUI.Common.muon_data_context import MuonDataContext
from mantid.api import ITableWorkspace
from mantid import api
from decimal import Decimal, InvalidOperation


class InstrumentWidgetModel(object):
    """
    The model holds the muon context and interacts with it, only able to modify the pre-processing parts of each
    run.

    The model should not take care of processing data, it should only interact with and modify the muon context data
    so that when processing is done from elsewhere the parameters of the pre-processing are up-to-date with the
    GUI.
    """

    def __init__(self, muon_data=MuonDataContext()):
        self._data = muon_data
        self._data.gui_variables['RebinType'] = 'None'

    def clear_data(self):
        """When e.g. instrument changed"""
        self._data.clear()

    def get_file_time_zero(self):
        return self._data.current_data["TimeZero"]

    def get_user_time_zero(self):
        if "TimeZero" in self._data.gui_variables.keys():
            time_zero = self._data.gui_variables["TimeZero"]
        else:
            # default to loaded value, keep a record of the data vaue
            self._data.gui_variables["TimeZero"] = self._data.current_data["TimeZero"]
            time_zero = self._data.gui_variables["TimeZero"]
        return time_zero

    def set_time_zero_from_file(self, state):
        self._data.add_or_replace_gui_variables(TimeZeroFromFile=state)

    def set_first_good_data_source(self, state):
        self._data.add_or_replace_gui_variables(FirstGoodDataFromFile=state)

    def get_file_first_good_data(self):
        return self._data.current_data["FirstGoodData"]

    def get_user_first_good_data(self):
        if "FirstGoodData" in self._data.gui_variables.keys():
            first_good_data = self._data.gui_variables["FirstGoodData"]
        else:
            # Default to loaded value
            self._data.gui_variables["FirstGoodData"] = self._data.current_data["FirstGoodData"]
            first_good_data = self._data.gui_variables["FirstGoodData"]
        return first_good_data

    def set_user_time_zero(self, time_zero):
        self._data.add_or_replace_gui_variables(TimeZero=time_zero)

    def set_user_first_good_data(self, first_good_data):
        self._data.add_or_replace_gui_variables(FirstGoodData=first_good_data)

    def get_dead_time_table_from_data(self):
        return self._data.current_data["DataDeadTimeTable"]

    def get_dead_time_table(self):
        return self._data.dead_time_table

    def add_fixed_binning(self, fixed_bin_size):
        self._data.add_or_replace_gui_variables(RebinFixed=str(fixed_bin_size))

    def add_variable_binning(self, rebin_params):
        self._data.add_or_replace_gui_variables(RebinVariable=str(rebin_params))

    def get_variable_binning(self):
        if 'RebinVariable' in self._data.gui_variables:
            return self._data.gui_variables['RebinVariable']
        else:
            return ''

    def update_binning_type(self, rebin_type):
        self._data.add_or_replace_gui_variables(RebinType=rebin_type)

    # ------------------------------------------------------------------------------------------------------------------
    # Dead Time
    # ------------------------------------------------------------------------------------------------------------------
    def check_dead_time_file_selection(self, selection):
        try:
            table = api.AnalysisDataServiceImpl.Instance().retrieve(str(selection))
        except Exception:
            raise ValueError("Workspace " + str(selection) + " does not exist")
        assert isinstance(table, ITableWorkspace)
        # are column names correct?
        col = table.getColumnNames()
        if len(col) != 2:
            raise ValueError("Expected 2 columns, found ", str(max(0, len(col))))
        if col[0] != "spectrum" or col[1] != "dead-time":
            raise ValueError("Columns have incorrect names")
        rows = table.rowCount()
        if rows != self._data.loaded_workspace.getNumberHistograms():
            raise ValueError("Number of histograms do not match number of rows in dead time table")
        return True

    def set_dead_time_to_none(self):
        self._data.add_or_replace_gui_variables(DeadTimeSource='None')

    def set_dead_time_from_data(self):
        self._data.add_or_replace_gui_variables(DeadTimeSource='FromFile')

    def set_user_dead_time_from_ADS(self, name):
        self._data.gui_variables['DeadTimeSource'] = 'FromADS'
        dtc = api.AnalysisDataService.retrieve(str(name))
<<<<<<< HEAD
        self._data.gui_variables["DeadTimeTable"] = dtc

    def validate_variable_rebin_string(self, variable_rebin_string):
        variable_rebin_list = variable_rebin_string.split(',')
        try:
            variable_rebin_list = [Decimal(x) for x in variable_rebin_list]
        except (ValueError, InvalidOperation):
            return (False, 'Rebin entries must be numbers')

        if len(variable_rebin_list) == 0:
            return (False, 'Rebin list must be non-empty')

        if len(variable_rebin_list) == 1:
            return (True, '')

        if len(variable_rebin_list) == 2:
            if variable_rebin_list[1] > variable_rebin_list[0]:
                return (True, '')
            else:
                return (False, 'End of range must be greater than start of range')

        while len(variable_rebin_list) >= 3:
            # We don't do any additional checking of logarithmic binning so just return true in this instance
            if variable_rebin_list[1] <= 0:
                return (True, '')

            if (variable_rebin_list[2] - variable_rebin_list[0])%variable_rebin_list[1] != 0:
                return (False, 'Step and bin boundaries must line up')

            variable_rebin_list = variable_rebin_list[2:]

        if len(variable_rebin_list) == 1:
            return (True, '')
        else:
            return (False, 'Variable rebin string must have 2 or an odd number of entires')
=======
        self._data.add_or_replace_gui_variables(DeadTimeTable=dtc)
>>>>>>> cb31a39d
<|MERGE_RESOLUTION|>--- conflicted
+++ resolved
@@ -116,8 +116,7 @@
     def set_user_dead_time_from_ADS(self, name):
         self._data.gui_variables['DeadTimeSource'] = 'FromADS'
         dtc = api.AnalysisDataService.retrieve(str(name))
-<<<<<<< HEAD
-        self._data.gui_variables["DeadTimeTable"] = dtc
+        self._data.add_or_replace_gui_variables(DeadTimeTable=dtc)
 
     def validate_variable_rebin_string(self, variable_rebin_string):
         variable_rebin_list = variable_rebin_string.split(',')
@@ -151,7 +150,4 @@
         if len(variable_rebin_list) == 1:
             return (True, '')
         else:
-            return (False, 'Variable rebin string must have 2 or an odd number of entires')
-=======
-        self._data.add_or_replace_gui_variables(DeadTimeTable=dtc)
->>>>>>> cb31a39d
+            return (False, 'Variable rebin string must have 2 or an odd number of entires')