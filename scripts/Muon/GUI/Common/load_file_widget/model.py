# Mantid Repository : https://github.com/mantidproject/mantid
#
# Copyright &copy; 2018 ISIS Rutherford Appleton Laboratory UKRI,
#     NScD Oak Ridge National Laboratory, European Spallation Source
#     & Institut Laue - Langevin
# SPDX - License - Identifier: GPL - 3.0 +
from __future__ import (absolute_import, division, print_function)

import os
from mantid.kernel import ConfigService
from Muon.GUI.Common.muon_load_data import MuonLoadData
import Muon.GUI.Common.utilities.load_utils as load_utils


class BrowseFileWidgetModel(object):

    def __init__(self, loaded_data_store=MuonLoadData(), context=None):
        # Temporary list of filenames used for load thread
        self._filenames = []

        self._loaded_data_store = loaded_data_store
        self._context = context

    @property
    def loaded_filenames(self):
        return self._loaded_data_store.get_parameter("filename")

    @property
    def loaded_workspaces(self):
        return self._loaded_data_store.get_parameter("workspace")

    @property
    def loaded_runs(self):
        return self._loaded_data_store.get_parameter("run")

    # Used with load thread
    def output(self):
        pass

    # Used with load thread
    def cancel(self):
        pass

    # Used with load thread
    def loadData(self, filename_list):
        self._filenames = filename_list

    # Used with load thread
    def execute(self):
        failed_files = []
        for filename in self._filenames:
            try:
                ws, run, filename = load_utils.load_workspace_from_filename(filename)
            except Exception as error:
                failed_files += [(filename, error)]
                continue

<<<<<<< HEAD
            if ws['OutputWorkspace'][0].workspace.getInstrument().getName() != self._context.instrument:
                failed_files += [(filename, 'Instrument is not selected instrument')]
                continue

            self._loaded_data_store.remove_data(run=[run])
            self._loaded_data_store.add_data(run=[run], workspace=ws, filename=filename)
=======
            instrument_from_workspace = ws['OutputWorkspace'][0].workspace.getInstrument().getName()

            self._loaded_data_store.remove_data(run=[run])
            self._loaded_data_store.add_data(run=[run], workspace=ws, filename=filename, instrument=instrument_from_workspace)
>>>>>>> a4bc46ff
        if failed_files:
            message = load_utils.exception_message_for_failed_files(failed_files)
            raise ValueError(message)

    def clear(self):
        self._loaded_data_store.clear()

    def remove_previous_data(self):
        self._loaded_data_store.remove_last_added_data()

    def get_run_list(self):
        return self.loaded_runs

    def add_directories_to_config_service(self, file_list):
        """
        Parses file_list into the unique directories containing the files, and adds these
        to the global config service. These directories will then be automatically searched in
        all subsequent Load calls.
        """
        dirs = [os.path.dirname(filename) for filename in file_list]
        dirs = [path if os.path.isdir(path) else "" for path in dirs]
        dirs = list(set(dirs))
        if dirs:
            for directory in dirs:
                ConfigService.Instance().appendDataSearchDir(directory.encode('ascii', 'ignore'))<|MERGE_RESOLUTION|>--- conflicted
+++ resolved
@@ -55,19 +55,10 @@
                 failed_files += [(filename, error)]
                 continue
 
-<<<<<<< HEAD
-            if ws['OutputWorkspace'][0].workspace.getInstrument().getName() != self._context.instrument:
-                failed_files += [(filename, 'Instrument is not selected instrument')]
-                continue
-
-            self._loaded_data_store.remove_data(run=[run])
-            self._loaded_data_store.add_data(run=[run], workspace=ws, filename=filename)
-=======
             instrument_from_workspace = ws['OutputWorkspace'][0].workspace.getInstrument().getName()
 
             self._loaded_data_store.remove_data(run=[run])
             self._loaded_data_store.add_data(run=[run], workspace=ws, filename=filename, instrument=instrument_from_workspace)
->>>>>>> a4bc46ff
         if failed_files:
             message = load_utils.exception_message_for_failed_files(failed_files)
             raise ValueError(message)
