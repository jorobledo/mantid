# Mantid Repository : https://github.com/mantidproject/mantid
#
# Copyright &copy; 2018 ISIS Rutherford Appleton Laboratory UKRI,
#     NScD Oak Ridge National Laboratory, European Spallation Source
#     & Institut Laue - Langevin
# SPDX - License - Identifier: GPL - 3.0 +

from __future__ import (absolute_import, division, print_function)

import Muon.GUI.Common.utilities.load_utils as load_utils
import Muon.GUI.Common.utilities.xml_utils as xml_utils
from Muon.GUI.Common.ADSHandler.muon_workspace_wrapper import MuonWorkspaceWrapper

from Muon.GUI.Common.muon_group import MuonGroup
from Muon.GUI.Common.muon_pair import MuonPair
from Muon.GUI.Common.muon_load_data import MuonLoadData
from Muon.GUI.Common.utilities.muon_file_utils import format_run_for_file
from Muon.GUI.Common.utilities.run_string_utils import run_list_to_string, run_string_to_list

from Muon.GUI.Common.ADSHandler.workspace_naming import (get_raw_data_workspace_name, get_group_data_workspace_name,
                                                         get_pair_data_workspace_name, get_base_data_directory,
                                                         get_raw_data_directory, get_group_data_directory,
                                                         get_pair_data_directory)

from Muon.GUI.Common.calculate_pair_and_group import calculate_group_data, calculate_pair_data
from Muon.GUI.Common.utilities.muon_file_utils import allowed_instruments

from collections import OrderedDict

from mantid.api import WorkspaceGroup
from mantid.kernel import ConfigServiceImpl, ConfigService
from Muon.GUI.Common.observer_pattern import Observable


def get_default_grouping(workspace, instrument, main_field_direction):
    parameter_name = "Default grouping file"
    if instrument == "MUSR":
        parameter_name += " - " + main_field_direction
    try:
        if isinstance(workspace, WorkspaceGroup):
            grouping_file = workspace[0].getInstrument().getStringParameter(parameter_name)[0]
        else:
            grouping_file = workspace.getInstrument().getStringParameter(parameter_name)[0]
    except IndexError:
        return [], []
    instrument_directory = ConfigServiceImpl.Instance().getInstrumentDirectory()
    filename = instrument_directory + grouping_file
    new_groups, new_pairs, description = xml_utils.load_grouping_from_XML(filename)
    return new_groups, new_pairs


def construct_empty_group(group_names, group_index=0):
    """
    Create an empty MuonGroup appropriate for adding to the current grouping table.
    """
    new_group_name = "group_" + str(group_index)
    while new_group_name in group_names:
        # modify the name until it is unique
        group_index += 1
        new_group_name = "group_" + str(group_index)
    return MuonGroup(group_name=new_group_name, detector_ids=[1])


def construct_empty_pair(group_names, pair_names, pair_index=0):
    """
    Create an empty MuonPair appropriate for adding to the current pairing table.
    """
    new_pair_name = "pair_" + str(pair_index)
    while new_pair_name in pair_names:
        # modify the name until it is unique
        pair_index += 1
        new_pair_name = "pair_" + str(pair_index)
    if len(group_names) == 1:
        group1 = group_names[0]
        group2 = group_names[0]
    elif len(group_names) >= 2:
        group1 = group_names[0]
        group2 = group_names[1]
    else:
        group1 = None
        group2 = None
    return MuonPair(pair_name=new_pair_name,
                    forward_group_name=group1, backward_group_name=group2, alpha=1.0)


class MuonDataContext(object):
    """
    The MuonContext is the core class for the MuonAnalysis 2 interface. It stores all the data and parameters used
    in the interface and serves as the model part of the MVP design pattern for every widget in the interface.
    By sharing a common instance of this class, the interface remains synchronized by use of the observer pattern to
    notify subcribers of changes, whi will then respond by updating their view from this commonly shared model.

    The actual processing of data occurs via this class (as it should as the model).
    """

    # ADS base directory for all workspaces
    base_directory = "Muon Data"

    def __init__(self, load_data=MuonLoadData()):
        """
        Currently, only a single run is loaded into the Home/Grouping tab at once. This is held in the _current_data
        member. The load widget may load multiple runs at once, these are stored in the _loaded_data member.
        Groups and Pairs associated to the current run are stored in _grousp and _pairs as ordered dictionaries.
        """
        self._groups = OrderedDict()
        self._pairs = OrderedDict()

        self._loaded_data = load_data
        self._gui_variables = {}
        self._current_data = {"workspace": load_utils.empty_loaded_data()}  # self.get_result(False)

        self._current_runs = []

        self._instrument = ConfigService.getInstrument().name() if ConfigService.getInstrument().name()\
            in allowed_instruments else 'EMU'

        self.instrumentNotifier = MuonDataContext.InstrumentNotifier(self)

    def is_data_loaded(self):
        return self._loaded_data.num_items() > 0

    def is_multi_period(self):
        return len(self.current_data["OutputWorkspace"]) > 1

    @property
    def current_data(self):
        return self._current_data["workspace"]

    @property
    def instrument(self):
        return self._instrument

    @instrument.setter
    def instrument(self, value):
        ConfigService['default.instrument'] = value
        self._instrument = value
        self.instrumentNotifier.notify_subscribers(self._instrument)

    @property
    def current_run(self):
        return self._current_data["run"]

    @property
    def run(self):
        try:
            # refer to the output of the loading widget (e.g. for co-adding)
            runs = run_list_to_string(self.current_run)
        except Exception:
            # extract from sample logs
            run_log = self.get_sample_log("run_number")
            if run_log:
                runs = run_log.value
            else:
                runs = 0
        return runs

    @property
    def group_names(self):
        return self._groups.keys()

    @property
    def pair_names(self):
        return self._pairs.keys()

    @property
    def groups(self):
        return self._groups

    @property
    def pairs(self):
        return self._pairs

    @property
    def gui_variables(self):
        return self._gui_variables

<<<<<<< HEAD
    @property
    def current_runs(self):
        return self._current_runs

    @current_runs.setter
    def current_runs(self, value):
        self._current_runs = value

    @property
    def current_filenames(self):
        import pydevd
        pydevd.settrace('localhost', port=5434, stdoutToServer=True, stderrToServer=True)
        current_filenames = []
        for run in self.current_runs:
            if self._loaded_data.get_data(run=run, instrument=self.instrument):
                current_filenames.append(self._loaded_data.get_data(run=run, instrument=self.instrument)['filename'])
        return current_filenames

    @property
    def current_workspaces(self):
        current_workspaces = []
        for run in self.current_runs:
            current_workspaces.append(self._loaded_data.get_data(run=run, instrument=self.instrument)['workspace'])
        return current_workspaces

=======
>>>>>>> 5d1d3bca
    def add_group(self, group):
        assert isinstance(group, MuonGroup)
        if self.check_group_contains_valid_detectors(group):
            self._groups[group.name] = group
        else:
            raise ValueError('Invalid detectors in group {}'.format(group.name))

    def add_pair(self, pair):
        assert isinstance(pair, MuonPair)
        self._pairs[pair.name] = pair

    def update_current_data(self):
        # Update the current data; resetting the groups and pairs to their default values
        if self._loaded_data.num_items() > 0:
            self._current_data = self._loaded_data.get_latest_data()
            if not self.groups:
                self.set_groups_and_pairs_to_default()
        else:
            self._current_data = {"workspace": load_utils.empty_loaded_data()}

    def loaded_data(self, run):
<<<<<<< HEAD
        return self._loaded_data.get_data(run=run)['workspace']
        # return self._current_data["workspace"]
=======
        loaded_dict = self._loaded_data.get_data(run=run)
        if loaded_dict:
            return self._loaded_data.get_data(run=run)['workspace']
        else:
            return None
>>>>>>> 5d1d3bca

    @property
    def loaded_workspace(self):
        return self.current_data["OutputWorkspace"][0].workspace

    def loaded_workspace_as_group(self, run):
        if self.is_multi_period():
            workspace_group = WorkspaceGroup()
<<<<<<< HEAD
            for workspace_wrapper in self._loaded_data.get_data(run=run, instrument=self.instrument)['workspace']['OutputWorkspace']:
=======
            for workspace_wrapper in self._loaded_data.get_data(run=run)['workspace']['OutputWorkspace']:
>>>>>>> 5d1d3bca
                workspace_group.addWorkspace(workspace_wrapper.workspace)
            return workspace_group
        else:
            return self.current_data["OutputWorkspace"][0].workspace

    def period_string(self, run):
        run_list = run_string_to_list(run)
        summed_periods = self.loaded_data(run)["SummedPeriods"] if 'SummedPeriods' in self.loaded_data(run_list) else [1]
        subtracted_periods = self.loaded_data(run)["SubtractedPeriods"] if 'SubtractedPeriods' in self.loaded_data(run_list) else []
        if subtracted_periods:
            return '+'.join([str(period) for period in summed_periods]) + '-' + '-'.join([str(period) for period in subtracted_periods])
        else:
            return '+'.join([str(period) for period in summed_periods])

    @property
    def num_detectors(self):
        try:
            n_det = self.loaded_workspace.detectorInfo().size()
        except AttributeError:
            # default to 1
            n_det = 1
        return n_det

    @property
    def main_field_direction(self):
        return self.current_data["MainFieldDirection"]

    @property
    def dead_time_table(self):
        return self.current_data["DeadTimeTable"]

    def get_sample_logs(self):
        logs = None
        try:
            logs = self.loaded_workspace.getSampleDetails()
        except Exception:
            print("Cannot find sample logs")
        return logs

    def get_sample_log(self, log_name):
        logs = self.get_sample_logs()
        try:
            log = logs.getLogData(log_name)
        except Exception:
            log = None
        return log

    # ------------------------------------------------------------------------------------------------------------------
    # Clearing data
    # ------------------------------------------------------------------------------------------------------------------

    def clear_groups(self):
        self._groups = OrderedDict()

    def clear_pairs(self):
        self._pairs = OrderedDict()

    def clear(self):
        self.clear_groups()
        self.clear_pairs()
        self._current_data = {"workspace": load_utils.empty_loaded_data()}

    def _base_run_name(self, run=None):
        """ e.g. EMU0001234 """
        if not run:
            run = self.run
        if isinstance(run, int):
            return str(self.instrument) + format_run_for_file(run)
        else:
            return str(self.instrument) + run

    # ------------------------------------------------------------------------------------------------------------------
    # Showing workspaces in the ADS
    # ------------------------------------------------------------------------------------------------------------------

    def show_raw_data(self):
<<<<<<< HEAD
        for run in self.current_runs:
            run_string = run_list_to_string(run)
            loaded_workspace = self._loaded_data.get_data(run=run, instrument=self.instrument)['workspace']['OutputWorkspace']
            directory = get_base_data_directory(self, run_string) + get_raw_data_directory(self, run_string)
=======
        loaded_data_list = self._loaded_data.params
        for loaded_data in loaded_data_list:
            run = run_list_to_string(loaded_data['run'])
            loaded_workspace = loaded_data['workspace']['OutputWorkspace']
            directory = get_base_data_directory(self, run) + get_raw_data_directory(self, run)
>>>>>>> 5d1d3bca

            if len(loaded_workspace) > 1:
                # Multi-period data
                for i, single_ws in enumerate(loaded_workspace):
<<<<<<< HEAD
                    name = directory + get_raw_data_workspace_name(self, run_string) + "_period_" + str(i)
                    single_ws.show(name)
            else:
                # Single period data
                name = directory + get_raw_data_workspace_name(self, run_string)
=======
                    name = directory + get_raw_data_workspace_name(self, run) + "_period_" + str(i)
                    single_ws.show(name)
            else:
                # Single period data
                name = directory + get_raw_data_workspace_name(self, run)
>>>>>>> 5d1d3bca
                loaded_workspace[0].show(name)

    def show_all_groups(self):
        for group_name in self._groups.keys():
            self.show_group_data(group_name)

    def show_group_data(self, group_name, show=True):
<<<<<<< HEAD
        for run in self.current_runs:
            run_as_string = run_list_to_string(run)
            group_workspace = calculate_group_data(self, group_name, run)
            directory = get_base_data_directory(self, run_as_string) + get_group_data_directory(self, run_as_string)
            name = get_group_data_workspace_name(self, group_name, run_as_string)
=======
        loaded_data_list = self._loaded_data.params
        for workspace in loaded_data_list:
            run = run_list_to_string(workspace['run'])
            group_workspace = calculate_group_data(self, group_name, workspace['run'])
            directory = get_base_data_directory(self, run) + get_group_data_directory(self, run)
            name = get_group_data_workspace_name(self, group_name, run)
>>>>>>> 5d1d3bca

            self._groups[group_name].workspace = MuonWorkspaceWrapper(group_workspace)
            if show:
                self._groups[group_name].workspace.show(directory + name)

    def show_all_pairs(self):
        for pair_name in self._pairs.keys():
            self.show_pair_data(pair_name)

    def show_pair_data(self, pair_name, show=True):
<<<<<<< HEAD
        for run in self.current_runs:
            run_as_string = run_list_to_string(run)
            name = get_pair_data_workspace_name(self, pair_name, run_as_string)
            directory = get_base_data_directory(self, run_as_string) + get_pair_data_directory(self, run_as_string)
            pair_workspace = calculate_pair_data(self, pair_name, run)
=======
        workspace_list = self._loaded_data.params
        for workspace in workspace_list:
            run = run_list_to_string(workspace['run'])
            name = get_pair_data_workspace_name(self, pair_name, run)
            directory = get_base_data_directory(self, run) + get_pair_data_directory(self, run)
            pair_workspace = calculate_pair_data(self, pair_name, workspace['run'])
>>>>>>> 5d1d3bca

            self._pairs[pair_name].workspace = MuonWorkspaceWrapper(pair_workspace)
            if show:
                self._pairs[pair_name].workspace.show(directory + name)

    def calculate_all_groups(self):
        for group_name in self._groups.keys():
            calculate_group_data(self, group_name)

    def set_groups_and_pairs_to_default(self):
        groups, pairs = get_default_grouping(self.loaded_workspace, self.instrument, self.main_field_direction)

        self.clear_groups()
        for group in groups:
            self.add_group(group)

        self.clear_pairs()
        for pair in pairs:
            self.add_pair(pair)

    def check_group_contains_valid_detectors(self, group):
        if max(group.detectors) > self.num_detectors or min(group.detectors) < 1:
            return False
        else:
            return True

    class InstrumentNotifier(Observable):
        def __init__(self, outer):
            Observable.__init__(self)
            self.outer = outer  # handle to containing class

        def notify_subscribers(self, *args, **kwargs):
            Observable.notify_subscribers(self, *args)<|MERGE_RESOLUTION|>--- conflicted
+++ resolved
@@ -174,7 +174,6 @@
     def gui_variables(self):
         return self._gui_variables
 
-<<<<<<< HEAD
     @property
     def current_runs(self):
         return self._current_runs
@@ -200,8 +199,6 @@
             current_workspaces.append(self._loaded_data.get_data(run=run, instrument=self.instrument)['workspace'])
         return current_workspaces
 
-=======
->>>>>>> 5d1d3bca
     def add_group(self, group):
         assert isinstance(group, MuonGroup)
         if self.check_group_contains_valid_detectors(group):
@@ -223,16 +220,11 @@
             self._current_data = {"workspace": load_utils.empty_loaded_data()}
 
     def loaded_data(self, run):
-<<<<<<< HEAD
-        return self._loaded_data.get_data(run=run)['workspace']
-        # return self._current_data["workspace"]
-=======
         loaded_dict = self._loaded_data.get_data(run=run)
         if loaded_dict:
             return self._loaded_data.get_data(run=run)['workspace']
         else:
             return None
->>>>>>> 5d1d3bca
 
     @property
     def loaded_workspace(self):
@@ -241,11 +233,7 @@
     def loaded_workspace_as_group(self, run):
         if self.is_multi_period():
             workspace_group = WorkspaceGroup()
-<<<<<<< HEAD
             for workspace_wrapper in self._loaded_data.get_data(run=run, instrument=self.instrument)['workspace']['OutputWorkspace']:
-=======
-            for workspace_wrapper in self._loaded_data.get_data(run=run)['workspace']['OutputWorkspace']:
->>>>>>> 5d1d3bca
                 workspace_group.addWorkspace(workspace_wrapper.workspace)
             return workspace_group
         else:
@@ -322,35 +310,19 @@
     # ------------------------------------------------------------------------------------------------------------------
 
     def show_raw_data(self):
-<<<<<<< HEAD
         for run in self.current_runs:
             run_string = run_list_to_string(run)
             loaded_workspace = self._loaded_data.get_data(run=run, instrument=self.instrument)['workspace']['OutputWorkspace']
             directory = get_base_data_directory(self, run_string) + get_raw_data_directory(self, run_string)
-=======
-        loaded_data_list = self._loaded_data.params
-        for loaded_data in loaded_data_list:
-            run = run_list_to_string(loaded_data['run'])
-            loaded_workspace = loaded_data['workspace']['OutputWorkspace']
-            directory = get_base_data_directory(self, run) + get_raw_data_directory(self, run)
->>>>>>> 5d1d3bca
 
             if len(loaded_workspace) > 1:
                 # Multi-period data
                 for i, single_ws in enumerate(loaded_workspace):
-<<<<<<< HEAD
                     name = directory + get_raw_data_workspace_name(self, run_string) + "_period_" + str(i)
                     single_ws.show(name)
             else:
                 # Single period data
                 name = directory + get_raw_data_workspace_name(self, run_string)
-=======
-                    name = directory + get_raw_data_workspace_name(self, run) + "_period_" + str(i)
-                    single_ws.show(name)
-            else:
-                # Single period data
-                name = directory + get_raw_data_workspace_name(self, run)
->>>>>>> 5d1d3bca
                 loaded_workspace[0].show(name)
 
     def show_all_groups(self):
@@ -358,20 +330,11 @@
             self.show_group_data(group_name)
 
     def show_group_data(self, group_name, show=True):
-<<<<<<< HEAD
         for run in self.current_runs:
             run_as_string = run_list_to_string(run)
             group_workspace = calculate_group_data(self, group_name, run)
             directory = get_base_data_directory(self, run_as_string) + get_group_data_directory(self, run_as_string)
             name = get_group_data_workspace_name(self, group_name, run_as_string)
-=======
-        loaded_data_list = self._loaded_data.params
-        for workspace in loaded_data_list:
-            run = run_list_to_string(workspace['run'])
-            group_workspace = calculate_group_data(self, group_name, workspace['run'])
-            directory = get_base_data_directory(self, run) + get_group_data_directory(self, run)
-            name = get_group_data_workspace_name(self, group_name, run)
->>>>>>> 5d1d3bca
 
             self._groups[group_name].workspace = MuonWorkspaceWrapper(group_workspace)
             if show:
@@ -382,20 +345,11 @@
             self.show_pair_data(pair_name)
 
     def show_pair_data(self, pair_name, show=True):
-<<<<<<< HEAD
         for run in self.current_runs:
             run_as_string = run_list_to_string(run)
             name = get_pair_data_workspace_name(self, pair_name, run_as_string)
             directory = get_base_data_directory(self, run_as_string) + get_pair_data_directory(self, run_as_string)
             pair_workspace = calculate_pair_data(self, pair_name, run)
-=======
-        workspace_list = self._loaded_data.params
-        for workspace in workspace_list:
-            run = run_list_to_string(workspace['run'])
-            name = get_pair_data_workspace_name(self, pair_name, run)
-            directory = get_base_data_directory(self, run) + get_pair_data_directory(self, run)
-            pair_workspace = calculate_pair_data(self, pair_name, workspace['run'])
->>>>>>> 5d1d3bca
 
             self._pairs[pair_name].workspace = MuonWorkspaceWrapper(pair_workspace)
             if show:
