# Mantid Repository : https://github.com/mantidproject/mantid
#
# Copyright &copy; 2018 ISIS Rutherford Appleton Laboratory UKRI,
#     NScD Oak Ridge National Laboratory, European Spallation Source
#     & Institut Laue - Langevin
# SPDX - License - Identifier: GPL - 3.0 +
from __future__ import (absolute_import, division, print_function)

from PyQt4 import QtCore
from PyQt4.QtCore import pyqtSignal as Signal
from Muon.GUI.Common import message_box


class WorkerSignals(QtCore.QObject):
    """
    Defines the signals available from a running ThreadModelWorker.
    """
    started = Signal()
    finished = Signal()
    error = Signal(str)
    cancel = Signal()
    # Use this to start the worker
    start = Signal()


class ThreadModelWorker(QtCore.QObject):
    """
    The worker objects wraps the code that is to be run on the QThread, allowing us to "move" the instance of this class
    into the thread (this prevents us needing to inherit from QThread, with is not a QObject, which causes many issues
    for parenting widgets and managing the threading).
    """

    def __init__(self, model):
        super(ThreadModelWorker, self).__init__()
        self.signals = WorkerSignals()
        self.model = model

    def run(self):
        self.signals.started.emit()
        try:
            self.model.execute()
            self.model.output()
        except KeyboardInterrupt:
            self.cancel.emit()
        except Exception as error:
            try:
                self.signals.error.emit(error.args[0])
            except IndexError:
                self.signals.error.emit("")
        finally:
            self.signals.finished.emit()
        self.signals.finished.emit()


class ThreadModel(QtCore.QObject):
    """
    A wrapper to allow threading with
    the MaxEnt models.
    """
    exceptionSignal = QtCore.pyqtSignal(str)

    def __init__(self, model):
        super(ThreadModel, self).__init__()
        self.model = model

<<<<<<< HEAD
        # The ThreadModelWorker wrapping the code to be executed
        self._worker = ThreadModelWorker(self.model)
        # The QThread instance on which the execution of the code will be performed
        self._thread = QtCore.QThread(self)

        # callbacks for the .started() and .finished() signals of the worker
        self._default_exception_callback = lambda message: message_box.warning(message, parent=self)
        self.start_slot = lambda: 0
        self.end_slot = lambda: 0
        self._exception_callback = self._default_exception_callback

        self.check_model_has_correct_attributes()

    def check_model_has_correct_attributes(self):
        if hasattr(self.model, "execute") and hasattr(self.model, "output"):
            return
        raise AttributeError("Please ensure the model passed to ThreadModel has implemented"
                             " execute() and output() methods")

    def setup_thread_and_start(self):
        # create the ThreadModelWorker and connect its signals up
        self._worker.signals.start.connect(self._worker.run)
        self._worker.signals.started.connect(self.start_slot)
        self._worker.signals.finished.connect(self.end_slot)
        self._worker.signals.finished.connect(self.threadWrapperTearDown)
        self._worker.signals.error.connect(self.warning)

        # Create the thread and pass it the worker
        self._thread.start()
        self._worker.moveToThread(self._thread)

        # start the worker code inside the thread
        self._worker.signals.start.emit()

    def start(self):
        # keep this method to maintain consistency with older usages of the ThreadModel
        self.setup_thread_and_start()
=======
    def __del__(self):
        self.wait()

    def run(self):
        self.user_cancel = False
        try:
            self.model.execute()
            self.model.output()
        except KeyboardInterrupt:
            pass
        except Exception as error:
            if self.user_cancel:
                print("User ended job")
            else:
                self.sendSignal(error)
            pass
>>>>>>> 0da437ba

    def warning(self, message):
        self._exception_callback(message)

    def join(self):
        if self.exception is not None:
            raise self.exception

    def cancel(self):
        self.user_cancel = True
        self.model.cancel()

    # if there is one set of inputs (1 alg)
    def setInputs(self, inputs, runName):
        self.model.setInputs(inputs, runName)

    # if there are multiple inputs (alg>1)
    def loadData(self, inputs):
        self.model.loadData(inputs)

<<<<<<< HEAD
    def threadWrapperSetUp(self,
                           on_thread_start_callback=lambda: 0,
                           on_thread_end_callback=lambda: 0,
                           on_thread_exception_callback=None):

        assert hasattr(on_thread_start_callback, '__call__')
        assert hasattr(on_thread_end_callback, '__call__')

        self.start_slot = on_thread_start_callback
        self.end_slot = on_thread_end_callback
        if on_thread_exception_callback is not None:
            assert hasattr(on_thread_exception_callback, '__call__')
            self._exception_callback = on_thread_exception_callback
        else:
            self._exception_callback = self._default_exception_callback

    def threadWrapperTearDown(self):
        self._thread.quit()
        self._thread.wait()
        self._thread = QtCore.QThread(self)
        self._worker.signals.started.disconnect(self.start_slot)
        self._worker.signals.finished.disconnect(self.end_slot)
        self._worker.signals.finished.disconnect(self.threadWrapperTearDown)
        self._worker.signals.error.disconnect(self.warning)
        self.start_slot = lambda: 0
        self.end_slot = lambda: 0
=======
    def threadWrapperSetUp(self, startSlot, endSlot):
        self.started.connect(startSlot)
        self.finished.connect(endSlot)
        self.exceptionSignal.connect(message_box.warning)

    def threadWrapperTearDown(self,startSlot,endSlot):
        self.started.disconnect(startSlot)
        self.finished.disconnect(endSlot)
        self.exceptionSignal.disconnect(message_box.warning)
>>>>>>> 0da437ba
<|MERGE_RESOLUTION|>--- conflicted
+++ resolved
@@ -63,7 +63,6 @@
         super(ThreadModel, self).__init__()
         self.model = model
 
-<<<<<<< HEAD
         # The ThreadModelWorker wrapping the code to be executed
         self._worker = ThreadModelWorker(self.model)
         # The QThread instance on which the execution of the code will be performed
@@ -101,24 +100,6 @@
     def start(self):
         # keep this method to maintain consistency with older usages of the ThreadModel
         self.setup_thread_and_start()
-=======
-    def __del__(self):
-        self.wait()
-
-    def run(self):
-        self.user_cancel = False
-        try:
-            self.model.execute()
-            self.model.output()
-        except KeyboardInterrupt:
-            pass
-        except Exception as error:
-            if self.user_cancel:
-                print("User ended job")
-            else:
-                self.sendSignal(error)
-            pass
->>>>>>> 0da437ba
 
     def warning(self, message):
         self._exception_callback(message)
@@ -139,7 +120,6 @@
     def loadData(self, inputs):
         self.model.loadData(inputs)
 
-<<<<<<< HEAD
     def threadWrapperSetUp(self,
                            on_thread_start_callback=lambda: 0,
                            on_thread_end_callback=lambda: 0,
@@ -165,15 +145,4 @@
         self._worker.signals.finished.disconnect(self.threadWrapperTearDown)
         self._worker.signals.error.disconnect(self.warning)
         self.start_slot = lambda: 0
-        self.end_slot = lambda: 0
-=======
-    def threadWrapperSetUp(self, startSlot, endSlot):
-        self.started.connect(startSlot)
-        self.finished.connect(endSlot)
-        self.exceptionSignal.connect(message_box.warning)
-
-    def threadWrapperTearDown(self,startSlot,endSlot):
-        self.started.disconnect(startSlot)
-        self.finished.disconnect(endSlot)
-        self.exceptionSignal.disconnect(message_box.warning)
->>>>>>> 0da437ba
+        self.end_slot = lambda: 0