--- conflicted
+++ resolved
@@ -23,8 +23,8 @@
 
         self.data_model = PlotDataPaneModel(context)
         self.fit_model = PlotTimeFitPaneModel(context)
-<<<<<<< HEAD
         self.raw_model = RawPaneModel(context)
+        self.model_fit_model = PlotModelFitPaneModel(context)  
         # The plotting canvas widgets
         self.plotting_canvas_widgets = {}
         self.plotting_canvas_widgets[self.data_model.name] = PlottingCanvasWidget(parent, context=
@@ -36,19 +36,9 @@
         self.plotting_canvas_widgets[self.raw_model.name] = PlottingCanvasWidget(parent, context=
                                                                                  context.plot_panes_context[self.raw_model.name],
                                                                                  plot_model=self.raw_model)
-=======
-        self.model_fit_model = PlotModelFitPaneModel(context)
-
-        # The plotting canvas widgets
-        self.plotting_canvas_widgets = dict()
-        self.plotting_canvas_widgets[self.data_model.name] = PlottingCanvasWidget(
-            parent, context=context.plot_panes_context[self.data_model.name], plot_model=self.data_model)
-        self.plotting_canvas_widgets[self.fit_model.name] = PlottingCanvasWidget(
-            parent, context=context.plot_panes_context[self.fit_model.name], plot_model=self.fit_model)
         self.plotting_canvas_widgets[self.model_fit_model.name] = PlottingCanvasWidget(
             parent, context=context.plot_panes_context[self.model_fit_model.name], plot_model=self.model_fit_model)
 
->>>>>>> 82c6b7e6
         # The UI view
         self._view1 = BasePaneView(parent)
         self._view1.add_canvas_widget(self.plotting_canvas_widgets[self.data_model.name].widget)
@@ -57,38 +47,28 @@
         self._view2.add_canvas_widget(self.plotting_canvas_widgets[self.fit_model.name].widget)
 
         self._view3 = BasePaneView(parent)
-<<<<<<< HEAD
-        self._view3.add_canvas_widget(self.plotting_canvas_widgets[self.raw_model.name].widget)
+        self._view3.add_canvas_widget(self.plotting_canvas_widgets[self.model_fit_model.name].widget)
 
-=======
-        self._view3.add_canvas_widget(self.plotting_canvas_widgets[self.model_fit_model.name].widget)
->>>>>>> 82c6b7e6
+        self._view4 = BasePaneView(parent)
+        self._view4.add_canvas_widget(self.plotting_canvas_widgets[self.raw_model.name].widget)
+        
         # set up presenter
         self.view = MainPlotWidgetView(parent)
         self.model = PlotDataPaneModel(context)
         # generate the presenter
 
-<<<<<<< HEAD
         self.data_mode = PlotDataPanePresenter(self._view1, self.data_model,
                                                context,self.plotting_canvas_widgets[self.data_model.name].presenter)
         self.fit_mode = PlotFitPanePresenter(self._view2, self.fit_model,
                                                  context,self.plotting_canvas_widgets[self.fit_model.name].presenter)
-        self.raw_mode = RawPanePresenter(self._view3, self.raw_model,
-                                                 context,self.plotting_canvas_widgets[self.raw_model.name].presenter)
-
-        self.presenter = MainPlotWidgetPresenter(self.view,
-                                                   [self.data_mode, self.raw_mode, self.fit_mode])
-=======
-        self.data_mode = PlotDataPanePresenter(self._view1, self.data_model, context,
-                                               self.plotting_canvas_widgets[self.data_model.name].presenter)
-        self.fit_mode = PlotFitPanePresenter(self._view2, self.fit_model, context, context.fitting_context,
-                                             self.plotting_canvas_widgets[self.fit_model.name].presenter)
         self.model_fit_mode = PlotModelFitPanePresenter(self._view3, self.model_fit_model, context,
                                                         context.model_fitting_context,
                                                         self.plotting_canvas_widgets[self.model_fit_model.name].presenter)
+        self.raw_mode = RawPanePresenter(self._view4, self.raw_model,
+                                                 context,self.plotting_canvas_widgets[self.raw_model.name].presenter)
+        self.presenter = MainPlotWidgetPresenter(self.view,
+                                                   [self.data_mode, self.raw_mode, self.fit_mode, self.model_fit_mode])
 
-        self.presenter = MainPlotWidgetPresenter(self.view, [self.data_mode, self.fit_mode, self.model_fit_mode])
->>>>>>> 82c6b7e6
         self._current_plot_mode = self.presenter.get_plot_mode
         self.presenter.set_plot_mode_changed_slot(self.handle_plot_mode_changed_by_user)
 
@@ -117,13 +97,12 @@
         return self.view.get_index(self.fit_mode.name)
 
     @property
-<<<<<<< HEAD
     def raw_index(self):
         return self.view.get_index(self.raw_mode.name)
-=======
+
+    @property
     def model_fit_index(self):
         return self.view.get_index(self.model_fit_mode.name)
->>>>>>> 82c6b7e6
 
     def close(self):
         self.view.close()
