# Mantid Repository : https://github.com/mantidproject/mantid
#
# Copyright &copy; 2018 ISIS Rutherford Appleton Laboratory UKRI,
#     NScD Oak Ridge National Laboratory, European Spallation Source
#     & Institut Laue - Langevin
# SPDX - License - Identifier: GPL - 3.0 +
""" The table  model contains all the reduction information which is provided via the data table

The main information in the table model are the run numbers and the selected periods. However it also contains
information regarding the custom output name and the information in the options tab.
"""

from __future__ import (absolute_import, division, print_function)

import functools
import os
import re

from sans.common.constants import ALL_PERIODS
from sans.common.enums import RowState, SampleShape
from sans.common.file_information import SANSFileInformationFactory
from sans.gui_logic.models.basic_hint_strategy import BasicHintStrategy
from sans.gui_logic.presenter.create_file_information import create_file_information
from ui.sans_isis.work_handler import WorkHandler


class TableModel(object):
    column_name_converter = ["sample_scatter", "sample_scatter_period", "sample_transmission",
                             "sample_transmission_period", "sample_direct", "sample_direct_period",
                             "can_scatter", "can_scatter_period",
                             "can_transmission", "can_transmission_period", "can_direct", "can_direct_period",
                             "output_name", "user_file", "sample_thickness", "sample_height", "sample_width",
                             "sample_shape", "options_column_model"]
    THICKNESS_ROW = 14

    def __init__(self):
        super(TableModel, self).__init__()
        self._user_file = ""
        self._batch_file = ""
        self._table_entries = []
        self.work_handler = WorkHandler()
        self._subscriber_list = []
        self._id_count = 0

    @staticmethod
    def _validate_file_name(file_name):
        if not file_name:
            return
        if not os.path.exists(file_name):
            raise ValueError("The file {} does not seem to exist.".format(file_name))

    @property
    def user_file(self):
        return self._user_file

    @user_file.setter
    def user_file(self, value):
        self._user_file = value

    def get_row_user_file(self, row_index):
        if row_index < len(self._table_entries):
            return self._table_entries[row_index].user_file
        else:
            raise IndexError("The row {} does not exist.".format(row_index))

    @property
    def batch_file(self):
        return self._batch_file

    @batch_file.setter
    def batch_file(self, value):
        self._batch_file = value

    def get_table_entry(self, index):
        return self._table_entries[index]

    def add_table_entry(self, row, table_index_model):
        table_index_model.id = self._id_count
        self._id_count += 1
        self._table_entries.insert(row, table_index_model)
        if row >= self.get_number_of_rows():
            row = self.get_number_of_rows() - 1
        self.get_thickness_for_rows([row])
        self.notify_subscribers()

    def append_table_entry(self, table_index_model):
        table_index_model.id = self._id_count
        self._id_count += 1
        self._table_entries.append(table_index_model)
        self.get_thickness_for_rows([self.get_number_of_rows() - 1])
        self.notify_subscribers()

    def remove_table_entries(self, rows):
        # For speed rows should be a Set here but don't think it matters for the list sizes involved.
        self._table_entries[:] = [item for i,item in enumerate(self._table_entries) if i not in rows]
        if not self._table_entries:
            row_index_model = self.create_empty_row()
            self.append_table_entry(row_index_model)
        else:
            self.notify_subscribers()

    def replace_table_entries(self, row_to_replace_index, rows_to_insert):
        self.remove_table_entries(row_to_replace_index)
        for row_entry in reversed(rows_to_insert):
            self.add_table_entry(row_to_replace_index[0], row_entry)

    def clear_table_entries(self):
        self._table_entries = []
        row_index_model = self.create_empty_row()
        self.append_table_entry(row_index_model)

    def get_number_of_rows(self):
        return len(self._table_entries)

    def update_table_entry(self, row, column, value):
        self._table_entries[row].update_attribute(self.column_name_converter[column], value)
        self._table_entries[row].update_attribute('row_state', RowState.Unprocessed)
        self._table_entries[row].update_attribute('tool_tip', '')
        if column == 0:
            self.get_thickness_for_rows([row])
        self.notify_subscribers()

    def is_empty_row(self, row):
        return self._table_entries[row].is_empty()

    @staticmethod
    def create_empty_row():
        row = [''] * 16
        return TableIndexModel(*row)

    def get_non_empty_rows(self, rows):
        return list(filter(lambda x: not self.get_table_entry(x).is_empty(), rows))

    def get_options_hint_strategy(self):
        return OptionsColumnModel.get_hint_strategy()

    def get_sample_shape_hint_strategy(self):
        return SampleShapeColumnModel.get_hint_strategy()

    def set_row_to_processed(self, row, tool_tip):
        self._table_entries[row].update_attribute('row_state', RowState.Processed)
        self._table_entries[row].update_attribute('tool_tip', tool_tip)
        self.notify_subscribers()

    def reset_row_state(self, row):
        self._table_entries[row].update_attribute('row_state', RowState.Unprocessed)
        self._table_entries[row].update_attribute('tool_tip', '')
        self.notify_subscribers()

    def set_row_to_error(self, row, tool_tip):
        self._table_entries[row].update_attribute('row_state', RowState.Error)
        self._table_entries[row].update_attribute('tool_tip', tool_tip)
        self.notify_subscribers()

    def get_thickness_for_rows(self, rows=None):
        """
        Read in the sample thickness for the given rows from the file and set it in the table.
        :param rows: list of table rows
        """
        if not rows:
            rows = range(len(self._table_entries))
        for row in rows:
            entry = self._table_entries[row]
            if entry.is_empty():
                continue
            entry.file_finding = True
            success_callback = functools.partial(self.update_thickness_from_file_information, entry.id)

            error_callback = functools.partial(self.failure_handler, entry.id)
            create_file_information(entry.sample_scatter, error_callback, success_callback,
                                    self.work_handler, entry.id)

    def failure_handler(self, id, error):
        row = self.get_row_from_id(id)
        self._table_entries[row].update_attribute('file_information', '')
        self._table_entries[row].update_attribute('sample_thickness', '')
        self._table_entries[row].update_attribute('sample_height', '')
        self._table_entries[row].update_attribute('sample_width', '')
        self._table_entries[row].update_attribute('sample_shape', '')
        self._table_entries[row].file_finding = False
        self.set_row_to_error(row, str(error[1]))

    def update_thickness_from_file_information(self, id, file_information):
        row = self.get_row_from_id(id)
        if file_information:
            rounded_file_thickness = round(file_information.get_thickness(), 2)
            rounded_file_height = round(file_information.get_height(), 2)
            rounded_file_width = round(file_information.get_width(), 2)

            self._table_entries[row].update_attribute('file_information', file_information)
            self._table_entries[row].update_attribute('sample_thickness', rounded_file_thickness)
            self._table_entries[row].update_attribute('sample_height', rounded_file_height)
            self._table_entries[row].update_attribute('sample_width', rounded_file_width)
            if self._table_entries[row].sample_shape_string == "":
                self._table_entries[row].update_attribute('sample_shape', file_information.get_shape())
            self._table_entries[row].file_finding = False
            self.reset_row_state(row)

    def subscribe_to_model_changes(self, subscriber):
        self._subscriber_list.append(subscriber)

    def notify_subscribers(self):
        for subscriber in self._subscriber_list:
            subscriber.on_update_rows()

    def get_file_information_for_row(self, row):
        return self._table_entries[row].file_information

    def get_row_from_id(self, id):
        for row, entry in enumerate(self._table_entries):
            if entry.id == id:
                return row
        return None

    def wait_for_file_finding_done(self):
        self.work_handler.wait_for_done()

    def wait_for_file_information(self, row):
        if self._table_entries[row].file_finding:
            self.wait_for_file_finding_done()

    def add_table_entry_no_thread_or_signal(self, row, table_index_model):
        table_index_model.id = self._id_count
        self._id_count += 1
        self._table_entries.insert(row, table_index_model)
        if row >= self.get_number_of_rows():
            row = self.get_number_of_rows() - 1

        entry = self._table_entries[row]
        file_information_factory = SANSFileInformationFactory()
        file_information = file_information_factory.create_sans_file_information(entry.sample_scatter)
        self.update_thickness_from_file_information(entry.id, file_information)

    def set_option(self, row, key, value):
        self._table_entries[row].options_column_model.set_option(key, value)

    def __eq__(self, other):
        return self.equal_dicts(self.__dict__, other.__dict__, ['work_handler'])

    def __ne__(self, other):
        return not self.equal_dicts(self.__dict__, other.__dict__, ['work_handler'])

    @staticmethod
    def equal_dicts(d1, d2, ignore_keys):
        d1_filtered = dict((k, v) for k, v in d1.items() if k not in ignore_keys)
        d2_filtered = dict((k, v) for k, v in d2.items() if k not in ignore_keys)
        return d1_filtered == d2_filtered


class TableIndexModel(object):
    def __init__(self, sample_scatter, sample_scatter_period,
                 sample_transmission, sample_transmission_period,
                 sample_direct, sample_direct_period,
                 can_scatter, can_scatter_period,
                 can_transmission, can_transmission_period,
                 can_direct, can_direct_period,
                 output_name="", user_file="", sample_thickness='', sample_height='', sample_width='',
                 sample_shape='', options_column_string=""):
        super(TableIndexModel, self).__init__()
        self.id = None
        self.sample_scatter = sample_scatter
        self.sample_scatter_period = sample_scatter_period
        self.sample_transmission = sample_transmission
        self.sample_transmission_period = sample_transmission_period
        self.sample_direct = sample_direct
        self.sample_direct_period = sample_direct_period

        self.can_scatter = can_scatter
        self.can_scatter_period = can_scatter_period
        self.can_transmission = can_transmission
        self.can_transmission_period = can_transmission_period
        self.can_direct = can_direct
        self.can_direct_period = can_direct_period

        self.user_file = user_file
        self.sample_thickness = sample_thickness
        self.sample_height = sample_height
        self.sample_width = sample_width
        self.output_name = output_name

        self.options_column_model = options_column_string
        self.sample_shape_model = SampleShapeColumnModel()
        self.sample_shape = sample_shape

        self.row_state = RowState.Unprocessed

        self.tool_tip = ''
        self.file_information = None
        self.file_finding = False

    # Options column entries
    @property
    def options_column_model(self):
        return self._options_column_model

    @options_column_model.setter
    def options_column_model(self, value):
        self._options_column_model = OptionsColumnModel(value)

    # Sample shape
    @property
    def sample_shape_string(self):
        return self.sample_shape_model.sample_shape_string

    @property
    def sample_shape(self):
        return self.sample_shape_model.sample_shape

    @sample_shape.setter
    def sample_shape(self, value):
        self.sample_shape_model(value)

    def update_attribute(self, attribute_name, value):
        setattr(self, attribute_name, value)

    def __eq__(self, other):
        return self.__dict__ == other.__dict__

    def __ne__(self, other):
        return self.__dict__ != other.__dict__

    def to_list(self):
        return [self.sample_scatter, self._string_period(self.sample_scatter_period), self.sample_transmission,
                self._string_period(self.sample_transmission_period),self.sample_direct,
                self._string_period(self.sample_direct_period), self.can_scatter,
                self._string_period(self.can_scatter_period), self.can_transmission,
                self._string_period(self.can_transmission_period), self.can_direct,
                self._string_period(self.can_direct_period), self.output_name, self.user_file, self.sample_thickness,
                self.sample_height, self.sample_width,
                self.sample_shape_string,
                self.options_column_model.get_options_string()]

    def to_batch_list(self):
        """
        :return: a list of data in the order as would typically appear
        in a batch file
        """
        return_list = [self.sample_scatter, self.output_name, self.sample_transmission,
                       self.sample_direct, self.can_scatter, self.can_transmission,
                       self.can_direct, self.user_file]
        return_list = list(map(str, return_list))
        return_list = list(map(str.strip, return_list))
        return return_list

    def isMultiPeriod(self):
        return any((self.sample_scatter_period, self.sample_transmission_period, self.sample_direct_period,
                    self.can_scatter_period, self.can_transmission_period, self.can_direct_period))

    def is_empty(self):
        return not any((self.sample_scatter, self.sample_transmission, self.sample_direct, self.can_scatter,
                        self.can_transmission, self.can_direct))

    def _string_period(self, _tag):
        return "" if _tag == ALL_PERIODS else str(_tag)


class OptionsColumnModel(object):
    def __init__(self, options_column_string):
        super(OptionsColumnModel, self).__init__()
        self._options_column_string = options_column_string
        self._options = self._get_options(self._options_column_string)

    def get_options(self):
        return self._options

    def set_option(self, key, value):
        self._options.update({key: value})

    def get_options_string(self):
        return self._serialise_options_dict()

    @staticmethod
    def _get_permissible_properties():
        return {"WavelengthMin": float, "WavelengthMax": float, "EventSlices": str, "MergeScale": float,
                "MergeShift": float, "PhiMin": float, "PhiMax": float, "UseMirror": options_column_bool}

    @staticmethod
    def get_hint_strategy():
        return BasicHintStrategy({"WavelengthMin": 'The min value of the wavelength when converting from TOF.',
                                  "WavelengthMax": 'The max value of the wavelength when converting from TOF.',
                                  "PhiMin": 'The min angle of the detector to accept.'
                                            ' Anti-clockwise from horizontal.',
                                  "PhiMax": 'The max angle of the detector to accept.'
                                            ' Anti-clockwise from horizontal.',
                                  "UseMirror": 'True or False. Whether or not to accept phi angle in opposing quadrant',
                                  "MergeScale": 'The scale applied to the HAB when merging',
                                  "MergeShift": 'The shift applied to the HAB when merging',
                                  "EventSlices": 'The event slices to reduce.'
                                  ' The format is the same as for the event slices'
                                  ' box in settings, however if a comma separated list is given '
                                  'it must be enclosed in quotes'})

    @staticmethod
    def _parse_string(options_column_string):
        """
        Parses a string of the form "PropName1=value1,PropName2=value2"
        :param options_column_string: the string in the options column
        :return: a dict with parsed values
        """
        # Remove all white space
        parsed = {}
        options_column_string_no_whitespace = "".join(options_column_string.split())
        options_column_string_no_whitespace = options_column_string_no_whitespace.replace('"', '')
        options_column_string_no_whitespace = options_column_string_no_whitespace.replace("'", '')

        if not options_column_string_no_whitespace:
            return parsed

        # This is a regular expression to detect key value pairs in the options string.
        # The different parts are:
        # ([^,=]+) Anything except equals detects keys in the options string
        # =* then an equals sign
        # ((?:[^,=]+(?:,|$))*) Any number of repetitions of a string without = followed by a comma or end of input.
        option_pattern = re.compile(r'''([^,=]+)=*((?:[^,=]+(?:,|$))*)''')

        # The findall option finds all instances of the pattern specified above in the options string.
        for key, value in option_pattern.findall(options_column_string_no_whitespace):
            if value.endswith(','):
                value=value[:-1]
            parsed.update({key:value})

        return parsed

    def _serialise_options_dict(self):
        return ', '.join(['{}={}'.format(k,self._options[k]) for k in sorted(self._options)])

    @staticmethod
    def _get_options(options_column_string):
        """
        Gets all allowed values from the options column.

        :param options_column_string: the string in the options column
        :return: a dict with all options
        """
        parsed_options = OptionsColumnModel._parse_string(options_column_string)
        permissible_properties = OptionsColumnModel._get_permissible_properties()

        options = {}
        for key, value in parsed_options.items():
            if key in permissible_properties.keys():
                conversion_functions = permissible_properties[key]
                options.update({key: conversion_functions(value)})
        return options

    def __eq__(self, other):
        return self.__dict__ == other.__dict__

    def __ne__(self, other):
        return self.__dict__ != other.__dict__


class SampleShapeColumnModel(object):
    SAMPLE_SHAPES = ["cylinder", "disc", "flatplate"]
    SAMPLE_SHAPES_DICT = {"cylinder": "Cylinder",
                          "disc": "Disc",
                          "flatplate": "FlatPlate"}

    def __init__(self):
        self.sample_shape = ""
        self.sample_shape_string = ""

    def __call__(self, original_value):
        self._get_sample_shape(original_value)

    def _get_sample_shape(self, original_value):
        try:
            original_value = SampleShape.to_string(original_value)
        except RuntimeError as e:
            if not isinstance(original_value, str):
                raise ValueError(str(e))

        value = original_value.strip().lower()
        if value == "":
            self.sample_shape = ""
            self.sample_shape_string = ""
        else:
            for shape in SampleShapeColumnModel.SAMPLE_SHAPES:
                if shape.startswith(value):
                    shape_enum_string = SampleShapeColumnModel.SAMPLE_SHAPES_DICT[shape]
                    self.sample_shape = SampleShape.from_string(shape_enum_string)
                    self.sample_shape_string = shape_enum_string
                    break

    @staticmethod
    def get_hint_strategy():
        return BasicHintStrategy({"Cylinder": "",
                                  "Disc": "",
                                  "FlatPlate": ""})

    def __eq__(self, other):
        return self.__dict__ == other.__dict__

    def __ne__(self, other):
<<<<<<< HEAD
        return self.__dict__ != other.__dict__
=======
        return self.__dict__ != other.__dict__


def options_column_bool(string):
    """
    Evaluate input string as a bool. Used for UseMirror in Options column,
    as evaluating bool("False") returns True (any string is Truthy).
    :param string: User input string to be evaluated as False or True
    :return: True or False
    """
    truthy_strings = ("true", "1", "yes", "t", "y")  # t short for true, y short for yes
    falsy_strings = ("false", "0", "no", "f", "n")
    if string.lower() in truthy_strings:
        return True
    elif string.lower() in falsy_strings:
        return False
    else:
        raise ValueError("Could not evaluate {} as a boolean value. It should be True or False.".format(string))
>>>>>>> a4bc46ff
<|MERGE_RESOLUTION|>--- conflicted
+++ resolved
@@ -491,9 +491,6 @@
         return self.__dict__ == other.__dict__
 
     def __ne__(self, other):
-<<<<<<< HEAD
-        return self.__dict__ != other.__dict__
-=======
         return self.__dict__ != other.__dict__
 
 
@@ -511,5 +508,4 @@
     elif string.lower() in falsy_strings:
         return False
     else:
-        raise ValueError("Could not evaluate {} as a boolean value. It should be True or False.".format(string))
->>>>>>> a4bc46ff
+        raise ValueError("Could not evaluate {} as a boolean value. It should be True or False.".format(string))