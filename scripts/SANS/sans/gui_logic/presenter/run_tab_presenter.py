# Mantid Repository : https://github.com/mantidproject/mantid
#
# Copyright &copy; 2018 ISIS Rutherford Appleton Laboratory UKRI,
#     NScD Oak Ridge National Laboratory, European Spallation Source
#     & Institut Laue - Langevin
# SPDX - License - Identifier: GPL - 3.0 +
""" The run tab presenter.

This presenter is essentially the brain of the reduction gui. It controls other presenters and is mainly responsible
for presenting and generating the reduction settings.
"""

from __future__ import (absolute_import, division, print_function)

import copy
import csv
import os
import sys
import time
import traceback

from mantid.api import (FileFinder)
from mantid.kernel import Logger, ConfigService

from sans.command_interface.batch_csv_file_parser import BatchCsvParser
from sans.common.constants import ALL_PERIODS
from sans.common.enums import (BatchReductionEntry, RangeStepType, SampleShape, FitType, RowState, SANSInstrument)
from sans.common.general_functions import get_log_plot
from sans.gui_logic.gui_common import (get_reduction_mode_strings_for_gui, get_string_for_gui_from_instrument,
                                       add_dir_to_datasearch, remove_dir_from_datasearch)
from sans.gui_logic.models.batch_process_runner import BatchProcessRunner
from sans.gui_logic.models.beam_centre_model import BeamCentreModel
from sans.gui_logic.models.create_state import create_states
from sans.gui_logic.models.diagnostics_page_model import run_integral, create_state
from sans.gui_logic.models.state_gui_model import StateGuiModel
from sans.gui_logic.models.table_model import TableModel, TableIndexModel
from sans.gui_logic.presenter.add_runs_presenter import OutputDirectoryObserver as SaveDirectoryObserver
from sans.gui_logic.presenter.beam_centre_presenter import BeamCentrePresenter
from sans.gui_logic.presenter.diagnostic_presenter import DiagnosticsPagePresenter
from sans.gui_logic.presenter.masking_table_presenter import (MaskingTablePresenter)
from sans.gui_logic.presenter.save_other_presenter import SaveOtherPresenter
from sans.gui_logic.presenter.settings_diagnostic_presenter import (SettingsDiagnosticPresenter)
from sans.sans_batch import SANSCentreFinder
from sans.user_file.user_file_reader import UserFileReader

from ui.sans_isis import SANSSaveOtherWindow
from ui.sans_isis.sans_data_processor_gui import SANSDataProcessorGui
from ui.sans_isis.work_handler import WorkHandler

from qtpy import PYQT4
IN_MANTIDPLOT = False
if PYQT4:
    try:
        from mantidplot import graph, newGraph
        IN_MANTIDPLOT = True
    except ImportError:
        pass
<<<<<<< HEAD
=======
else:
    from mantidqt.plotting.functions import get_plot_fig
>>>>>>> aff05cdc

row_state_to_colour_mapping = {RowState.Unprocessed: '#FFFFFF', RowState.Processed: '#d0f4d0',
                               RowState.Error: '#accbff'}


def log_times(func):
    """
    Generic decorator to time the execution of the function and
    print it to the logger.
    """

    def run(*args, **kwargs):
        t0 = time.time()
        result = func(*args, **kwargs)
        t1 = time.time()
        time_taken = t1 - t0
        # args[0] is the self parameter
        args[0].sans_logger.information("The generation of all states took {}s".format(time_taken))
        return result

    return run


class RunTabPresenter(object):
    class ConcreteRunTabListener(SANSDataProcessorGui.RunTabListener):
        def __init__(self, presenter):
            super(RunTabPresenter.ConcreteRunTabListener, self).__init__()
            self._presenter = presenter

        def on_user_file_load(self):
            self._presenter.on_user_file_load()

        def on_mask_file_add(self):
            self._presenter.on_mask_file_add()

        def on_batch_file_load(self):
            self._presenter.on_batch_file_load()

        def on_process_selected_clicked(self):
            self._presenter.on_process_selected_clicked()

        def on_process_all_clicked(self):
            self._presenter.on_process_all_clicked()

        def on_load_clicked(self):
            self._presenter.on_load_clicked()

        def on_export_table_clicked(self):
            self._presenter.on_export_table_clicked()

        def on_multi_period_selection(self, show_periods):
            self._presenter.on_multiperiod_changed(show_periods)

        def on_data_changed(self, row, column, new_value, old_value):
            self._presenter.on_data_changed(row, column, new_value, old_value)

        def on_manage_directories(self):
            self._presenter.on_manage_directories()

        def on_instrument_changed(self):
            self._presenter.on_instrument_changed()

        def on_row_inserted(self, index, row):
            self._presenter.on_row_inserted(index, row)

        def on_rows_removed(self, rows):
            self._presenter.on_rows_removed(rows)

        def on_copy_rows_requested(self):
            self._presenter.on_copy_rows_requested()

        def on_paste_rows_requested(self):
            self._presenter.on_paste_rows_requested()

        def on_insert_row(self):
            self._presenter.on_insert_row()

        def on_erase_rows(self):
            self._presenter.on_erase_rows()

        def on_cut_rows(self):
            self._presenter.on_cut_rows_requested()

        def on_save_other(self):
            self._presenter.on_save_other()

        def on_sample_geometry_selection(self, show_geometry):
            self._presenter.on_sample_geometry_view_changed(show_geometry)

        def on_compatibility_unchecked(self):
            self._presenter.on_compatibility_unchecked()

    class ProcessListener(WorkHandler.WorkListener):
        def __init__(self, presenter):
            super(RunTabPresenter.ProcessListener, self).__init__()
            self._presenter = presenter

        def on_processing_finished(self, result):
            self._presenter.on_processing_finished(result)

        def on_processing_error(self, error):
            self._presenter.on_processing_error(error)

    def __init__(self, facility, view=None):
        super(RunTabPresenter, self).__init__()
        self._facility = facility
        # Logger
        self.sans_logger = Logger("SANS")
        # Name of graph to output to
        self.output_graph = 'SANS-Latest'
        # For matplotlib continuous plotting
        self.output_fig = None
        self.progress = 0

        # Models that are being used by the presenter
        self._state_model = None
        self._table_model = TableModel()
        self._table_model.subscribe_to_model_changes(self)

        # Presenter needs to have a handle on the view since it delegates it
        self._view = None
        self.set_view(view)
        self._processing = False
        self.work_handler = WorkHandler()
        self.batch_process_runner = BatchProcessRunner(self.notify_progress,
                                                       self.on_processing_finished,
                                                       self.on_processing_error)

        # File information for the first input
        self._file_information = None
        self._clipboard = []

        # Settings diagnostic tab presenter
        self._settings_diagnostic_tab_presenter = SettingsDiagnosticPresenter(self)

        # Masking table presenter
        self._masking_table_presenter = MaskingTablePresenter(self)
        self._table_model.subscribe_to_model_changes(self._masking_table_presenter)

        # Beam centre presenter
        self._beam_centre_presenter = BeamCentrePresenter(self, WorkHandler, BeamCentreModel,
                                                          SANSCentreFinder)
        self._table_model.subscribe_to_model_changes(self._beam_centre_presenter)

        # Workspace Diagnostic page presenter
        self._workspace_diagnostic_presenter = DiagnosticsPagePresenter(self, WorkHandler,
                                                                        run_integral, create_state,
                                                                        self._facility)

        # Check save dir for display
        self._save_directory_observer = \
            SaveDirectoryObserver(self._handle_output_directory_changed)

    def _default_gui_setup(self):
        """
        Provides a default setup of the GUI. This is important for the initial start up, when the view is being set.
        """
        # Set the possible reduction modes
        reduction_mode_list = get_reduction_mode_strings_for_gui()
        self._view.set_reduction_modes(reduction_mode_list)

        # Set the step type options for wavelength
        range_step_types = [RangeStepType.to_string(RangeStepType.Lin),
                            RangeStepType.to_string(RangeStepType.Log),
                            RangeStepType.to_string(RangeStepType.RangeLog),
                            RangeStepType.to_string(RangeStepType.RangeLin)]
        self._view.wavelength_step_type = range_step_types

        # Set the geometry options. This needs to include the option to read the sample shape from file.
        sample_shape = ["Read from file",
                        SampleShape.Cylinder,
                        SampleShape.FlatPlate,
                        SampleShape.Disc]
        self._view.sample_shape = sample_shape

        # Set the q range
        self._view.q_1d_step_type = [RangeStepType.to_string(RangeStepType.Lin),
                                     RangeStepType.to_string(RangeStepType.Log)]
        self._view.q_xy_step_type = [RangeStepType.to_string(RangeStepType.Lin),
                                     RangeStepType.to_string(RangeStepType.Log)]

        # Set the fit options
        fit_types = [FitType.to_string(FitType.Linear),
                     FitType.to_string(FitType.Logarithmic),
                     FitType.to_string(FitType.Polynomial)]
        self._view.transmission_sample_fit_type = fit_types
        self._view.transmission_can_fit_type = fit_types

    def _handle_output_directory_changed(self, new_directory):
        """
        Update the gui to display the new save location for workspaces
        :param new_directory: string. Current save directory for files
        :return:
        """
        self._view.set_out_file_directory(new_directory)

    # ------------------------------------------------------------------------------------------------------------------
    # Table + Actions
    # ------------------------------------------------------------------------------------------------------------------
    def set_view(self, view):
        """
        Sets the view
        :param view: the view is the SANSDataProcessorGui. The presenter needs to access some of the API
        """
        if view is not None:
            self._view = view

            # Add a listener to the view
            listener = RunTabPresenter.ConcreteRunTabListener(self)
            self._view.add_listener(listener)

            # Default gui setup
            self._default_gui_setup()
            self._view.disable_process_buttons()

            # Set appropriate view for the state diagnostic tab presenter
            self._settings_diagnostic_tab_presenter.set_view(self._view.settings_diagnostic_tab)

            # Set appropriate view for the masking table presenter
            self._masking_table_presenter.set_view(self._view.masking_table)

            # Set the appropriate view for the beam centre presenter
            self._beam_centre_presenter.set_view(self._view.beam_centre)

            # Set the appropriate view for the diagnostic page
            self._workspace_diagnostic_presenter.set_view(self._view.diagnostic_page,
                                                          self._view.instrument)

            self._view.setup_layout()

            self._view.set_out_file_directory(ConfigService.Instance().getString("defaultsave.directory"))

            self._view.set_out_default_user_file()
            self._view.set_out_default_output_mode()
            self._view.set_out_default_save_can()

            self._view.set_hinting_line_edit_for_column(
                self._table_model.column_name_converter.index('sample_shape'),
                self._table_model.get_sample_shape_hint_strategy())

            self._view.set_hinting_line_edit_for_column(
                self._table_model.column_name_converter.index('options_column_model'),
                self._table_model.get_options_hint_strategy())

    def on_user_file_load(self):
        """
        Loads the user file. Populates the models and the view.
        """
        error_msg = "Loading of the user file failed"
        try:
            # 1. Get the user file path from the view
            user_file_path = self._view.get_user_file_path()

            if not user_file_path:
                return
            # 2. Get the full file path
            user_file_path = FileFinder.getFullPath(user_file_path)
            if not os.path.exists(user_file_path):
                raise RuntimeError(
                    "The user path {} does not exist. Make sure a valid user file path"
                    " has been specified.".format(user_file_path))
        except RuntimeError as path_error:
            # This exception block runs if user file does not exist
            self._view.on_user_file_load_failure()
            self.display_errors(path_error, error_msg + " when finding file.")
        else:
            try:
                self._table_model.user_file = user_file_path
                # Clear out the current view
                self._view.reset_all_fields_to_default()

                # 3. Read and parse the user file
                user_file_reader = UserFileReader(user_file_path)
                user_file_items = user_file_reader.read_user_file()
            except (RuntimeError, ValueError) as e:
                # It is in this exception block that loading fails if the file is invalid (e.g. a csv)
                self._view.on_user_file_load_failure()
                self.display_errors(e, error_msg + " when reading file.", use_error_name=True)
            else:
                try:
                    # 4. Populate the model
                    self._state_model = StateGuiModel(user_file_items)
                    # 5. Update the views.
                    self._update_view_from_state_model()
                    self._beam_centre_presenter.update_centre_positions(self._state_model)

                    self._beam_centre_presenter.on_update_rows()
                    self._masking_table_presenter.on_update_rows()
                    self._workspace_diagnostic_presenter.on_user_file_load(user_file_path)

                    # 6. Warning if user file did not contain a recognised instrument
                    if self._view.instrument == SANSInstrument.NoInstrument:
                        raise RuntimeError("User file did not contain a SANS Instrument.")

                except RuntimeError as instrument_e:
                    # This exception block runs if the user file does not contain an parsable instrument
                    self._view.on_user_file_load_failure()
                    self.display_errors(instrument_e, error_msg + " when reading instrument.")
                except Exception as other_error:
                    # If we don't catch all exceptions, SANS can fail to open if last loaded
                    # user file contains an error that would not otherwise be caught
                    traceback.print_exc()
                    self._view.on_user_file_load_failure()
                    self.display_errors(other_error, "Unknown error in loading user file.", use_error_name=True)

    def on_batch_file_load(self):
        """
        Loads a batch file and populates the batch table based on that.
        """
        try:
            # 1. Get the batch file from the view
            batch_file_path = self._view.get_batch_file_path()

            if not batch_file_path:
                return

            datasearch_dirs = ConfigService["datasearch.directories"]
            batch_file_directory, datasearch_dirs = add_dir_to_datasearch(batch_file_path, datasearch_dirs)
            ConfigService["datasearch.directories"] = datasearch_dirs

            if not os.path.exists(batch_file_path):
                raise RuntimeError(
                    "The batch file path {} does not exist. Make sure a valid batch file path"
                    " has been specified.".format(batch_file_path))

            self._table_model.batch_file = batch_file_path

            # 2. Read the batch file
            batch_file_parser = BatchCsvParser(batch_file_path)
            parsed_rows = batch_file_parser.parse_batch_file()

            # 3. Populate the table
            self._table_model.clear_table_entries()
            for index, row in enumerate(parsed_rows):
                self._add_row_to_table_model(row, index)
            self._table_model.remove_table_entries([len(parsed_rows)])
        except RuntimeError as e:
            if batch_file_directory:
                # Remove added directory from datasearch.directories
                ConfigService["datasearch.directories"] = remove_dir_from_datasearch(batch_file_directory, datasearch_dirs)

            self.sans_logger.error("Loading of the batch file failed. {}".format(str(e)))
            self.display_warning_box('Warning', 'Loading of the batch file failed', str(e))

    def _add_row_to_table_model(self, row, index):
        """
        Adds a row to the table
        """

        def get_string_entry(_tag, _row):
            _element = ""
            if _tag in _row:
                _element = _row[_tag]
            return _element

        def get_string_period(_tag):
            return "" if _tag == ALL_PERIODS else str(_tag)

        # 1. Pull out the entries
        sample_scatter = get_string_entry(BatchReductionEntry.SampleScatter, row)
        sample_scatter_period = get_string_period(
            get_string_entry(BatchReductionEntry.SampleScatterPeriod, row))
        sample_transmission = get_string_entry(BatchReductionEntry.SampleTransmission, row)
        sample_transmission_period = \
            get_string_period(get_string_entry(BatchReductionEntry.SampleTransmissionPeriod, row))
        sample_direct = get_string_entry(BatchReductionEntry.SampleDirect, row)
        sample_direct_period = get_string_period(
            get_string_entry(BatchReductionEntry.SampleDirectPeriod, row))
        can_scatter = get_string_entry(BatchReductionEntry.CanScatter, row)
        can_scatter_period = get_string_period(
            get_string_entry(BatchReductionEntry.CanScatterPeriod, row))
        can_transmission = get_string_entry(BatchReductionEntry.CanTransmission, row)
        can_transmission_period = get_string_period(
            get_string_entry(BatchReductionEntry.CanScatterPeriod, row))
        can_direct = get_string_entry(BatchReductionEntry.CanDirect, row)
        can_direct_period = get_string_period(
            get_string_entry(BatchReductionEntry.CanDirectPeriod, row))
        output_name = get_string_entry(BatchReductionEntry.Output, row)
        user_file = get_string_entry(BatchReductionEntry.UserFile, row)

        row_entry = [sample_scatter, sample_scatter_period, sample_transmission,
                     sample_transmission_period,
                     sample_direct, sample_direct_period, can_scatter, can_scatter_period,
                     can_transmission, can_transmission_period,
                     can_direct, can_direct_period,
                     output_name, user_file, '', '']

        table_index_model = TableIndexModel(*row_entry)

        self._table_model.add_table_entry(index, table_index_model)

    def on_update_rows(self):
        self.update_view_from_table_model()

    def update_view_from_table_model(self):
        self._view.clear_table()
        self._view.hide_period_columns()
        for row_index, row in enumerate(self._table_model._table_entries):
            row_entry = [str(x) for x in row.to_list()]
            self._view.add_row(row_entry)
            self._view.change_row_color(row_state_to_colour_mapping[row.row_state], row_index + 1)
            self._view.set_row_tooltip(row.tool_tip, row_index + 1)
            if row.isMultiPeriod():
                self._view.show_period_columns()
        self._view.remove_rows([0])
        self._view.clear_selection()

    def on_data_changed(self, row, column, new_value, old_value):
        self._table_model.update_table_entry(row, column, new_value)
        self._view.change_row_color(row_state_to_colour_mapping[RowState.Unprocessed], row)
        self._view.set_row_tooltip('', row)
        self._beam_centre_presenter.on_update_rows()
        self._masking_table_presenter.on_update_rows()

    def on_instrument_changed(self):
        self._setup_instrument_specific_settings()

    # ----------------------------------------------------------------------------------------------
    # Processing
    # ----------------------------------------------------------------------------------------------

    def _handle_get_states(self, rows):
        """
        Return the states for the supplied rows, calling on_processing_error for any errors
        which occur.
        """
        states, errors = self.get_states(row_index=rows)
        for row, error in errors.items():
            self.on_processing_error(row, error)
        return states

    def _plot_graph(self):
        """
        Plot a graph if continuous output specified.
        """
        if self._view.plot_results:
            if IN_MANTIDPLOT:
                if not graph(self.output_graph):
                    newGraph(self.output_graph)
            elif not PYQT4:
<<<<<<< HEAD
                fig = get_log_plot(window_title=self.output_graph, plot_to_close=self.output_fig)
=======
                ax_properties = {'yscale': 'log',
                                 'xscale': 'log'}
                fig, _ = get_plot_fig(ax_properties=ax_properties, window_title=self.output_graph)
>>>>>>> aff05cdc
                fig.show()
                self.output_fig = fig

    def _set_progress_bar_min_max(self, min, max):
        """
        The progress of the progress bar is given by min / max
        :param min: Current value of the progress bar.
        :param max: The value at which the progress bar is full
        """
        setattr(self._view, 'progress_bar_value', min)
        setattr(self._view, 'progress_bar_maximum', max)

    def _process_rows(self, rows):
        """
        Processes a list of rows. Any errors cause the row to be coloured red.
        """
        try:
            for row in rows:
                self._table_model.reset_row_state(row)
            self.update_view_from_table_model()

            self._view.disable_buttons()
            self._processing = True
            self.sans_logger.information("Starting processing of batch table.")

            states = self._handle_get_states(rows)
            if not states:
                raise Exception("No states found")

            self._plot_graph()
            self.progress = 0
            self._set_progress_bar_min_max(self.progress, len(states))
            save_can = self._view.save_can

            # MantidPlot and Workbench have different approaches to plotting
            output_graph = self.output_graph if PYQT4 else self.output_fig
            self.batch_process_runner.process_states(states,
                                                     self._view.use_optimizations,
                                                     self._view.output_mode,
                                                     self._view.plot_results,
                                                     output_graph,
                                                     save_can)

        except Exception as e:
            self.on_processing_finished(None)
            self.sans_logger.error("Process halted due to: {}".format(str(e)))
            self.display_warning_box('Warning', 'Process halted', str(e))

    def on_process_all_clicked(self):
        """
        Process all entries in the table, regardless of selection.
        """
        all_rows = range(self._table_model.get_number_of_rows())
        all_rows = self._table_model.get_non_empty_rows(all_rows)
        if all_rows:
            self._process_rows(all_rows)

    def on_process_selected_clicked(self):
        """
        Process selected table entries.
        """
        selected_rows = self._view.get_selected_rows()
        selected_rows = self._table_model.get_non_empty_rows(selected_rows)
        if selected_rows:
            self._process_rows(selected_rows)

    def on_processing_error(self, row, error_msg):
        """
        An error occurs while processing the row with index row, error_msg is displayed as a
        tooltip on the row.
        """
        self.increment_progress()
        self._table_model.set_row_to_error(row, error_msg)
        self.update_view_from_table_model()

    def on_processing_finished(self, result):
        self._view.enable_buttons()
        self._processing = False

    def on_load_clicked(self):
        try:
            self._view.disable_buttons()
            self._processing = True
            self.sans_logger.information("Starting load of batch table.")

            selected_rows = self._get_selected_rows()
            selected_rows = self._table_model.get_non_empty_rows(selected_rows)
            states, errors = self.get_states(row_index=selected_rows)

            for row, error in errors.items():
                self.on_processing_error(row, error)

            if not states:
                self.on_processing_finished(None)
                return

            self.progress = 0
            setattr(self._view, 'progress_bar_value', self.progress)
            setattr(self._view, 'progress_bar_maximum', len(states))
            self.batch_process_runner.load_workspaces(states)
        except Exception as e:
            self._view.enable_buttons()
            self.sans_logger.error("Process halted due to: {}".format(str(e)))
            self.display_warning_box("Warning", "Process halted", str(e))

    def on_export_table_clicked(self):
        non_empty_rows = self.get_row_indices()
        if len(non_empty_rows) == 0:
            self.sans_logger.notice("Cannot export table as it is empty.")
            return

        # Python 2 and 3 take input in different modes for writing lists to csv files
        if sys.version_info[0] == 2:
            open_type = 'wb'
        else:
            open_type = 'w'

        try:
            self._view.disable_buttons()

            default_filename = self._table_model.batch_file
            filename = self.display_save_file_box("Save table as", default_filename, "*.csv")

            if filename:
                self.sans_logger.notice("Starting export of table.")
                if filename[-4:] != '.csv':
                    filename += '.csv'

                with open(filename, open_type) as outfile:
                    # Pass filewriting object rather than filename to make testing easier
                    writer = csv.writer(outfile)
                    self._export_table(writer, non_empty_rows)
                    self.sans_logger.notice("Table exporting finished.")

            self._view.enable_buttons()
        except Exception as e:
            self._view.enable_buttons()
            self.sans_logger.error("Export halted due to : {}".format(str(e)))
            self.display_warning_box("Warning", "Export halted", str(e))

    def on_multiperiod_changed(self, show_periods):
        if show_periods:
            self._view.show_period_columns()
        else:
            self._view.hide_period_columns()

    def display_errors(self, error, context_msg, use_error_name=False):
        """
        Code for alerting the user to a caught error
        :param error: a caught exception
        :param context_msg: string. Text to explain what SANS was trying to do
                            when the error occurred. e.g. 'Loading of the user file failed'.
        :param use_error_name: bool. If True, append type of error (e.g. RuntimeError) to context_msg
        :return:
        """
        logger_msg = context_msg
        if use_error_name:
            logger_msg += " {}:".format(type(error).__name__)
        logger_msg += " {}"
        self.sans_logger.error(logger_msg.format(str(error)))
        self.display_warning_box('Warning', context_msg, str(error))

    def display_warning_box(self, title, text, detailed_text):
        self._view.display_message_box(title, text, detailed_text)

    def display_save_file_box(self, title, default_path, file_filter):
        filename = self._view.display_save_file_box(title, default_path, file_filter)
        return filename

    def notify_progress(self, row, out_shift_factors, out_scale_factors):
        self.increment_progress()
        if out_scale_factors and out_shift_factors:
            self._table_model.set_option(row, 'MergeScale', round(out_scale_factors[0], 3))
            self._table_model.set_option(row, 'MergeShift', round(out_shift_factors[0], 3))

        self._table_model.set_row_to_processed(row, '')

    def increment_progress(self):
        self.progress = self.progress + 1
        setattr(self._view, 'progress_bar_value', self.progress)

    # ----------------------------------------------------------------------------------------------
    # Row manipulation
    # ----------------------------------------------------------------------------------------------

    def num_rows(self):
        return self._table_model.get_number_of_rows()

    def on_row_inserted(self, index, row):
        """
        Insert a row at a selected point
        """
        row_table_index = TableIndexModel(*row)
        self._table_model.add_table_entry(index, row_table_index)

    def on_insert_row(self):
        """
        Add an empty row to the table after the first selected row (or at the end of the table
        if nothing is selected).
        """
        selected_rows = self._view.get_selected_rows()

        selected_row = selected_rows[0] + 1 if selected_rows else self.num_rows()
        empty_row = self._table_model.create_empty_row()
        self._table_model.add_table_entry(selected_row, empty_row)

    def on_erase_rows(self):
        """
        Make all selected rows empty.
        """
        selected_rows = self._view.get_selected_rows()
        empty_row = self._table_model.create_empty_row()
        for row in selected_rows:
            empty_row = TableModel.create_empty_row()
            self._table_model.replace_table_entries([row], [empty_row])

    def on_rows_removed(self, rows):
        """
        Remove rows from the table
        """
        self._table_model.remove_table_entries(rows)

    def on_copy_rows_requested(self):
        selected_rows = self._view.get_selected_rows()
        self._clipboard = []
        for row in selected_rows:
            data_from_table_model = self._table_model.get_table_entry(row).to_list()
            self._clipboard.append(data_from_table_model)

    def on_cut_rows_requested(self):
        self.on_copy_rows_requested()
        rows = self._view.get_selected_rows()
        self.on_rows_removed(rows)

    def on_paste_rows_requested(self):
        if self._clipboard:
            selected_rows = self._view.get_selected_rows()
            selected_rows = selected_rows if selected_rows else [self.num_rows()]
            replacement_table_index_models = [TableIndexModel(*x) for x in self._clipboard]
            self._table_model.replace_table_entries(selected_rows, replacement_table_index_models)

    def on_manage_directories(self):
        self._view.show_directory_manager()

    def on_sample_geometry_view_changed(self, show_geometry):
        if show_geometry:
            self._view.show_geometry()
        else:
            self._view.hide_geometry()

    def on_compatibility_unchecked(self):
        self.display_warning_box('Warning', 'Are you sure you want to uncheck compatibility mode?',
                                 'Non-compatibility mode has known issues. DO NOT USE if applying bin masking'
                                 ' to event workspaces.')

    def get_row_indices(self):
        """
        Gets the indices of row which are not empty.
        :return: a list of row indices.
        """
        row_indices_which_are_not_empty = []
        number_of_rows = self._table_model.get_number_of_rows()
        for row in range(number_of_rows):
            if not self.is_empty_row(row):
                row_indices_which_are_not_empty.append(row)
        return row_indices_which_are_not_empty

    def on_mask_file_add(self):
        """
        We get the added mask file name and add it to the list of masks
        """
        new_mask_file = self._view.get_mask_file()
        if not new_mask_file:
            return
        new_mask_file_full_path = FileFinder.getFullPath(new_mask_file)
        if not new_mask_file_full_path:
            return

        # Add the new mask file to state model
        mask_files = self._state_model.mask_files

        mask_files.append(new_mask_file)
        self._state_model.mask_files = mask_files

        # Make sure that the sub-presenters are up to date with this change
        self._masking_table_presenter.on_update_rows()
        self._settings_diagnostic_tab_presenter.on_update_rows()
        self._beam_centre_presenter.on_update_rows()

    def is_empty_row(self, row):
        """
        Checks if a row has no entries. These rows will be ignored.
        :param row: the row index
        :return: True if the row is empty.
        """
        return self._table_model.is_empty_row(row)

    def on_save_other(self):
        self.save_other_presenter = SaveOtherPresenter(parent_presenter=self)
        save_other_view = SANSSaveOtherWindow.SANSSaveOtherDialog(self._view)
        self.save_other_presenter.set_view(save_other_view)
        self.save_other_presenter.show()

    # def _validate_rows(self):
    #     """
    #     Validation of the rows. A minimal setup requires that ScatterSample is set.
    #     """
    #     # If SampleScatter is empty, then don't run the reduction.
    #     # We allow empty rows for now, since we cannot remove them from Python.
    #     number_of_rows = self._table_model.get_number_of_rows()
    #     for row in range(number_of_rows):
    #         if not self.is_empty_row(row):
    #             sample_scatter = self._view.get_cell(row, 0)
    #             if not sample_scatter:
    #                 raise RuntimeError("Row {} has not SampleScatter specified. Please correct this.".format(row))

    # ------------------------------------------------------------------------------------------------------------------
    # Controls
    # ------------------------------------------------------------------------------------------------------------------
    def disable_controls(self):
        """
        Disable all input fields and buttons during the execution of the reduction.
        """
        # TODO: think about enabling and disable some controls during reduction
        pass

    def enable_controls(self):
        """
        Enable all input fields and buttons after the execution has completed.
        """
        # TODO: think about enabling and disable some controls during reduction
        pass

    # ----------------------------------------------------------------------------------------------
    # Table Model and state population
    # ------------------------------------------------------------------------------------------------------------------
    def _get_selected_rows(self):
        selected_rows = self._view.get_selected_rows()
        selected_rows = selected_rows if selected_rows else range(self._table_model.get_number_of_rows())
        for row in selected_rows:
            self._table_model.reset_row_state(row)
        self.update_view_from_table_model()

        return selected_rows

    @log_times
    def get_states(self, row_index=None, file_lookup=True):
        """
        Gathers the state information for all rows.
        :param row_index: if a single row is selected, then only this row is returned,
                          else all the state for all rows is returned.
        :return: a list of states.
        """
        # 1. Update the state model
        state_model_with_view_update = self._get_state_model_with_view_update()
        # 2. Update the table model
        table_model = self._table_model
        # 3. Go through each row and construct a state object
        states, errors = None, None
        if table_model and state_model_with_view_update:
            states, errors = create_states(state_model_with_view_update, table_model,
                                           self._view.instrument,
                                           self._facility,
                                           row_index=row_index,
                                           file_lookup=file_lookup)

        if errors:
            self.sans_logger.warning("Errors in getting states...")
            for _, v in errors.items():
                self.sans_logger.warning("{}".format(v))

        return states, errors

    def get_state_for_row(self, row_index, file_lookup=True):
        """
        Creates the state for a particular row.
        :param row_index: the row index
        :return: a state if the index is valid and there is a state else None
        """
        states, errors = self.get_states(row_index=[row_index], file_lookup=file_lookup)
        if states is None:
            self.sans_logger.warning(
                "There does not seem to be data for a row {}.".format(row_index))
            return None

        if row_index in list(states.keys()):
            if states:
                return states[row_index]
        return None

    def _update_view_from_state_model(self):
        self._set_on_view("instrument")

        # Front tab view
        self._set_on_view("zero_error_free")
        self._set_on_view("save_types")
        self._set_on_view("compatibility_mode")
        self._set_on_view("merge_scale")
        self._set_on_view("merge_shift")
        self._set_on_view("merge_scale_fit")
        self._set_on_view("merge_shift_fit")
        self._set_on_view("merge_q_range_start")
        self._set_on_view("merge_q_range_stop")
        self._set_on_view("merge_max")
        self._set_on_view("merge_min")

        # Settings tab view
        self._set_on_view("reduction_dimensionality")
        self._set_on_view("reduction_mode")
        self._set_on_view("event_slices")
        self._set_on_view("event_binning")
        self._set_on_view("merge_mask")

        self._set_on_view("wavelength_step_type")
        self._set_on_view("wavelength_min")
        self._set_on_view("wavelength_max")
        self._set_on_view("wavelength_step")

        self._set_on_view("absolute_scale")
        self._set_on_view("z_offset")

        # Adjustment tab
        self._set_on_view("normalization_incident_monitor")
        self._set_on_view("normalization_interpolate")

        self._set_on_view("transmission_incident_monitor")
        self._set_on_view("transmission_interpolate")
        self._set_on_view("transmission_roi_files")
        self._set_on_view("transmission_mask_files")
        self._set_on_view("transmission_radius")
        self._set_on_view("transmission_monitor")
        self._set_on_view("transmission_mn_shift")
        self._set_on_view("show_transmission")

        self._set_on_view_transmission_fit()

        self._set_on_view("pixel_adjustment_det_1")
        self._set_on_view("pixel_adjustment_det_2")
        self._set_on_view("wavelength_adjustment_det_1")
        self._set_on_view("wavelength_adjustment_det_2")

        # Q tab
        self._set_on_view_q_rebin_string()
        self._set_on_view("q_xy_max")
        self._set_on_view("q_xy_step")
        self._set_on_view("q_xy_step_type")

        self._set_on_view("gravity_on_off")
        self._set_on_view("gravity_extra_length")

        self._set_on_view("use_q_resolution")
        self._set_on_view_q_resolution_aperture()
        self._set_on_view("q_resolution_delta_r")
        self._set_on_view("q_resolution_collimation_length")
        self._set_on_view("q_resolution_moderator_file")

        self._set_on_view("r_cut")
        self._set_on_view("w_cut")

        # Mask
        self._set_on_view("phi_limit_min")
        self._set_on_view("phi_limit_max")
        self._set_on_view("phi_limit_use_mirror")
        self._set_on_view("radius_limit_min")
        self._set_on_view("radius_limit_max")

    def _set_on_view_transmission_fit_sample_settings(self):
        # Set transmission_sample_use_fit
        fit_type = self._state_model.transmission_sample_fit_type
        use_fit = fit_type is not FitType.NoFit
        self._view.transmission_sample_use_fit = use_fit

        # Set the polynomial order for sample
        polynomial_order = self._state_model.transmission_sample_polynomial_order if fit_type is FitType.Polynomial else 2  # noqa
        self._view.transmission_sample_polynomial_order = polynomial_order

        # Set the fit type for the sample
        fit_type = fit_type if fit_type is not FitType.NoFit else FitType.Linear
        self._view.transmission_sample_fit_type = fit_type

        # Set the wavelength
        wavelength_min = self._state_model.transmission_sample_wavelength_min
        wavelength_max = self._state_model.transmission_sample_wavelength_max
        if wavelength_min and wavelength_max:
            self._view.transmission_sample_use_wavelength = True
            self._view.transmission_sample_wavelength_min = wavelength_min
            self._view.transmission_sample_wavelength_max = wavelength_max

    def _set_on_view_transmission_fit(self):
        # Steps for adding the transmission fit to the view
        # 1. Check if individual settings exist. If so then set the view to separate, else set them to both
        # 2. Apply the settings
        separate_settings = self._state_model.has_transmission_fit_got_separate_settings_for_sample_and_can()
        self._view.set_fit_selection(use_separate=separate_settings)

        if separate_settings:
            self._set_on_view_transmission_fit_sample_settings()

            # Set transmission_sample_can_fit
            fit_type_can = self._state_model.transmission_can_fit_type()
            use_can_fit = fit_type_can is FitType.NoFit
            self._view.transmission_can_use_fit = use_can_fit

            # Set the polynomial order for can
            polynomial_order_can = self._state_model.transmission_can_polynomial_order if fit_type_can is FitType.Polynomial else 2  # noqa
            self._view.transmission_can_polynomial_order = polynomial_order_can

            # Set the fit type for the can
            fit_type_can = fit_type_can if fit_type_can is not FitType.NoFit else FitType.Linear
            self.transmission_can_fit_type = fit_type_can

            # Set the wavelength
            wavelength_min = self._state_model.transmission_can_wavelength_min
            wavelength_max = self._state_model.transmission_can_wavelength_max
            if wavelength_min and wavelength_max:
                self._view.transmission_can_use_wavelength = True
                self._view.transmission_can_wavelength_min = wavelength_min
                self._view.transmission_can_wavelength_max = wavelength_max
        else:
            self._set_on_view_transmission_fit_sample_settings()

    def _set_on_view_q_resolution_aperture(self):
        self._set_on_view("q_resolution_source_a")
        self._set_on_view("q_resolution_sample_a")
        self._set_on_view("q_resolution_source_h")
        self._set_on_view("q_resolution_sample_h")
        self._set_on_view("q_resolution_source_w")
        self._set_on_view("q_resolution_sample_w")

        # If we have h1, h2, w1, and w2 selected then we want to select the rectangular aperture.
        is_rectangular = self._state_model.q_resolution_source_h and self._state_model.q_resolution_sample_h and \
                         self._state_model.q_resolution_source_w and self._state_model.q_resolution_sample_w  # noqa
        self._view.set_q_resolution_shape_to_rectangular(is_rectangular)

    def _set_on_view_q_rebin_string(self):
        """
        Maps the q_1d_rebin_string of the model to the q_1d_step and q_1d_step_type property of the view.
        """
        rebin_string = self._state_model.q_1d_rebin_string
        # Extract the min, max and step and step type from the rebin string
        elements = rebin_string.split(",")
        # If we have three elements then we want to set only the
        if len(elements) == 3:
            step_element = float(elements[1])
            step = abs(step_element)
            step_type = RangeStepType.Lin if step_element >= 0 else RangeStepType.Log

            # Set on the view
            self._view.q_1d_min_or_rebin_string = float(elements[0])
            self._view.q_1d_max = float(elements[2])
            self._view.q_1d_step = step
            self._view.q_1d_step_type = step_type
        else:
            # Set the rebin string
            self._view.q_1d_min_or_rebin_string = rebin_string
            self._view.q_1d_step_type = self._view.VARIABLE

    def _set_on_view(self, attribute_name):
        attribute = getattr(self._state_model, attribute_name)
        if attribute or isinstance(attribute,
                                   bool):  # We need to be careful here. We don't want to set empty strings, or None, but we want to set boolean values. # noqa
            setattr(self._view, attribute_name, attribute)

    def _set_on_view_with_view(self, attribute_name, view):
        attribute = getattr(self._state_model, attribute_name)
        if attribute or isinstance(attribute,
                                   bool):  # We need to be careful here. We don't want to set empty strings, or None, but we want to set boolean values. # noqa
            setattr(view, attribute_name, attribute)

    def _get_state_model_with_view_update(self):
        """
        Goes through all sub presenters and update the state model based on the views.

        Note that at the moment we have set up the view and the model such that the name of a property must be the same
        in the view and the model. This can be easily changed, but it also provides a good cohesion.
        """
        state_model = copy.deepcopy(self._state_model)

        # If we don't have a state model then return None
        if state_model is None:
            return state_model
        # Run tab view
        self._set_on_state_model("zero_error_free", state_model)
        self._set_on_state_model("save_types", state_model)
        self._set_on_state_model("compatibility_mode", state_model)
        self._set_on_state_model("merge_scale", state_model)
        self._set_on_state_model("merge_shift", state_model)
        self._set_on_state_model("merge_scale_fit", state_model)
        self._set_on_state_model("merge_shift_fit", state_model)
        self._set_on_state_model("merge_q_range_start", state_model)
        self._set_on_state_model("merge_q_range_stop", state_model)
        self._set_on_state_model("merge_mask", state_model)
        self._set_on_state_model("merge_max", state_model)
        self._set_on_state_model("merge_min", state_model)

        # Settings tab
        self._set_on_state_model("reduction_dimensionality", state_model)
        self._set_on_state_model("reduction_mode", state_model)
        self._set_on_state_model("event_slices", state_model)
        self._set_on_state_model("event_binning", state_model)

        self._set_on_state_model("wavelength_step_type", state_model)
        self._set_on_state_model("wavelength_min", state_model)
        self._set_on_state_model("wavelength_max", state_model)
        self._set_on_state_model("wavelength_step", state_model)
        self._set_on_state_model("wavelength_range", state_model)

        self._set_on_state_model("absolute_scale", state_model)
        self._set_on_state_model("z_offset", state_model)

        # Adjustment tab
        self._set_on_state_model("normalization_incident_monitor", state_model)
        self._set_on_state_model("normalization_interpolate", state_model)

        self._set_on_state_model("transmission_incident_monitor", state_model)
        self._set_on_state_model("transmission_interpolate", state_model)
        self._set_on_state_model("transmission_roi_files", state_model)
        self._set_on_state_model("transmission_mask_files", state_model)
        self._set_on_state_model("transmission_radius", state_model)
        self._set_on_state_model("transmission_monitor", state_model)
        self._set_on_state_model("transmission_mn_shift", state_model)
        self._set_on_state_model("show_transmission", state_model)

        self._set_on_state_model_transmission_fit(state_model)

        self._set_on_state_model("pixel_adjustment_det_1", state_model)
        self._set_on_state_model("pixel_adjustment_det_2", state_model)
        self._set_on_state_model("wavelength_adjustment_det_1", state_model)
        self._set_on_state_model("wavelength_adjustment_det_2", state_model)

        # Q tab
        self._set_on_state_model_q_1d_rebin_string(state_model)
        self._set_on_state_model("q_xy_max", state_model)
        self._set_on_state_model("q_xy_step", state_model)
        self._set_on_state_model("q_xy_step_type", state_model)

        self._set_on_state_model("gravity_on_off", state_model)
        self._set_on_state_model("gravity_extra_length", state_model)

        self._set_on_state_model("use_q_resolution", state_model)
        self._set_on_state_model("q_resolution_source_a", state_model)
        self._set_on_state_model("q_resolution_sample_a", state_model)
        self._set_on_state_model("q_resolution_source_h", state_model)
        self._set_on_state_model("q_resolution_sample_h", state_model)
        self._set_on_state_model("q_resolution_source_w", state_model)
        self._set_on_state_model("q_resolution_sample_w", state_model)
        self._set_on_state_model("q_resolution_delta_r", state_model)
        self._set_on_state_model("q_resolution_collimation_length", state_model)
        self._set_on_state_model("q_resolution_moderator_file", state_model)

        self._set_on_state_model("r_cut", state_model)
        self._set_on_state_model("w_cut", state_model)

        # Mask
        self._set_on_state_model("phi_limit_min", state_model)
        self._set_on_state_model("phi_limit_max", state_model)
        self._set_on_state_model("phi_limit_use_mirror", state_model)
        self._set_on_state_model("radius_limit_min", state_model)
        self._set_on_state_model("radius_limit_max", state_model)

        # Beam Centre
        self._beam_centre_presenter.set_on_state_model("lab_pos_1", state_model)
        self._beam_centre_presenter.set_on_state_model("lab_pos_2", state_model)

        return state_model

    def _set_on_state_model_transmission_fit(self, state_model):
        # Behaviour depends on the selection of the fit
        if self._view.use_same_transmission_fit_setting_for_sample_and_can():
            use_fit = self._view.transmission_sample_use_fit
            fit_type = self._view.transmission_sample_fit_type
            polynomial_order = self._view.transmission_sample_polynomial_order
            state_model.transmission_sample_fit_type = fit_type if use_fit else FitType.NoFit
            state_model.transmission_can_fit_type = fit_type if use_fit else FitType.NoFit
            state_model.transmission_sample_polynomial_order = polynomial_order
            state_model.transmission_can_polynomial_order = polynomial_order

            # Wavelength settings
            if self._view.transmission_sample_use_wavelength:
                wavelength_min = self._view.transmission_sample_wavelength_min
                wavelength_max = self._view.transmission_sample_wavelength_max
                state_model.transmission_sample_wavelength_min = wavelength_min
                state_model.transmission_sample_wavelength_max = wavelength_max
                state_model.transmission_can_wavelength_min = wavelength_min
                state_model.transmission_can_wavelength_max = wavelength_max
        else:
            # Sample
            use_fit_sample = self._view.transmission_sample_use_fit
            fit_type_sample = self._view.transmission_sample_fit_type
            polynomial_order_sample = self._view.transmission_sample_polynomial_order
            state_model.transmission_sample_fit_type = fit_type_sample if use_fit_sample else FitType.NoFit
            state_model.transmission_sample_polynomial_order = polynomial_order_sample

            # Wavelength settings
            if self._view.transmission_sample_use_wavelength:
                wavelength_min = self._view.transmission_sample_wavelength_min
                wavelength_max = self._view.transmission_sample_wavelength_max
                state_model.transmission_sample_wavelength_min = wavelength_min
                state_model.transmission_sample_wavelength_max = wavelength_max

            # Can
            use_fit_can = self._view.transmission_can_use_fit
            fit_type_can = self._view.transmission_can_fit_type
            polynomial_order_can = self._view.transmission_can_polynomial_order
            state_model.transmission_can_fit_type = fit_type_can if use_fit_can else FitType.NoFit
            state_model.transmission_can_polynomial_order = polynomial_order_can

            # Wavelength settings
            if self._view.transmission_can_use_wavelength:
                wavelength_min = self._view.transmission_can_wavelength_min
                wavelength_max = self._view.transmission_can_wavelength_max
                state_model.transmission_can_wavelength_min = wavelength_min
                state_model.transmission_can_wavelength_max = wavelength_max

    def _set_on_state_model_q_1d_rebin_string(self, state_model):
        q_1d_step_type = self._view.q_1d_step_type

        # If we are dealing with a simple rebin string then the step type is None
        if self._view.q_1d_step_type is None:
            state_model.q_1d_rebin_string = self._view.q_1d_min_or_rebin_string
        else:
            q_1d_min = self._view.q_1d_min_or_rebin_string
            q_1d_max = self._view.q_1d_max
            q_1d_step = self._view.q_1d_step
            if q_1d_min and q_1d_max and q_1d_step and q_1d_step_type:
                q_1d_rebin_string = str(q_1d_min) + ","
                q_1d_step_type_factor = -1. if q_1d_step_type is RangeStepType.Log else 1.
                q_1d_rebin_string += str(q_1d_step_type_factor * q_1d_step) + ","
                q_1d_rebin_string += str(q_1d_max)
                state_model.q_1d_rebin_string = q_1d_rebin_string

    def _set_on_state_model(self, attribute_name, state_model):
        attribute = getattr(self._view, attribute_name)
        if attribute is not None and attribute != '':
            setattr(state_model, attribute_name, attribute)

    def get_cell_value(self, row, column):
        return self._view.get_cell(row=row, column=self.table_index[column], convert_to=str)

    def _export_table(self, filewriter, rows):
        """
        Take the current table model, and create a comma delimited csv file
        :param filewriter: File object to be written to
        :param rows: list of indices for non-empty rows
        :return: Nothing
        """
        for row in rows:
                table_row = self._table_model.get_table_entry(row).to_batch_list()
                batch_file_row = self._create_batch_entry_from_row(table_row)
                filewriter.writerow(batch_file_row)

    @staticmethod
    def _create_batch_entry_from_row(row):
        batch_file_keywords = ["sample_sans",
                               "output_as",
                               "sample_trans",
                               "sample_direct_beam",
                               "can_sans",
                               "can_trans",
                               "can_direct_beam",
                               "user_file"]

        loop_range = min(len(row), len(batch_file_keywords))
        new_row = [''] * (2 * loop_range)

        for i in range(loop_range):
            key = batch_file_keywords[i]
            value = row[i]
            new_row[2*i] = key
            new_row[2*i + 1] = value

        return new_row

    # ------------------------------------------------------------------------------------------------------------------
    # Settings
    # ------------------------------------------------------------------------------------------------------------------
    def _setup_instrument_specific_settings(self, instrument=None):
        if not instrument:
            instrument = self._view.instrument

        if instrument == SANSInstrument.NoInstrument:
            self._view.disable_process_buttons()
        else:
            instrument_string = get_string_for_gui_from_instrument(instrument)
            ConfigService["default.instrument"] = instrument_string
            self._view.enable_process_buttons()

        self._view.set_instrument_settings(instrument)
        self._beam_centre_presenter.on_update_instrument(instrument)
        self._workspace_diagnostic_presenter.set_instrument_settings(instrument)<|MERGE_RESOLUTION|>--- conflicted
+++ resolved
@@ -25,7 +25,6 @@
 from sans.command_interface.batch_csv_file_parser import BatchCsvParser
 from sans.common.constants import ALL_PERIODS
 from sans.common.enums import (BatchReductionEntry, RangeStepType, SampleShape, FitType, RowState, SANSInstrument)
-from sans.common.general_functions import get_log_plot
 from sans.gui_logic.gui_common import (get_reduction_mode_strings_for_gui, get_string_for_gui_from_instrument,
                                        add_dir_to_datasearch, remove_dir_from_datasearch)
 from sans.gui_logic.models.batch_process_runner import BatchProcessRunner
@@ -55,11 +54,8 @@
         IN_MANTIDPLOT = True
     except ImportError:
         pass
-<<<<<<< HEAD
-=======
 else:
     from mantidqt.plotting.functions import get_plot_fig
->>>>>>> aff05cdc
 
 row_state_to_colour_mapping = {RowState.Unprocessed: '#FFFFFF', RowState.Processed: '#d0f4d0',
                                RowState.Error: '#accbff'}
@@ -500,13 +496,9 @@
                 if not graph(self.output_graph):
                     newGraph(self.output_graph)
             elif not PYQT4:
-<<<<<<< HEAD
-                fig = get_log_plot(window_title=self.output_graph, plot_to_close=self.output_fig)
-=======
                 ax_properties = {'yscale': 'log',
                                  'xscale': 'log'}
                 fig, _ = get_plot_fig(ax_properties=ax_properties, window_title=self.output_graph)
->>>>>>> aff05cdc
                 fig.show()
                 self.output_fig = fig
 
