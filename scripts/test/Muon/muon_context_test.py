--- conflicted
+++ resolved
@@ -25,19 +25,9 @@
     def setUp(self):
         AnalysisDataService.clear()
         self.filepath = FileFinder.findRuns('EMU00019489.nxs')[0]
-<<<<<<< HEAD
-        self.load_result, self.run_number, self.filename = load_workspace_from_filename(self.filepath)
-=======
+
         self.load_result, self.run_number, self.filename, psi_data = load_workspace_from_filename(self.filepath)
         self.assert_(not psi_data)
-        self.loaded_data = MuonLoadData()
-        self.data_context = MuonDataContext(load_data=self.loaded_data)
-        self.gui_context = MuonGuiContext()
-        self.group_pair_context = MuonGroupPairContext()
-        self.gui_context.update({'RebinType': 'None'})
-
-        self.context = MuonContext(muon_data_context=self.data_context, muon_gui_context=self.gui_context, muon_group_context=self.group_pair_context)
->>>>>>> a84830f5
 
         self.context = setup_context()
         self.context.gui_context.update({'RebinType': 'None'})
